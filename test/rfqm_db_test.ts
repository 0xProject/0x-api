import { BigNumber } from '@0x/asset-swapper';
import { expect } from '@0x/contracts-test-utils';
import { RfqOrder } from '@0x/protocol-utils';
import { Fee } from '@0x/quote-server/lib/src/types';
import 'mocha';
import { Connection } from 'typeorm';

import { getDBConnectionAsync } from '../src/db_connection';
<<<<<<< HEAD
import {
    RfqmJobEntity,
    RfqmQuoteEntity,
    RfqmTransactionSubmissionEntity,
} from '../src/entities';
import {
    feeToStoredFee,
    RfqmDbUtils,
    RfqmJobOpts,
    RfqmJobStatus,
    RfqmTranasctionSubmissionStatus,
    v4RfqOrderToStoredOrder,
} from '../src/utils/rfqm_db_utils';
=======
import { RfqmJobEntity, RfqmQuoteEntity } from '../src/entities';
import { feeToStoredFee, RfqmDbUtils, RfqmJobStatus, v4RfqOrderToStoredOrder } from '../src/utils/rfqm_db_utils';
>>>>>>> bce6d3e2

import { setupDependenciesAsync, teardownDependenciesAsync } from './utils/deployment';

// Force reload of the app avoid variables being polluted between test suites
delete require.cache[require.resolve('../src/app')];

const SUITE_NAME = 'rfqm db test';

describe(SUITE_NAME, () => {
    let connection: Connection;
    let dbUtils: RfqmDbUtils;

    const createdAt = new Date();
    // it's expired if it's over 9000
    const expiry = new BigNumber(9000);
    const chainId = 1;
    const makerUri = 'https://marketmaking.over9000.io';
    const integratorId = 'an integrator';

    const metaTransactionHash = '0x5678';
    const calldata = '0xfillinganorder';
    const fee: Fee = {
        token: '0xatoken',
        amount: new BigNumber(5),
        type: 'fixed',
    };

    const order = new RfqOrder({
        txOrigin: '0x0000000000000000000000000000000000000000',
        taker: '0x1111111111111111111111111111111111111111',
        maker: '0x2222222222222222222222222222222222222222',
        makerToken: '0x3333333333333333333333333333333333333333',
        takerToken: '0x4444444444444444444444444444444444444444',
        expiry,
        salt: new BigNumber(1),
        chainId,
        verifyingContract: '0x0000000000000000000000000000000000000000',
        pool: '0x1',
    });

    const orderHash = order.getHash();

    // tx properties
    const transactionHash = '0x5678';
    const from = '0xanRfqmWorker';
    const to = '0xexchangeProxyAddress';
    const gasPrice = new BigNumber('100');
    const gasUsed = null;
    const blockMined = null;
    const nonce = 12;

    before(async () => {
        await setupDependenciesAsync(SUITE_NAME);
        connection = await getDBConnectionAsync();
        await connection.synchronize(true);
        dbUtils = new RfqmDbUtils(connection);
    });

    after(async () => {
        // reset DB
        connection = await getDBConnectionAsync();
        await connection.synchronize(true);
        await teardownDependenciesAsync(SUITE_NAME);
    });

    beforeEach(async () => {
        // reset DB
        connection = await getDBConnectionAsync();
        await connection.synchronize(true);
        dbUtils = new RfqmDbUtils(connection);
    });

    describe('rfqm db tests', () => {
        it('should be able to save and read an rfqm quote entity w/ no change in information', async () => {
            const testRfqmQuoteEntity = new RfqmQuoteEntity({
                orderHash,
                metaTransactionHash,
                createdAt,
                integratorId,
                chainId,
                makerUri,
                fee: feeToStoredFee(fee),
                order: v4RfqOrderToStoredOrder(order),
            });

            const quoteRepository = connection.getRepository(RfqmQuoteEntity);
            await quoteRepository.save(testRfqmQuoteEntity);
            const dbEntity = await quoteRepository.findOne();

            // the saved + read entity should match the original entity in information
            expect(dbEntity).to.deep.eq(testRfqmQuoteEntity);
        });
        it('should be able to save and read an rfqm job entity w/ no change in information', async () => {
            const rfqmJobOpts = {
                orderHash,
                metaTransactionHash,
                createdAt,
                expiry,
                chainId,
                integratorId,
                makerUri,
                status: RfqmJobStatus.InQueue,
                statusReason: null,
                calldata,
                fee: feeToStoredFee(fee),
                order: v4RfqOrderToStoredOrder(order),
            };

            const testRfqmJobEntity = new RfqmJobEntity(rfqmJobOpts);
            await dbUtils.writeRfqmJobToDbAsync(rfqmJobOpts);

            const dbEntity = await dbUtils.findJobByOrderHashAsync(orderHash);

            // the saved + read entity should match the original entity in information
            expect(dbEntity).to.deep.eq(testRfqmJobEntity);
        });

        it('should be able to update an rfqm job entity', async () => {
            const rfqmJobOpts = {
                orderHash,
                metaTransactionHash,
                createdAt,
                expiry,
                chainId,
                integratorId,
                makerUri,
                status: RfqmJobStatus.InQueue,
                statusReason: null,
                calldata,
                fee: feeToStoredFee(fee),
                order: v4RfqOrderToStoredOrder(order),
            };
            await dbUtils.writeRfqmJobToDbAsync(rfqmJobOpts);

            const dbEntityFirstSnapshot = await dbUtils.findJobByOrderHashAsync(orderHash);
            await dbUtils.updateRfqmJobAsync(orderHash, { status: RfqmJobStatus.Processing });

            const dbEntitySecondSnapshot = await dbUtils.findJobByOrderHashAsync(orderHash);

            // expect status to be updated
            expect(dbEntityFirstSnapshot?.status).to.eq(RfqmJobStatus.InQueue);
            expect(dbEntitySecondSnapshot?.status).to.eq(RfqmJobStatus.Processing);

            // spot check that other values have not changed
            expect(dbEntityFirstSnapshot?.calldata).to.eq(dbEntitySecondSnapshot?.calldata);
            expect(dbEntityFirstSnapshot?.expiry).to.deep.eq(dbEntitySecondSnapshot?.expiry);
        });
        it('should be able to save and read an rfqm tx submission entity w/ no change in information', async () => {
            // need a pre-existing job entity bc of foreign key
            const rfqmJobOpts: RfqmJobOpts = {
                orderHash,
                metaTransactionHash,
                createdAt,
                expiry,
                chainId,
                integratorId,
                makerUri,
                status: RfqmJobStatus.InQueue,
                statusReason: null,
                calldata,
                fee: feeToStoredFee(fee),
                order: v4RfqOrderToStoredOrder(order),
            };
            await dbUtils.writeRfqmJobToDbAsync(rfqmJobOpts);

            const rfqmTransactionSubmissionEntityOpts: Partial<RfqmTransactionSubmissionEntity> = {
                transactionHash,
                orderHash,
                createdAt,
                from,
                to,
                gasPrice,
                gasUsed,
                blockMined,
                nonce,
                status: RfqmTranasctionSubmissionStatus.Submitted,
                statusReason: null,
            };
            const testEntity = new RfqmTransactionSubmissionEntity(rfqmTransactionSubmissionEntityOpts);
            await dbUtils.writeRfqmTransactionSubmissionToDbAsync(rfqmTransactionSubmissionEntityOpts);

            const dbEntity = await dbUtils.findRfqmTransactionSubmissionByTransactionHashAsync(transactionHash);

            // the saved + read entity should match the original entity in information
            expect(dbEntity).to.deep.eq(testEntity);
        });
        it('should be able to update a transaction submission entity', async () => {
            // need a pre-existing job entity bc of foreign key
            const rfqmJobOpts: RfqmJobOpts = {
                orderHash,
                metaTransactionHash,
                createdAt,
                expiry,
                chainId,
                integratorId,
                makerUri,
                status: RfqmJobStatus.InQueue,
                statusReason: null,
                calldata,
                fee: feeToStoredFee(fee),
                order: v4RfqOrderToStoredOrder(order),
            };
            await dbUtils.writeRfqmJobToDbAsync(rfqmJobOpts);

            const rfqmTransactionSubmissionEntityOpts: Partial<RfqmTransactionSubmissionEntity> = {
                transactionHash,
                orderHash,
                createdAt,
                from,
                to,
                gasPrice,
                gasUsed,
                blockMined,
                nonce,
                status: RfqmTranasctionSubmissionStatus.Submitted,
                statusReason: null,
            };

            await dbUtils.writeRfqmTransactionSubmissionToDbAsync(rfqmTransactionSubmissionEntityOpts);

            const initialEntity = await dbUtils.findRfqmTransactionSubmissionByTransactionHashAsync(transactionHash);

            const updatedAt = new Date();
            const newBlockMined = new BigNumber(5);
            const newGasUsed = new BigNumber('165000');
            const newStatus = RfqmTranasctionSubmissionStatus.Successful;

            initialEntity!.updatedAt = updatedAt;
            initialEntity!.blockMined = newBlockMined;
            initialEntity!.gasUsed = newGasUsed;
            initialEntity!.status = newStatus;

            await dbUtils.updateRfqmTransactionSubmissionsAsync([initialEntity!]);

            const updatedEntity = await dbUtils.findRfqmTransactionSubmissionByTransactionHashAsync(transactionHash);

            // the saved + read entity should match the original entity in information
            expect(updatedEntity?.updatedAt).to.deep.eq(updatedAt);
            expect(updatedEntity?.blockMined).to.deep.eq(newBlockMined);
            expect(updatedEntity?.gasUsed).to.deep.eq(newGasUsed);
            expect(updatedEntity?.status).to.deep.eq(newStatus);
            expect(updatedEntity?.createdAt).to.deep.eq(createdAt);
        });
    });
});
// tslint:disable-line:max-file-line-count<|MERGE_RESOLUTION|>--- conflicted
+++ resolved
@@ -6,7 +6,6 @@
 import { Connection } from 'typeorm';
 
 import { getDBConnectionAsync } from '../src/db_connection';
-<<<<<<< HEAD
 import {
     RfqmJobEntity,
     RfqmQuoteEntity,
@@ -15,15 +14,10 @@
 import {
     feeToStoredFee,
     RfqmDbUtils,
-    RfqmJobOpts,
     RfqmJobStatus,
     RfqmTranasctionSubmissionStatus,
     v4RfqOrderToStoredOrder,
 } from '../src/utils/rfqm_db_utils';
-=======
-import { RfqmJobEntity, RfqmQuoteEntity } from '../src/entities';
-import { feeToStoredFee, RfqmDbUtils, RfqmJobStatus, v4RfqOrderToStoredOrder } from '../src/utils/rfqm_db_utils';
->>>>>>> bce6d3e2
 
 import { setupDependenciesAsync, teardownDependenciesAsync } from './utils/deployment';
 
@@ -173,7 +167,7 @@
         });
         it('should be able to save and read an rfqm tx submission entity w/ no change in information', async () => {
             // need a pre-existing job entity bc of foreign key
-            const rfqmJobOpts: RfqmJobOpts = {
+            const rfqmJobOpts = {
                 orderHash,
                 metaTransactionHash,
                 createdAt,

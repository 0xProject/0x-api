// tslint:disable:custom-no-magic-numbers
// tslint:disable:no-empty
// tslint:disable:max-file-line-count

import {
    FillQuoteTransformerOrderType,
    ProtocolFeeUtils,
    QuoteRequestor,
    SignatureType,
    SignedNativeOrder,
} from '@0x/asset-swapper';
import { ONE_SECOND_MS } from '@0x/asset-swapper/lib/src/utils/market_operation_utils/constants';
import { getContractAddressesForChainOrThrow } from '@0x/contract-addresses';
import { expect } from '@0x/contracts-test-utils';
import { MetaTransaction, RfqOrder } from '@0x/protocol-utils';
import { BigNumber } from '@0x/utils';
import { Producer } from 'sqs-producer';
import { anything, instance, mock, when } from 'ts-mockito';
import { Connection, InsertResult, Repository } from 'typeorm';

import { ONE_MINUTE_MS } from '../../src/constants';
import { RfqmService } from '../../src/services/rfqm_service';
import { QuoteServerClient } from '../../src/utils/quote_server_client';
import { RfqBlockchainUtils } from '../../src/utils/rfq_blockchain_utils';

const NEVER_EXPIRES = new BigNumber(9999999999999999);
const MOCK_WORKER_REGISTRY_ADDRESS = '0x1023331a469c6391730ff1E2749422CE8873EC38';
const MOCK_GAS_PRICE = new BigNumber(100);

const buildRfqmServiceForUnitTest = (
    overrides: {
        quoteRequestor?: QuoteRequestor;
        protocolFeeUtils?: ProtocolFeeUtils;
        rfqBlockchainUtils?: RfqBlockchainUtils;
        connection?: Connection;
        producer?: Producer;
        quoteServerClient?: QuoteServerClient;
    } = {},
): RfqmService => {
    const contractAddresses = getContractAddressesForChainOrThrow(1);
    const quoteRequestorMock = mock(QuoteRequestor);
    when(
        quoteRequestorMock.requestRfqmIndicativeQuotesAsync(
            anything(),
            anything(),
            anything(),
            anything(),
            anything(),
            anything(),
        ),
    ).thenResolve([
        {
            makerToken: contractAddresses.zrxToken,
            makerAmount: new BigNumber(101),
            takerToken: contractAddresses.etherToken,
            takerAmount: new BigNumber(100),
            expiry: NEVER_EXPIRES,
        },
    ]);

    const quoteRequestorInstance = instance(quoteRequestorMock);
    const protocolFeeUtilsMock = mock(ProtocolFeeUtils);
    when(protocolFeeUtilsMock.getGasPriceEstimationOrThrowAsync()).thenResolve(MOCK_GAS_PRICE);
    const protocolFeeUtilsInstance = instance(protocolFeeUtilsMock);
    const rfqBlockchainUtilsMock = mock(RfqBlockchainUtils);
    const connectionMock = mock(Connection);
    const sqsMock = mock(Producer);
    const quoteServerClientMock = mock(QuoteServerClient);

    return new RfqmService(
        overrides.quoteRequestor || quoteRequestorInstance,
        overrides.protocolFeeUtils || protocolFeeUtilsInstance,
        contractAddresses,
        MOCK_WORKER_REGISTRY_ADDRESS,
        overrides.rfqBlockchainUtils || rfqBlockchainUtilsMock,
        overrides.connection || connectionMock,
        overrides.producer || sqsMock,
        overrides.quoteServerClient || quoteServerClientMock,
    );
};

describe('RfqmService', () => {
    describe('fetchIndicativeQuoteAsync', () => {
        describe('sells', async () => {
            it('should fetch indicative quote', async () => {
                // Given
                const contractAddresses = getContractAddressesForChainOrThrow(1);
                const service = buildRfqmServiceForUnitTest();

                // When
                const res = await service.fetchIndicativeQuoteAsync({
                    apiKey: 'some-api-key',
                    buyToken: contractAddresses.zrxToken,
                    sellToken: contractAddresses.etherToken,
                    buyTokenDecimals: 18,
                    sellTokenDecimals: 18,
                    sellAmount: new BigNumber(100),
                });

                // Then
                if (res === null) {
                    expect.fail('res is null, but not expected to be null');
                    return;
                }
                expect(res.sellAmount.toNumber()).to.be.at.least(100);
                expect(res.price.toNumber()).to.equal(1.01);
            });

            it('should round price to six decimal places', async () => {
                // Given
                const contractAddresses = getContractAddressesForChainOrThrow(1);

                const quoteRequestorMock = mock(QuoteRequestor);
                when(
                    quoteRequestorMock.requestRfqmIndicativeQuotesAsync(
                        anything(),
                        anything(),
                        anything(),
                        anything(),
                        anything(),
                        anything(),
                    ),
                ).thenResolve([
                    {
                        makerToken: contractAddresses.zrxToken,
                        makerAmount: new BigNumber(111),
                        takerToken: contractAddresses.etherToken,
                        takerAmount: new BigNumber(333),
                        expiry: NEVER_EXPIRES,
                    },
                ]);

                const quoteRequestorInstance = instance(quoteRequestorMock);

                const service = buildRfqmServiceForUnitTest({
                    quoteRequestor: quoteRequestorInstance,
                });

                // When
                const res = await service.fetchIndicativeQuoteAsync({
                    apiKey: 'some-api-key',
                    buyToken: contractAddresses.zrxToken,
                    sellToken: contractAddresses.etherToken,
                    buyTokenDecimals: 18,
                    sellTokenDecimals: 18,
                    sellAmount: new BigNumber(333),
                });

                // Then
                if (res === null) {
                    expect.fail('res is null, but not expected to be null');
                    return;
                }

                expect(res.price.toNumber()).to.equal(0.3333333);
            });

            it('should only return an indicative quote that is 100% filled when selling', async () => {
                const contractAddresses = getContractAddressesForChainOrThrow(1);
                // Given
                const partialFillQuote = {
                    makerToken: contractAddresses.zrxToken,
                    makerAmount: new BigNumber(55),
                    takerToken: contractAddresses.etherToken,
                    takerAmount: new BigNumber(50),
                    expiry: NEVER_EXPIRES,
                };
                const fullQuote = {
                    makerToken: contractAddresses.zrxToken,
                    makerAmount: new BigNumber(105),
                    takerToken: contractAddresses.etherToken,
                    takerAmount: new BigNumber(100),
                    expiry: NEVER_EXPIRES,
                };
                const quoteRequestorMock = mock(QuoteRequestor);
                when(
                    quoteRequestorMock.requestRfqmIndicativeQuotesAsync(
                        anything(),
                        anything(),
                        anything(),
                        anything(),
                        anything(),
                        anything(),
                    ),
                ).thenResolve([partialFillQuote, fullQuote]);

                const quoteRequestorInstance = instance(quoteRequestorMock);

                const service = buildRfqmServiceForUnitTest({
                    quoteRequestor: quoteRequestorInstance,
                });

                // When
                const res = await service.fetchIndicativeQuoteAsync({
                    apiKey: 'some-api-key',
                    buyToken: contractAddresses.zrxToken,
                    sellToken: contractAddresses.etherToken,
                    buyTokenDecimals: 18,
                    sellTokenDecimals: 18,
                    sellAmount: new BigNumber(100),
                });

                // Then
                if (res === null) {
                    expect.fail('res is null, but not expected to be null');
                    return;
                }
                expect(res.sellAmount.toNumber()).to.equal(100);
                expect(res.price.toNumber()).to.equal(1.05);
            });

            it('should return null if no quotes are valid', async () => {
                const contractAddresses = getContractAddressesForChainOrThrow(1);
                // Given
                const partialFillQuote = {
                    makerToken: contractAddresses.zrxToken,
                    makerAmount: new BigNumber(55),
                    takerToken: contractAddresses.etherToken,
                    takerAmount: new BigNumber(50),
                    expiry: NEVER_EXPIRES,
                };
                const quoteRequestorMock = mock(QuoteRequestor);
                when(
                    quoteRequestorMock.requestRfqmIndicativeQuotesAsync(
                        anything(),
                        anything(),
                        anything(),
                        anything(),
                        anything(),
                        anything(),
                    ),
                ).thenResolve([partialFillQuote]);

                const quoteRequestorInstance = instance(quoteRequestorMock);

                const service = buildRfqmServiceForUnitTest({
                    quoteRequestor: quoteRequestorInstance,
                });

                // Expect
                const res = await service.fetchIndicativeQuoteAsync({
                    apiKey: 'some-api-key',
                    buyToken: contractAddresses.zrxToken,
                    sellToken: contractAddresses.etherToken,
                    buyTokenDecimals: 18,
                    sellTokenDecimals: 18,
                    sellAmount: new BigNumber(100),
                });
                expect(res).to.eq(null);
            });

            it('should return an indicative quote that can fill more than 100%', async () => {
                const contractAddresses = getContractAddressesForChainOrThrow(1);
                // Given
                const worsePricing = {
                    makerToken: contractAddresses.zrxToken,
                    makerAmount: new BigNumber(101),
                    takerToken: contractAddresses.etherToken,
                    takerAmount: new BigNumber(100),
                    expiry: NEVER_EXPIRES,
                };
                const betterPricing = {
                    makerToken: contractAddresses.zrxToken,
                    makerAmount: new BigNumber(222),
                    takerToken: contractAddresses.etherToken,
                    takerAmount: new BigNumber(200),
                    expiry: NEVER_EXPIRES,
                };
                const quoteRequestorMock = mock(QuoteRequestor);
                when(
                    quoteRequestorMock.requestRfqmIndicativeQuotesAsync(
                        anything(),
                        anything(),
                        anything(),
                        anything(),
                        anything(),
                        anything(),
                    ),
                ).thenResolve([worsePricing, betterPricing]);

                const quoteRequestorInstance = instance(quoteRequestorMock);
                const service = buildRfqmServiceForUnitTest({
                    quoteRequestor: quoteRequestorInstance,
                });

                // When
                const res = await service.fetchIndicativeQuoteAsync({
                    apiKey: 'some-api-key',
                    buyToken: contractAddresses.zrxToken,
                    sellToken: contractAddresses.etherToken,
                    buyTokenDecimals: 18,
                    sellTokenDecimals: 18,
                    sellAmount: new BigNumber(100),
                });

                // Then
                if (res === null) {
                    expect.fail('res is null, but not expected to be null');
                    return;
                }
                expect(res.sellAmount.toNumber()).to.equal(200);
                expect(res.price.toNumber()).to.equal(1.11);
            });

            it('should ignore quotes that are for the wrong pair', async () => {
                const contractAddresses = getContractAddressesForChainOrThrow(1);
                // Given
                const worsePricing = {
                    makerToken: contractAddresses.zrxToken,
                    makerAmount: new BigNumber(101),
                    takerToken: contractAddresses.etherToken,
                    takerAmount: new BigNumber(100),
                    expiry: NEVER_EXPIRES,
                };
                const wrongPair = {
                    makerToken: '0x1111111111111111111111111111111111111111',
                    makerAmount: new BigNumber(111),
                    takerToken: contractAddresses.etherToken,
                    takerAmount: new BigNumber(100),
                    expiry: NEVER_EXPIRES,
                };
                const quoteRequestorMock = mock(QuoteRequestor);
                when(
                    quoteRequestorMock.requestRfqmIndicativeQuotesAsync(
                        anything(),
                        anything(),
                        anything(),
                        anything(),
                        anything(),
                        anything(),
                    ),
                ).thenResolve([worsePricing, wrongPair]);

                const quoteRequestorInstance = instance(quoteRequestorMock);
                const service = buildRfqmServiceForUnitTest({
                    quoteRequestor: quoteRequestorInstance,
                });

                // When
                const res = await service.fetchIndicativeQuoteAsync({
                    apiKey: 'some-api-key',
                    buyToken: contractAddresses.zrxToken,
                    sellToken: contractAddresses.etherToken,
                    buyTokenDecimals: 18,
                    sellTokenDecimals: 18,
                    sellAmount: new BigNumber(100),
                });

                // Then
                if (res === null) {
                    expect.fail('res is null, but not expected to be null');
                    return;
                }
                expect(res.sellAmount.toNumber()).to.equal(100);
                expect(res.price.toNumber()).to.equal(1.01); // Worse pricing wins because better pricing is for wrong pair
            });

<<<<<<< HEAD
            it.skip('should ignore quotes that are for the wrong chain', async () => {
                const contractAddresses = getContractAddressesForChainOrThrow(1);
                const worsePricing = {
                    chainId: 1337,
                    makerToken: contractAddresses.zrxToken,
                    makerAmount: new BigNumber(101),
                    takerToken: contractAddresses.etherToken,
                    takerAmount: new BigNumber(100),
                    expiry: NEVER_EXPIRES,
                };
                const wrongChain = {
                    chainId: 1,
                    makerToken: contractAddresses.zrxToken,
                    makerAmount: new BigNumber(111),
                    takerToken: contractAddresses.etherToken,
                    takerAmount: new BigNumber(100),
                    expiry: NEVER_EXPIRES,
                };
                const quoteRequestorMock = mock(QuoteRequestor);
                when(
                    quoteRequestorMock.requestRfqmIndicativeQuotesAsync(
                        anything(),
                        anything(),
                        anything(),
                        anything(),
                        anything(),
                        anything(),
                    ),
                ).thenResolve([worsePricing, wrongChain]);

                const quoteRequestorInstance = instance(quoteRequestorMock);

                const service = buildRfqmServiceForUnitTest({
                    quoteRequestor: quoteRequestorInstance,
                });

                const res = await service.fetchIndicativeQuoteAsync({
                    apiKey: 'some-api-key',
                    buyToken: contractAddresses.zrxToken,
                    sellToken: contractAddresses.etherToken,
                    buyTokenDecimals: 18,
                    sellTokenDecimals: 18,
                    sellAmount: new BigNumber(100),
                });

                if (res === null) {
                    expect.fail('res is null, but not expected to be null');
                    return;
                }
                expect(res.sellAmount.toNumber()).to.equal(100);
                expect(res.price.toNumber()).to.equal(1.01); // Worse pricing wins because better pricing is for wrong chain
            });

=======
>>>>>>> 1fff603f
            it('should ignore quotes that expire within 3 minutes', async () => {
                const contractAddresses = getContractAddressesForChainOrThrow(1);
                // Given
                const inOneMinute = (Date.now() + ONE_MINUTE_MS) / ONE_SECOND_MS;
                const expiresSoon = {
                    makerToken: contractAddresses.zrxToken,
                    makerAmount: new BigNumber(111),
                    takerToken: contractAddresses.etherToken,
                    takerAmount: new BigNumber(100),
                    expiry: new BigNumber(inOneMinute),
                };
                const expiresNever = {
                    makerToken: contractAddresses.zrxToken,
                    makerAmount: new BigNumber(101),
                    takerToken: contractAddresses.etherToken,
                    takerAmount: new BigNumber(100),
                    expiry: NEVER_EXPIRES,
                };
                const quoteRequestorMock = mock(QuoteRequestor);
                when(
                    quoteRequestorMock.requestRfqmIndicativeQuotesAsync(
                        anything(),
                        anything(),
                        anything(),
                        anything(),
                        anything(),
                        anything(),
                    ),
                ).thenResolve([expiresSoon, expiresNever]);

                const quoteRequestorInstance = instance(quoteRequestorMock);

                const service = buildRfqmServiceForUnitTest({
                    quoteRequestor: quoteRequestorInstance,
                });

                // When
                const res = await service.fetchIndicativeQuoteAsync({
                    apiKey: 'some-api-key',
                    buyToken: contractAddresses.zrxToken,
                    sellToken: contractAddresses.etherToken,
                    buyTokenDecimals: 18,
                    sellTokenDecimals: 18,
                    sellAmount: new BigNumber(100),
                });

                // Then
                if (res === null) {
                    expect.fail('res is null, but not expected to be null');
                    return;
                }
                expect(res.sellAmount.toNumber()).to.equal(100);
                expect(res.price.toNumber()).to.equal(1.01); // Worse pricing wins because better pricing expires too soon
            });
        });

        describe('buys', async () => {
            it('should fetch indicative quote when buying', async () => {
                const contractAddresses = getContractAddressesForChainOrThrow(1);
                // Given
                const quoteRequestorMock = mock(QuoteRequestor);
                when(
                    quoteRequestorMock.requestRfqmIndicativeQuotesAsync(
                        anything(),
                        anything(),
                        anything(),
                        anything(),
                        anything(),
                        anything(),
                    ),
                ).thenResolve([
                    {
                        makerToken: contractAddresses.zrxToken,
                        makerAmount: new BigNumber(125),
                        takerToken: contractAddresses.etherToken,
                        takerAmount: new BigNumber(100),
                        expiry: NEVER_EXPIRES,
                    },
                ]);

                const quoteRequestorInstance = instance(quoteRequestorMock);

                const service = buildRfqmServiceForUnitTest({
                    quoteRequestor: quoteRequestorInstance,
                });

                // When
                const res = await service.fetchIndicativeQuoteAsync({
                    apiKey: 'some-api-key',
                    buyToken: contractAddresses.zrxToken,
                    sellToken: contractAddresses.etherToken,
                    buyTokenDecimals: 18,
                    sellTokenDecimals: 18,
                    buyAmount: new BigNumber(100),
                });

                // Then
                if (res === null) {
                    expect.fail('res is null, but not expected to be null');
                    return;
                }
                expect(res.buyAmount.toNumber()).to.be.at.least(100);
                expect(res.price.toNumber()).to.equal(0.8);
            });

            it('should only return an indicative quote that is 100% filled when buying', async () => {
                const contractAddresses = getContractAddressesForChainOrThrow(1);
                // Given
                const partialFillQuoteBadPricing = {
                    makerToken: contractAddresses.zrxToken,
                    makerAmount: new BigNumber(80),
                    takerToken: contractAddresses.etherToken,
                    takerAmount: new BigNumber(100),
                    expiry: NEVER_EXPIRES,
                };
                const partialFillQuoteGoodPricing = {
                    makerToken: contractAddresses.zrxToken,
                    makerAmount: new BigNumber(80),
                    takerToken: contractAddresses.etherToken,
                    takerAmount: new BigNumber(40),
                    expiry: NEVER_EXPIRES,
                };
                const fullQuote = {
                    makerToken: contractAddresses.zrxToken,
                    makerAmount: new BigNumber(125),
                    takerToken: contractAddresses.etherToken,
                    takerAmount: new BigNumber(100),
                    expiry: NEVER_EXPIRES,
                };
                const quoteRequestorMock = mock(QuoteRequestor);
                when(
                    quoteRequestorMock.requestRfqmIndicativeQuotesAsync(
                        anything(),
                        anything(),
                        anything(),
                        anything(),
                        anything(),
                        anything(),
                    ),
                ).thenResolve([partialFillQuoteBadPricing, partialFillQuoteGoodPricing, fullQuote]);

                const quoteRequestorInstance = instance(quoteRequestorMock);

                const service = buildRfqmServiceForUnitTest({
                    quoteRequestor: quoteRequestorInstance,
                });

                // When
                const res = await service.fetchIndicativeQuoteAsync({
                    apiKey: 'some-api-key',
                    buyToken: contractAddresses.zrxToken,
                    sellToken: contractAddresses.etherToken,
                    buyTokenDecimals: 18,
                    sellTokenDecimals: 18,
                    buyAmount: new BigNumber(100),
                });

                // Then
                if (res === null) {
                    expect.fail('res is null, but not expected to be null');
                    return;
                }
                expect(res.buyAmount.toNumber()).to.be.at.least(100);
                expect(res.price.toNumber()).to.equal(0.8);
            });
        });
    });

    describe('fetchFirmQuoteAsync', () => {
        const takerAddress = '0xf003A9418DE2620f935181259C0Fa1595E871234';
        const EMPTY_BYTES32 = '0x0000000000000000000000000000000000000000000000000000000000000000';
        const INVALID_SIGNATURE = {
            signatureType: SignatureType.Invalid,
            v: 1,
            r: EMPTY_BYTES32,
            s: EMPTY_BYTES32,
        };
        const MOCK_META_TX = new MetaTransaction();

        describe('sells', () => {
            it('should fetch a firm quote', async () => {
                const contractAddresses = getContractAddressesForChainOrThrow(1);
                // Given
                const makerUri = 'https://rfqm.somemaker.xyz';
                const quoteRequestorMock = mock(QuoteRequestor);
                when(
                    quoteRequestorMock.requestRfqmFirmQuotesAsync(
                        anything(),
                        anything(),
                        anything(),
                        anything(),
                        anything(),
                        anything(),
                    ),
                ).thenResolve([
                    {
                        order: new RfqOrder({
                            chainId: 1337,
                            makerToken: contractAddresses.zrxToken,
                            makerAmount: new BigNumber(101),
                            takerToken: contractAddresses.etherToken,
                            takerAmount: new BigNumber(100),
                            expiry: NEVER_EXPIRES,
                        }),
                        type: FillQuoteTransformerOrderType.Rfq,
                        signature: INVALID_SIGNATURE,
                    },
                ]);
                when(quoteRequestorMock.getMakerUriForSignature(anything())).thenReturn(makerUri);

                const quoteRequestorInstance = instance(quoteRequestorMock);

                // Mock out the blockchain utils
                const rfqBlockchainUtilsMock = mock(RfqBlockchainUtils);
                when(
                    rfqBlockchainUtilsMock.generateMetaTransaction(
                        anything(),
                        anything(),
                        anything(),
                        anything(),
                        anything(),
                    ),
                ).thenReturn(MOCK_META_TX);
                const rfqBlockchainUtils = instance(rfqBlockchainUtilsMock);

                // Mock out the repository
                const repositoryMock = mock(Repository);
                when(repositoryMock.insert(anything())).thenResolve(new InsertResult());
                const repositoryInstance = instance(repositoryMock);

                // Mock out the connection
                const connectionMock = mock(Connection);
                when(connectionMock.getRepository(anything())).thenReturn(repositoryInstance);
                const connectionInstance = instance(connectionMock);

                const service = buildRfqmServiceForUnitTest({
                    quoteRequestor: quoteRequestorInstance,
                    rfqBlockchainUtils,
                    connection: connectionInstance,
                });

                // When
                const res = await service.fetchFirmQuoteAsync({
                    apiKey: 'some-api-key',
                    takerAddress,
                    buyToken: contractAddresses.zrxToken,
                    sellToken: contractAddresses.etherToken,
                    buyTokenDecimals: 18,
                    sellTokenDecimals: 18,
                    sellAmount: new BigNumber(100),
                });

                // Then
                if (res === null) {
                    expect.fail('res is null, but not expected to be null');
                    return;
                }
                expect(res.sellAmount.toNumber()).to.be.at.least(100);
                expect(res.price.toNumber()).to.equal(1.01);
                expect(res.metaTransactionHash).to.match(/^0x[0-9a-fA-F]+/);
                expect(res.orderHash).to.match(/^0x[0-9a-fA-F]+/);
            });

            it('should round price to six decimal places', async () => {
                const contractAddresses = getContractAddressesForChainOrThrow(1);
                // Given
                const makerUri = 'https://rfqm.somemaker.xyz';
                const quoteRequestorMock = mock(QuoteRequestor);
                when(
                    quoteRequestorMock.requestRfqmFirmQuotesAsync(
                        anything(),
                        anything(),
                        anything(),
                        anything(),
                        anything(),
                        anything(),
                    ),
                ).thenResolve([
                    {
                        order: new RfqOrder({
                            chainId: 1337,
                            makerToken: contractAddresses.zrxToken,
                            makerAmount: new BigNumber(111),
                            takerToken: contractAddresses.etherToken,
                            takerAmount: new BigNumber(333),
                            expiry: NEVER_EXPIRES,
                        }),
                        type: FillQuoteTransformerOrderType.Rfq,
                        signature: INVALID_SIGNATURE,
                    },
                ]);
                when(quoteRequestorMock.getMakerUriForSignature(anything())).thenReturn(makerUri);

                const quoteRequestorInstance = instance(quoteRequestorMock);

                // Mock out the blockchain utils
                const rfqBlockchainUtilsMock = mock(RfqBlockchainUtils);
                when(
                    rfqBlockchainUtilsMock.generateMetaTransaction(
                        anything(),
                        anything(),
                        anything(),
                        anything(),
                        anything(),
                    ),
                ).thenReturn(MOCK_META_TX);
                const rfqBlockchainUtils = instance(rfqBlockchainUtilsMock);

                // Mock out the repository
                const repositoryMock = mock(Repository);
                when(repositoryMock.insert(anything())).thenResolve(new InsertResult());
                const repositoryInstance = instance(repositoryMock);

                // Mock out the connection
                const connectionMock = mock(Connection);
                when(connectionMock.getRepository(anything())).thenReturn(repositoryInstance);
                const connectionInstance = instance(connectionMock);

                const service = buildRfqmServiceForUnitTest({
                    quoteRequestor: quoteRequestorInstance,
                    rfqBlockchainUtils,
                    connection: connectionInstance,
                });

                // When
                const res = await service.fetchFirmQuoteAsync({
                    apiKey: 'some-api-key',
                    takerAddress,
                    buyToken: contractAddresses.zrxToken,
                    sellToken: contractAddresses.etherToken,
                    buyTokenDecimals: 18,
                    sellTokenDecimals: 18,
                    sellAmount: new BigNumber(333),
                });

                // Then
                if (res === null) {
                    expect.fail('res is null, but not expected to be null');
                    return;
                }

                expect(res.price.toNumber()).to.equal(0.3333333);
            });
        });

        describe('buys', () => {
            it('should fetch a firm quote', async () => {
                const contractAddresses = getContractAddressesForChainOrThrow(1);
                // Given
                const makerUri = 'https://rfqm.somemaker.xyz';
                const quoteRequestorMock = mock(QuoteRequestor);
                when(
                    quoteRequestorMock.requestRfqmFirmQuotesAsync(
                        anything(),
                        anything(),
                        anything(),
                        anything(),
                        anything(),
                        anything(),
                    ),
                ).thenResolve([
                    {
                        order: new RfqOrder({
                            chainId: 1337,
                            makerToken: contractAddresses.zrxToken,
                            makerAmount: new BigNumber(100),
                            takerToken: contractAddresses.etherToken,
                            takerAmount: new BigNumber(80),
                            expiry: NEVER_EXPIRES,
                        }),
                        type: FillQuoteTransformerOrderType.Rfq,
                        signature: INVALID_SIGNATURE,
                    },
                ]);
                when(quoteRequestorMock.getMakerUriForSignature(anything())).thenReturn(makerUri);

                const quoteRequestorInstance = instance(quoteRequestorMock);

                // Mock out the blockchain utils
                const rfqBlockchainUtilsMock = mock(RfqBlockchainUtils);
                when(
                    rfqBlockchainUtilsMock.generateMetaTransaction(
                        anything(),
                        anything(),
                        anything(),
                        anything(),
                        anything(),
                    ),
                ).thenReturn(MOCK_META_TX);
                const rfqBlockchainUtils = instance(rfqBlockchainUtilsMock);

                // Mock out the repository
                const repositoryMock = mock(Repository);
                when(repositoryMock.insert(anything())).thenResolve(new InsertResult());
                const repositoryInstance = instance(repositoryMock);

                // Mock out the connection
                const connectionMock = mock(Connection);
                when(connectionMock.getRepository(anything())).thenReturn(repositoryInstance);
                const connectionInstance = instance(connectionMock);

                const service = buildRfqmServiceForUnitTest({
                    quoteRequestor: quoteRequestorInstance,
                    rfqBlockchainUtils,
                    connection: connectionInstance,
                });

                // When
                const res = await service.fetchFirmQuoteAsync({
                    apiKey: 'some-api-key',
                    takerAddress,
                    buyToken: contractAddresses.zrxToken,
                    sellToken: contractAddresses.etherToken,
                    buyTokenDecimals: 18,
                    sellTokenDecimals: 18,
                    buyAmount: new BigNumber(100),
                });

                // Then
                if (res === null) {
                    expect.fail('res is null, but not expected to be null');
                    return;
                }

                expect(res.buyAmount.toNumber()).to.be.at.least(100);
                expect(res.price.toNumber()).to.equal(0.8);
                expect(res.metaTransactionHash).to.match(/^0x[0-9a-fA-F]+/);
                expect(res.orderHash).to.match(/^0x[0-9a-fA-F]+/);
            });

            it('should ignore quotes that are for the wrong chain', async () => {
                const contractAddresses = getContractAddressesForChainOrThrow(1);
                // Given
                const makerUri = 'https://rfqm.somemaker.xyz';
                const quoteRequestorMock = mock(QuoteRequestor);

                const worsePrice: SignedNativeOrder = {
                    order: new RfqOrder({
                        chainId: 1337,
                        makerToken: contractAddresses.zrxToken,
                        makerAmount: new BigNumber(100),
                        takerToken: contractAddresses.etherToken,
                        takerAmount: new BigNumber(101),
                        expiry: NEVER_EXPIRES,
                    }),
                    type: FillQuoteTransformerOrderType.Rfq,
                    signature: INVALID_SIGNATURE,
                };

                const wrongChain: SignedNativeOrder = {
                    order: new RfqOrder({
                        chainId: 1,
                        makerToken: contractAddresses.zrxToken,
                        makerAmount: new BigNumber(100),
                        takerToken: contractAddresses.etherToken,
                        takerAmount: new BigNumber(5),
                        expiry: NEVER_EXPIRES,
                    }),
                    type: FillQuoteTransformerOrderType.Rfq,
                    signature: INVALID_SIGNATURE,
                };

                when(
                    quoteRequestorMock.requestRfqmFirmQuotesAsync(
                        anything(),
                        anything(),
                        anything(),
                        anything(),
                        anything(),
                        anything(),
                    ),
                ).thenResolve([worsePrice, wrongChain]);
                when(quoteRequestorMock.getMakerUriForSignature(anything())).thenReturn(makerUri);

                const quoteRequestorInstance = instance(quoteRequestorMock);
                const protocolFeeUtilsMock = mock(ProtocolFeeUtils);
                when(protocolFeeUtilsMock.getGasPriceEstimationOrThrowAsync()).thenResolve(MOCK_GAS_PRICE);
                const protocolFeeUtilsInstance = instance(protocolFeeUtilsMock);
                const rfqBlockchainUtilsMock = mock(RfqBlockchainUtils);
                when(
                    rfqBlockchainUtilsMock.generateMetaTransaction(
                        anything(),
                        anything(),
                        anything(),
                        anything(),
                        anything(),
                    ),
                ).thenReturn(MOCK_META_TX);
                const rfqBlockchainUtils = instance(rfqBlockchainUtilsMock);

                // Mock out the repository
                const repositoryMock = mock(Repository);
                when(repositoryMock.insert(anything())).thenResolve(new InsertResult());
                const repositoryInstance = instance(repositoryMock);

                // Mock out the connection
                const connectionMock = mock(Connection);
                when(connectionMock.getRepository(anything())).thenReturn(repositoryInstance);
                const connectionInstance = instance(connectionMock);
                const sqsMock = mock(Producer);

                const service = new RfqmService(
                    quoteRequestorInstance,
                    protocolFeeUtilsInstance,
                    contractAddresses,
                    MOCK_WORKER_REGISTRY_ADDRESS,
                    rfqBlockchainUtils,
                    connectionInstance,
                    sqsMock,
                );

                // When
                const res = await service.fetchFirmQuoteAsync({
                    apiKey: 'some-api-key',
                    takerAddress,
                    buyToken: contractAddresses.zrxToken,
                    sellToken: contractAddresses.etherToken,
                    buyTokenDecimals: 18,
                    sellTokenDecimals: 18,
                    buyAmount: new BigNumber(100),
                });

                // Then
                if (res === null) {
                    expect.fail('res is null, but not expected to be null');
                    return;
                }

                expect(res.price.toNumber()).to.equal(1.01); // Worse pricing wins because better pricing is for wrong chain
            });
        });
    });
});<|MERGE_RESOLUTION|>--- conflicted
+++ resolved
@@ -355,62 +355,6 @@
                 expect(res.price.toNumber()).to.equal(1.01); // Worse pricing wins because better pricing is for wrong pair
             });
 
-<<<<<<< HEAD
-            it.skip('should ignore quotes that are for the wrong chain', async () => {
-                const contractAddresses = getContractAddressesForChainOrThrow(1);
-                const worsePricing = {
-                    chainId: 1337,
-                    makerToken: contractAddresses.zrxToken,
-                    makerAmount: new BigNumber(101),
-                    takerToken: contractAddresses.etherToken,
-                    takerAmount: new BigNumber(100),
-                    expiry: NEVER_EXPIRES,
-                };
-                const wrongChain = {
-                    chainId: 1,
-                    makerToken: contractAddresses.zrxToken,
-                    makerAmount: new BigNumber(111),
-                    takerToken: contractAddresses.etherToken,
-                    takerAmount: new BigNumber(100),
-                    expiry: NEVER_EXPIRES,
-                };
-                const quoteRequestorMock = mock(QuoteRequestor);
-                when(
-                    quoteRequestorMock.requestRfqmIndicativeQuotesAsync(
-                        anything(),
-                        anything(),
-                        anything(),
-                        anything(),
-                        anything(),
-                        anything(),
-                    ),
-                ).thenResolve([worsePricing, wrongChain]);
-
-                const quoteRequestorInstance = instance(quoteRequestorMock);
-
-                const service = buildRfqmServiceForUnitTest({
-                    quoteRequestor: quoteRequestorInstance,
-                });
-
-                const res = await service.fetchIndicativeQuoteAsync({
-                    apiKey: 'some-api-key',
-                    buyToken: contractAddresses.zrxToken,
-                    sellToken: contractAddresses.etherToken,
-                    buyTokenDecimals: 18,
-                    sellTokenDecimals: 18,
-                    sellAmount: new BigNumber(100),
-                });
-
-                if (res === null) {
-                    expect.fail('res is null, but not expected to be null');
-                    return;
-                }
-                expect(res.sellAmount.toNumber()).to.equal(100);
-                expect(res.price.toNumber()).to.equal(1.01); // Worse pricing wins because better pricing is for wrong chain
-            });
-
-=======
->>>>>>> 1fff603f
             it('should ignore quotes that expire within 3 minutes', async () => {
                 const contractAddresses = getContractAddressesForChainOrThrow(1);
                 // Given
@@ -886,9 +830,8 @@
                 when(quoteRequestorMock.getMakerUriForSignature(anything())).thenReturn(makerUri);
 
                 const quoteRequestorInstance = instance(quoteRequestorMock);
-                const protocolFeeUtilsMock = mock(ProtocolFeeUtils);
-                when(protocolFeeUtilsMock.getGasPriceEstimationOrThrowAsync()).thenResolve(MOCK_GAS_PRICE);
-                const protocolFeeUtilsInstance = instance(protocolFeeUtilsMock);
+
+                // Mock out the blockchain utils
                 const rfqBlockchainUtilsMock = mock(RfqBlockchainUtils);
                 when(
                     rfqBlockchainUtilsMock.generateMetaTransaction(
@@ -910,17 +853,12 @@
                 const connectionMock = mock(Connection);
                 when(connectionMock.getRepository(anything())).thenReturn(repositoryInstance);
                 const connectionInstance = instance(connectionMock);
-                const sqsMock = mock(Producer);
-
-                const service = new RfqmService(
-                    quoteRequestorInstance,
-                    protocolFeeUtilsInstance,
-                    contractAddresses,
-                    MOCK_WORKER_REGISTRY_ADDRESS,
+
+                const service = buildRfqmServiceForUnitTest({
+                    quoteRequestor: quoteRequestorInstance,
                     rfqBlockchainUtils,
-                    connectionInstance,
-                    sqsMock,
-                );
+                    connection: connectionInstance,
+                });
 
                 // When
                 const res = await service.fetchFirmQuoteAsync({

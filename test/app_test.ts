--- conflicted
+++ resolved
@@ -11,12 +11,8 @@
 
 import { AppDependencies, getAppAsync, getDefaultAppDependenciesAsync } from '../src/app';
 import * as config from '../src/config';
-<<<<<<< HEAD
 import { DEFAULT_PAGE, DEFAULT_PER_PAGE, SRA_PATH, SWAP_PATH } from '../src/constants';
-=======
-import { DEFAULT_PAGE, DEFAULT_PER_PAGE, SRA_PATH } from '../src/constants';
 import { SignedOrderEntity } from '../src/entities';
->>>>>>> 81e24eeb
 
 import * as orderFixture from './fixtures/order.json';
 import { expect } from './utils/expect';
@@ -29,13 +25,11 @@
 let accounts: string[];
 let blockchainLifecycle: BlockchainLifecycle;
 
-<<<<<<< HEAD
+let dependencies: AppDependencies;
+
 // tslint:disable-next-line:custom-no-magic-numbers
 const MAX_UINT256 = new BigNumber(2).pow(256).minus(1);
 
-=======
-let dependencies: AppDependencies;
->>>>>>> 81e24eeb
 describe('app test', () => {
     before(async () => {
         // connect to ganache and run contract migrations
@@ -50,12 +44,8 @@
         await blockchainLifecycle.startAsync();
         accounts = await web3Wrapper.getAvailableAddressesAsync();
 
-<<<<<<< HEAD
-        const dependencies = await getDefaultAppDependenciesAsync(provider, config);
-
-=======
         dependencies = await getDefaultAppDependenciesAsync(provider, config);
->>>>>>> 81e24eeb
+
         // start the 0x-api app
         app = await getAppAsync({ ...dependencies }, config);
     });
@@ -74,7 +64,32 @@
                 expect(response.body.records).to.deep.equal([]);
             });
     });
-<<<<<<< HEAD
+    it('should normalize addresses to lowercase', async () => {
+        const metaData = {
+            hash: '123',
+            remainingFillableTakerAssetAmount: '1',
+        };
+        const expirationTimeSeconds = (new Date().getTime() / 1000 + 600).toString(); // tslint:disable-line:custom-no-magic-numbers
+        const orderModel = new SignedOrderEntity({
+            ...metaData,
+            ...orderFixture,
+            expirationTimeSeconds,
+        });
+
+        const apiOrderResponse = { chainId: config.CHAIN_ID, ...orderFixture, expirationTimeSeconds };
+        await dependencies.connection.manager.save(orderModel);
+        await request(app)
+            .get(`${SRA_PATH}/orders?makerAddress=${orderFixture.makerAddress.toUpperCase()}`)
+            .expect('Content-Type', /json/)
+            .expect(HttpStatus.OK)
+            .then(response => {
+                expect(response.body.perPage).to.equal(DEFAULT_PER_PAGE);
+                expect(response.body.page).to.equal(DEFAULT_PAGE);
+                expect(response.body.total).to.equal(1);
+                expect(response.body.records[0].order).to.deep.equal(apiOrderResponse);
+            });
+        await dependencies.connection.manager.remove(orderModel);
+    });
     describe('should respond to GET /swap/quote', () => {
         it("with INSUFFICIENT_ASSET_LIQUIDITY when there's no liquidity (empty orderbook, sampling excluded, no RFQ)", async () => {
             await request(app)
@@ -337,33 +352,5 @@
                 );
             });
         });
-=======
-    it('should normalize addresses to lowercase', async () => {
-        const metaData = {
-            hash: '123',
-            remainingFillableTakerAssetAmount: '1',
-        };
-        const expirationTimeSeconds = (new Date().getTime() / 1000 + 600).toString(); // tslint:disable-line:custom-no-magic-numbers
-        const orderModel = new SignedOrderEntity({
-            ...metaData,
-            ...orderFixture,
-            expirationTimeSeconds,
-        });
-
-        const apiOrderResponse = { chainId: config.CHAIN_ID, ...orderFixture, expirationTimeSeconds };
-        await dependencies.connection.manager.save(orderModel);
-        await request(app)
-            .get(`${SRA_PATH}/orders?makerAddress=${orderFixture.makerAddress.toUpperCase()}`)
-            .expect('Content-Type', /json/)
-            .expect(HttpStatus.OK)
-            .then(response => {
-                expect(response.body.perPage).to.equal(DEFAULT_PER_PAGE);
-                expect(response.body.page).to.equal(DEFAULT_PAGE);
-                expect(response.body.total).to.equal(1);
-                expect(response.body.records[0].order).to.deep.equal(apiOrderResponse);
-            });
-
-        await dependencies.connection.manager.remove(orderModel);
->>>>>>> 81e24eeb
     });
 });
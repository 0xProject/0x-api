--- conflicted
+++ resolved
@@ -1,10 +1,6 @@
-<<<<<<< HEAD
-import { generalErrorCodeToReason } from '@0x/api-utils';
-import { constants, expect } from '@0x/contracts-test-utils';
-=======
+import { ErrorBody, GeneralErrorCodes, generalErrorCodeToReason, ValidationErrorCodes } from '@0x/api-utils';
 import { LimitOrder } from '@0x/asset-swapper';
 import { expect } from '@0x/contracts-test-utils';
->>>>>>> 049d1275
 import { BlockchainLifecycle, Web3ProviderEngine } from '@0x/dev-utils';
 import { BigNumber } from '@0x/utils';
 import { Web3Wrapper } from '@0x/web3-wrapper';
@@ -19,13 +15,7 @@
 import { AppDependencies, getAppAsync, getDefaultAppDependenciesAsync } from '../src/app';
 import * as config from '../src/config';
 import { DEFAULT_PAGE, DEFAULT_PER_PAGE, NULL_ADDRESS, ONE_SECOND_MS, SRA_PATH } from '../src/constants';
-<<<<<<< HEAD
-import { getDBConnectionAsync } from '../src/db_connection';
-import { ErrorBody, GeneralErrorCodes, ValidationErrorCodes } from '../src/errors';
-=======
 import { SignedOrderV4Entity } from '../src/entities';
-import { ErrorBody, GeneralErrorCodes, generalErrorCodeToReason, ValidationErrorCodes } from '../src/errors';
->>>>>>> 049d1275
 import { SignedLimitOrder, SRAOrder } from '../src/types';
 import { orderUtils } from '../src/utils/order_utils';
 

// tslint:disable:max-file-line-count
import {
    BigNumber,
    MockedRfqQuoteResponse,
    ProtocolFeeUtils,
    QuoteRequestor,
    RfqMakerAssetOfferings,
    rfqtMocker,
    RfqtQuoteEndpoint,
    SignatureType,
} from '@0x/asset-swapper';
import { ContractAddresses } from '@0x/contract-addresses';
import { expect } from '@0x/contracts-test-utils';
import { MetaTransaction, MetaTransactionFields } from '@0x/protocol-utils';
import { Web3Wrapper } from '@0x/web3-wrapper';
import Axios, { AxiosInstance } from 'axios';
<<<<<<< HEAD
import { TransactionReceiptStatus } from 'ethereum-types';
=======
import AxiosMockAdapter from 'axios-mock-adapter';
>>>>>>> 55ae128e
import { Server } from 'http';
import * as HttpStatus from 'http-status-codes';
import 'mocha';
import { Producer } from 'sqs-producer';
import * as request from 'supertest';
import { anyString, anything, instance, mock, when } from 'ts-mockito';
import { Connection } from 'typeorm';

import * as config from '../src/config';
import { RFQM_PATH } from '../src/constants';
import { getDBConnectionAsync } from '../src/db_connection';
import { RfqmJobEntity, RfqmQuoteEntity, RfqmTransactionSubmissionEntity } from '../src/entities';
import { runHttpRfqmServiceAsync } from '../src/runners/http_rfqm_service_runner';
import { BLOCK_FINALITY_THRESHOLD, RfqmService, RfqmTypes } from '../src/services/rfqm_service';
import { ConfigManager } from '../src/utils/config_manager';
<<<<<<< HEAD
import { RfqmOrderTypes, RfqmTranasctionSubmissionStatus, StoredFee, StoredOrder, storedOrderToRfqmOrder } from '../src/utils/rfqm_db_utils';
=======
import { QuoteServerClient } from '../src/utils/quote_server_client';
import {
    RfqmDbUtils,
    RfqmJobStatus,
    RfqmOrderTypes,
    StoredFee,
    StoredOrder,
    storedOrderToRfqmOrder,
} from '../src/utils/rfqm_db_utils';
>>>>>>> 55ae128e
import { RfqBlockchainUtils } from '../src/utils/rfq_blockchain_utils';

import { CONTRACT_ADDRESSES, getProvider, NULL_ADDRESS } from './constants';
import { setupDependenciesAsync, teardownDependenciesAsync } from './utils/deployment';

// Force reload of the app avoid variables being polluted between test suites
delete require.cache[require.resolve('../src/app')];

const SUITE_NAME = 'RFQM Integration Tests';
const MOCK_WORKER_REGISTRY_ADDRESS = '0x1023331a469c6391730ff1E2749422CE8873EC38';
const API_KEY = 'koolApiKey';
const contractAddresses: ContractAddresses = CONTRACT_ADDRESSES;

// RFQM Market Maker request specific constants
const MARKET_MAKER_1 = 'https://mock-rfqt1.club';
const MARKET_MAKER_2 = 'https://mock-rfqt2.club';
const BASE_RFQM_REQUEST_PARAMS = {
    txOrigin: MOCK_WORKER_REGISTRY_ADDRESS,
    takerAddress: NULL_ADDRESS,
    protocolVersion: '4',
    comparisonPrice: undefined,
    isLastLook: 'true',
    feeToken: contractAddresses.etherToken,
    feeAmount: '16500000',
    feeType: 'fixed',
};
const MOCK_META_TX_CALL_DATA = '0x123';
const VALID_SIGNATURE = { v: 28, r: '0x', s: '0x', signatureType: SignatureType.EthSign };
const SAFE_EXPIRY = '1903620548';
const NONCE = 1;
const GAS_ESTIMATE = 165000;
const WORKER_ADDRESS = '0xaWorkerAddress';
const FIRST_TRANSACTION_HASH = '0xfirstTxHash';
const TX_STATUS: TransactionReceiptStatus = 1;
const GAS_PRICE = new BigNumber(100);
// it's over 9K
const MINED_BLOCK = 9001;
// the tx should be finalized
const CURRENT_BLOCK = MINED_BLOCK - BLOCK_FINALITY_THRESHOLD;
const MOCK_EXCHANGE_PROXY = '0xtheExchangeProxy';
const EXPECTED_FILL_AMOUNT = new BigNumber(9000);
const SUCCESSFUL_TRANSACTION_RECEIPT = {
    blockHash: '0xaBlockHash',
    blockNumber: MINED_BLOCK,
    contractAddress: null,
    cumulativeGasUsed: 150000,
    from: WORKER_ADDRESS,
    gasUsed: GAS_ESTIMATE,
    logs: [],
    status: TX_STATUS,
    to: MOCK_EXCHANGE_PROXY,
    transactionHash: FIRST_TRANSACTION_HASH,
    transactionIndex: 5,
};

describe(SUITE_NAME, () => {
    let takerAddress: string;
    let makerAddress: string;
    let axiosClient: AxiosInstance;
    let app: Express.Application;
    let server: Server;
    let connection: Connection;
    let rfqmService: RfqmService;

    before(async () => {
        // docker-compose up
        await setupDependenciesAsync(SUITE_NAME);

        // Create a Provider
        const provider = getProvider();
        const web3Wrapper = new Web3Wrapper(provider);
        const accounts = await web3Wrapper.getAvailableAddressesAsync();
        [makerAddress, takerAddress] = accounts;

        // Build dependencies
        // Create the mock ProtocolFeeUtils
        const protocolFeeUtilsMock = mock(ProtocolFeeUtils);
        when(protocolFeeUtilsMock.getGasPriceEstimationOrThrowAsync()).thenResolve(GAS_PRICE);
        const protocolFeeUtils = instance(protocolFeeUtilsMock);

        // Create the mock ConfigManager
        const configManagerMock = mock(ConfigManager);
        when(configManagerMock.getRfqmApiKeyWhitelist()).thenReturn(new Set([API_KEY]));
        const configManager = instance(configManagerMock);

        // Create Axios client
        axiosClient = Axios.create();

        // Mock config for the asset offerings in this test
        const mockAssetOfferings: RfqMakerAssetOfferings = {
            [MARKET_MAKER_1]: [[contractAddresses.zrxToken, contractAddresses.etherToken]],
            [MARKET_MAKER_2]: [[contractAddresses.zrxToken, contractAddresses.etherToken]],
        };

        // Build QuoteRequestor, note that Axios client it accessible outside of this scope
        const quoteRequestor = new QuoteRequestor({}, mockAssetOfferings, axiosClient);

        // Create the mock rfqBlockchainUtils
        const validationResponse: [BigNumber, BigNumber] = [new BigNumber(1), new BigNumber(1)];
        const rfqBlockchainUtilsMock = mock(RfqBlockchainUtils);
        when(
            rfqBlockchainUtilsMock.generateMetaTransaction(anything(), anything(), anything(), anything(), anything()),
        ).thenCall((_rfqOrder, _signature, _taker, _takerAmount, chainId) => new MetaTransaction({ chainId }));
        when(rfqBlockchainUtilsMock.generateMetaTransactionCallData(anything(), anything())).thenReturn(
            MOCK_META_TX_CALL_DATA,
        );
        when(rfqBlockchainUtilsMock.generateMetaTransactionCallData(anything(), anything())).thenReturn(
            MOCK_META_TX_CALL_DATA,
        );
        when(
            rfqBlockchainUtilsMock.validateMetaTransactionOrThrowAsync(anything(), anything(), anything(), anything()),
        ).thenResolve(validationResponse);
        when(
<<<<<<< HEAD
            rfqBlockchainUtilsMock.getNonceAsync(
                anything(),
            ),
        ).thenResolve(NONCE);
        when(
            rfqBlockchainUtilsMock.estimateGasForExchangeProxyCallAsync(
                anything(),
                anything(),
            ),
        ).thenResolve(GAS_ESTIMATE);
        when(
            rfqBlockchainUtilsMock.submitCallDataToExchangeProxyAsync(
                anything(),
                anything(),
                anything(),
            ),
        ).thenResolve(FIRST_TRANSACTION_HASH);
        when(
            rfqBlockchainUtilsMock.getTransactionReceiptIfExistsAsync(
                FIRST_TRANSACTION_HASH,
            ),
        ).thenResolve(SUCCESSFUL_TRANSACTION_RECEIPT);
        when(
            rfqBlockchainUtilsMock.getCurrentBlockAsync()
        ).thenResolve(CURRENT_BLOCK);
        when(
            rfqBlockchainUtilsMock.getExchangeProxyAddress()
        ).thenReturn(MOCK_EXCHANGE_PROXY);
        when(
            rfqBlockchainUtilsMock.getTakerTokenFillAmountFromMetaTxCallData(
                anything(),
            )
        ).thenReturn(EXPECTED_FILL_AMOUNT);
        when(
            rfqBlockchainUtilsMock.getRfqOrderTakerTokenFilledAmountFromLogs(
                anything(),
            )
        ).thenReturn(EXPECTED_FILL_AMOUNT);
=======
            rfqBlockchainUtilsMock.decodeMetaTransactionCallDataAndValidateAsync(anyString(), anyString(), anything()),
        ).thenResolve(validationResponse);
>>>>>>> 55ae128e
        const rfqBlockchainUtils = instance(rfqBlockchainUtilsMock);

        interface SqsResponse {
            Id: string;
            MD5OfMessageBody: string;
            MessageId: string;
        }
        const sqsResponse: SqsResponse[] = [
            {
                Id: 'id',
                MD5OfMessageBody: 'MD5OfMessageBody',
                MessageId: 'MessageId',
            },
        ];

        connection = await getDBConnectionAsync();
        await connection.synchronize(true);

        // Create the mock sqsProducer
        const sqsProducerMock = mock(Producer);
        when(sqsProducerMock.send(anything())).thenResolve(sqsResponse);
        const sqsProducer = instance(sqsProducerMock);

        // Create the quote server client
        const quoteServerClient = new QuoteServerClient(axiosClient);

        rfqmService = new RfqmService(
            quoteRequestor,
            protocolFeeUtils,
            contractAddresses,
            MOCK_WORKER_REGISTRY_ADDRESS,
            rfqBlockchainUtils,
            connection,
            sqsProducer,
            quoteServerClient,
        );

        // Start the server
        const res = await runHttpRfqmServiceAsync(
            rfqmService,
            configManager,
            config.defaultHttpServiceConfig,
            connection,
        );
        app = res.app;
        server = res.server;
    });

    beforeEach(async () => {
        await connection.query('TRUNCATE TABLE rfqm_quotes CASCADE;');
        await connection.query('TRUNCATE TABLE rfqm_jobs CASCADE;');
    });

    after(async () => {
        await connection.query('TRUNCATE TABLE rfqm_quotes CASCADE;');
        await connection.query('TRUNCATE TABLE rfqm_jobs CASCADE;');
        await new Promise<void>((resolve, reject) => {
            server.close((err?: Error) => {
                if (err) {
                    reject(err);
                }
                resolve();
            });
        });
        await teardownDependenciesAsync(SUITE_NAME);
    });

    describe('rfqm/v1/price', async () => {
        it('should return a 200 OK with an indicative quote for sells', async () => {
            const sellAmount = 100000000000000000;
            const winningQuote = 200000000000000000;
            const losingQuote = 150000000000000000;
            const params = new URLSearchParams({
                buyToken: 'ZRX',
                sellToken: 'WETH',
                sellAmount: sellAmount.toString(),
                takerAddress,
                intentOnFilling: 'false',
                skipValidation: 'true',
            });

            const expectedPrice = '2';
            return rfqtMocker.withMockedRfqtQuotes(
                [
                    {
                        // Quote from MM 1
                        endpoint: MARKET_MAKER_1,
                        requestApiKey: API_KEY,
                        requestParams: {
                            ...BASE_RFQM_REQUEST_PARAMS,
                            sellAmountBaseUnits: sellAmount.toString(),
                            buyTokenAddress: contractAddresses.zrxToken,
                            sellTokenAddress: contractAddresses.etherToken,
                        },
                        responseCode: 200,
                        responseData: {
                            makerAmount: losingQuote.toString(),
                            takerAmount: sellAmount.toString(),
                            makerToken: contractAddresses.zrxToken,
                            takerToken: contractAddresses.etherToken,
                            expiry: '1903620548', // in the year 2030
                        },
                    },
                    {
                        // Quote from MM 2
                        endpoint: MARKET_MAKER_2,
                        requestApiKey: API_KEY,
                        requestParams: {
                            ...BASE_RFQM_REQUEST_PARAMS,
                            sellAmountBaseUnits: sellAmount.toString(),
                            buyTokenAddress: contractAddresses.zrxToken,
                            sellTokenAddress: contractAddresses.etherToken,
                        },
                        responseCode: 200,
                        responseData: {
                            makerAmount: winningQuote.toString(),
                            takerAmount: sellAmount.toString(),
                            makerToken: contractAddresses.zrxToken,
                            takerToken: contractAddresses.etherToken,
                            expiry: '1903620548', // in the year 2030
                        },
                    },
                ] as MockedRfqQuoteResponse[],
                RfqtQuoteEndpoint.Indicative,
                async () => {
                    const appResponse = await request(app)
                        .get(`${RFQM_PATH}/price?${params.toString()}`)
                        .set('0x-api-key', API_KEY)
                        .expect(HttpStatus.OK)
                        .expect('Content-Type', /json/);

                    expect(appResponse.body.price).to.equal(expectedPrice);
                },
                axiosClient,
            );
        });

        it('should return a 200 OK with an indicative quote for buys', async () => {
            const buyAmount = 200000000000000000;
            const winningQuote = 100000000000000000;
            const losingQuote = 150000000000000000;
            const params = new URLSearchParams({
                buyToken: 'ZRX',
                sellToken: 'WETH',
                buyAmount: buyAmount.toString(),
                takerAddress,
                intentOnFilling: 'false',
                skipValidation: 'true',
            });

            const expectedPrice = '0.5';
            return rfqtMocker.withMockedRfqtQuotes(
                [
                    {
                        // Quote from MM 1
                        endpoint: MARKET_MAKER_1,
                        requestApiKey: API_KEY,
                        requestParams: {
                            ...BASE_RFQM_REQUEST_PARAMS,
                            buyAmountBaseUnits: buyAmount.toString(),
                            buyTokenAddress: contractAddresses.zrxToken,
                            sellTokenAddress: contractAddresses.etherToken,
                        },
                        responseCode: 200,
                        responseData: {
                            makerAmount: buyAmount.toString(),
                            takerAmount: losingQuote.toString(),
                            makerToken: contractAddresses.zrxToken,
                            takerToken: contractAddresses.etherToken,
                            expiry: '1903620548', // in the year 2030
                        },
                    },
                    {
                        // Quote from MM 2
                        endpoint: MARKET_MAKER_2,
                        requestApiKey: API_KEY,
                        requestParams: {
                            ...BASE_RFQM_REQUEST_PARAMS,
                            buyAmountBaseUnits: buyAmount.toString(),
                            buyTokenAddress: contractAddresses.zrxToken,
                            sellTokenAddress: contractAddresses.etherToken,
                        },
                        responseCode: 200,
                        responseData: {
                            makerAmount: buyAmount.toString(),
                            takerAmount: winningQuote.toString(),
                            makerToken: contractAddresses.zrxToken,
                            takerToken: contractAddresses.etherToken,
                            expiry: '1903620548', // in the year 2030
                        },
                    },
                ] as MockedRfqQuoteResponse[],
                RfqtQuoteEndpoint.Indicative,
                async () => {
                    const appResponse = await request(app)
                        .get(`${RFQM_PATH}/price?${params.toString()}`)
                        .set('0x-api-key', API_KEY)
                        .expect(HttpStatus.OK)
                        .expect('Content-Type', /json/);

                    expect(appResponse.body.price).to.equal(expectedPrice);
                },
                axiosClient,
            );
        });

        it('should return a 404 NOT FOUND Error if no valid quotes found', async () => {
            const sellAmount = 100000000000000000;
            const quotedAmount = 200000000000000000;
            const params = new URLSearchParams({
                buyToken: 'ZRX',
                sellToken: 'WETH',
                sellAmount: sellAmount.toString(),
                takerAddress,
                intentOnFilling: 'false',
                skipValidation: 'true',
            });

            return rfqtMocker.withMockedRfqtQuotes(
                [
                    {
                        // Quote from MM 1
                        endpoint: MARKET_MAKER_1,
                        requestApiKey: API_KEY,
                        requestParams: {
                            ...BASE_RFQM_REQUEST_PARAMS,
                            sellAmountBaseUnits: sellAmount.toString(),
                            buyTokenAddress: contractAddresses.zrxToken,
                            sellTokenAddress: contractAddresses.etherToken,
                        },
                        responseCode: 200,
                        responseData: {
                            makerAmount: quotedAmount.toString(),
                            takerAmount: sellAmount.toString(),
                            makerToken: contractAddresses.zrxToken,
                            takerToken: contractAddresses.etherToken,
                            expiry: '0', // already expired
                        },
                    },
                    {
                        // Quote from MM 2
                        endpoint: MARKET_MAKER_2,
                        requestApiKey: API_KEY,
                        requestParams: {
                            ...BASE_RFQM_REQUEST_PARAMS,
                            sellAmountBaseUnits: sellAmount.toString(),
                            buyTokenAddress: contractAddresses.zrxToken,
                            sellTokenAddress: contractAddresses.etherToken,
                        },
                        responseCode: 200,
                        responseData: {
                            makerAmount: quotedAmount.toString(),
                            takerAmount: sellAmount.toString(),
                            makerToken: contractAddresses.zrxToken,
                            takerToken: contractAddresses.etherToken,
                            expiry: '0', // already expired
                        },
                    },
                ] as MockedRfqQuoteResponse[],
                RfqtQuoteEndpoint.Indicative,
                async () => {
                    const appResponse = await request(app)
                        .get(`${RFQM_PATH}/price?${params.toString()}`)
                        .set('0x-api-key', API_KEY)
                        .expect(HttpStatus.NOT_FOUND)
                        .expect('Content-Type', /json/);

                    expect(appResponse.body.reason).to.equal('Not Found');
                },
                axiosClient,
            );
        });

        it('should return a 400 BAD REQUEST if API Key is not permitted access', async () => {
            const sellAmount = 100000000000000000;
            const params = new URLSearchParams({
                buyToken: 'ZRX',
                sellToken: 'WETH',
                sellAmount: sellAmount.toString(),
                takerAddress,
                intentOnFilling: 'false',
                skipValidation: 'true',
            });

            return rfqtMocker.withMockedRfqtQuotes(
                [],
                RfqtQuoteEndpoint.Indicative,
                async () => {
                    const appResponse = await request(app)
                        .get(`${RFQM_PATH}/price?${params.toString()}`)
                        .set('0x-api-key', 'unknown-key')
                        .expect(HttpStatus.BAD_REQUEST)
                        .expect('Content-Type', /json/);

                    expect(appResponse.body.reason).to.equal('Invalid API key');
                },
                axiosClient,
            );
        });

        it('should return a 400 BAD REQUEST Validation Error if sending ETH, not WETH', async () => {
            const sellAmount = 100000000000000000;
            const params = new URLSearchParams({
                buyToken: 'ZRX',
                sellToken: 'ETH',
                sellAmount: sellAmount.toString(),
                takerAddress,
                intentOnFilling: 'false',
                skipValidation: 'true',
            });

            return rfqtMocker.withMockedRfqtQuotes(
                [],
                RfqtQuoteEndpoint.Indicative,
                async () => {
                    const appResponse = await request(app)
                        .get(`${RFQM_PATH}/price?${params.toString()}`)
                        .set('0x-api-key', API_KEY)
                        .expect(HttpStatus.BAD_REQUEST)
                        .expect('Content-Type', /json/);

                    expect(appResponse.body.reason).to.equal('Validation Failed');
                    expect(appResponse.body.validationErrors[0].reason).to.equal(
                        'Unwrapped Native Asset is not supported. Use WETH instead',
                    );
                },
                axiosClient,
            );
        });

        it('should return a 400 BAD REQUEST Error if trading an unknown token', async () => {
            const sellAmount = 100000000000000000;
            const UNKNOWN_TOKEN = 'RACCOONS_FOREVER';
            const params = new URLSearchParams({
                buyToken: 'ZRX',
                sellToken: UNKNOWN_TOKEN,
                sellAmount: sellAmount.toString(),
                takerAddress,
                intentOnFilling: 'false',
                skipValidation: 'true',
            });

            return rfqtMocker.withMockedRfqtQuotes(
                [],
                RfqtQuoteEndpoint.Indicative,
                async () => {
                    const appResponse = await request(app)
                        .get(`${RFQM_PATH}/price?${params.toString()}`)
                        .set('0x-api-key', API_KEY)
                        .expect(HttpStatus.BAD_REQUEST)
                        .expect('Content-Type', /json/);

                    expect(appResponse.body.reason).to.equal('Validation Failed');
                    expect(appResponse.body.validationErrors[0].reason).to.equal(
                        `Token ${UNKNOWN_TOKEN} is currently unsupported`,
                    );
                },
                axiosClient,
            );
        });

        it('should return a 500 Internal Server Error if something crashes', async () => {
            const sellAmount = 100000000000000000;
            const params = new URLSearchParams({
                buyToken: 'ZRX',
                sellToken: 'WETH',
                sellAmount: sellAmount.toString(),
                takerAddress,
                intentOnFilling: 'false',
                skipValidation: 'true',
            });

            return rfqtMocker.withMockedRfqtQuotes(
                [
                    {
                        // Bogus error from MM 1
                        endpoint: MARKET_MAKER_1,
                        requestApiKey: API_KEY,
                        requestParams: {
                            ...BASE_RFQM_REQUEST_PARAMS,
                            sellAmountBaseUnits: sellAmount.toString(),
                            buyTokenAddress: contractAddresses.zrxToken,
                            sellTokenAddress: contractAddresses.etherToken,
                        },
                        responseCode: 500,
                        responseData: {
                            makerAmount: {},
                            takerAmount: {},
                            makerToken: {},
                            takerToken: {},
                            expiry: {},
                        },
                    },
                    {
                        // Bogus error from MM 2
                        endpoint: MARKET_MAKER_2,
                        requestApiKey: API_KEY,
                        requestParams: {
                            ...BASE_RFQM_REQUEST_PARAMS,
                            sellAmountBaseUnits: sellAmount.toString(),
                            buyTokenAddress: contractAddresses.zrxToken,
                            sellTokenAddress: contractAddresses.etherToken,
                        },
                        responseCode: 500,
                        responseData: {
                            makerAmount: {},
                            takerAmount: {},
                            makerToken: {},
                            takerToken: {},
                            expiry: {},
                        },
                    },
                ] as MockedRfqQuoteResponse[],
                RfqtQuoteEndpoint.Indicative,
                async () => {
                    const appResponse = await request(app)
                        .get(`${RFQM_PATH}/price?${params.toString()}`)
                        .set('0x-api-key', API_KEY)
                        .expect(HttpStatus.INTERNAL_SERVER_ERROR)
                        .expect('Content-Type', /json/);

                    expect(appResponse.body.reason).to.equal('Server Error');
                },
                axiosClient,
            );
        });
    });

    describe('rfqm/v1/quote', async () => {
        it('should return a 200 OK with a firm quote for sells', async () => {
            const sellAmount = 100000000000000000;
            const winningQuote = 200000000000000000;
            const losingQuote = 150000000000000000;

            const BASE_SIGNED_ORDER = {
                maker: makerAddress,
                taker: takerAddress,
                makerToken: contractAddresses.zrxToken,
                takerToken: contractAddresses.etherToken,
                pool: '0x1234',
                salt: '0',
                chainId: 1337,
                verifyingContract: '0xd209925defc99488e3afff1174e48b4fa628302a',
                txOrigin: MOCK_WORKER_REGISTRY_ADDRESS,
                expiry: new BigNumber('1903620548'),
            };

            const params = new URLSearchParams({
                buyToken: 'ZRX',
                sellToken: 'WETH',
                sellAmount: sellAmount.toString(),
                takerAddress,
                intentOnFilling: 'false',
                skipValidation: 'true',
            });

            const expectedPrice = '2';
            return rfqtMocker.withMockedRfqtQuotes(
                [
                    {
                        // Quote from MM 1
                        endpoint: MARKET_MAKER_1,
                        requestApiKey: API_KEY,
                        requestParams: {
                            ...BASE_RFQM_REQUEST_PARAMS,
                            takerAddress,
                            sellAmountBaseUnits: sellAmount.toString(),
                            buyTokenAddress: contractAddresses.zrxToken,
                            sellTokenAddress: contractAddresses.etherToken,
                        },
                        responseCode: 200,
                        responseData: {
                            signedOrder: {
                                ...BASE_SIGNED_ORDER,
                                makerAmount: winningQuote,
                                takerAmount: sellAmount,
                                signature: {
                                    ...VALID_SIGNATURE,
                                },
                            },
                        },
                    },
                    {
                        // Quote from MM 2
                        endpoint: MARKET_MAKER_2,
                        requestApiKey: API_KEY,
                        requestParams: {
                            ...BASE_RFQM_REQUEST_PARAMS,
                            takerAddress,
                            sellAmountBaseUnits: sellAmount.toString(),
                            buyTokenAddress: contractAddresses.zrxToken,
                            sellTokenAddress: contractAddresses.etherToken,
                        },
                        responseCode: 200,
                        responseData: {
                            signedOrder: {
                                ...BASE_SIGNED_ORDER,
                                makerAmount: losingQuote,
                                takerAmount: sellAmount,
                                signature: {
                                    ...VALID_SIGNATURE,
                                    r: '0xb1',
                                    s: '0xb2',
                                },
                            },
                        },
                    },
                ] as MockedRfqQuoteResponse[],
                RfqtQuoteEndpoint.Firm,
                async () => {
                    const appResponse = await request(app)
                        .get(`${RFQM_PATH}/quote?${params.toString()}`)
                        .set('0x-api-key', API_KEY)
                        .expect(HttpStatus.OK)
                        .expect('Content-Type', /json/);

                    expect(appResponse.body.price).to.equal(expectedPrice);
                    expect(appResponse.body.metaTransactionHash).to.match(/^0x[0-9a-fA-F]+/);
                    expect(appResponse.body.orderHash).to.match(/^0x[0-9a-fA-F]+/);

                    const repositoryResponse = await connection.getRepository(RfqmQuoteEntity).findOne({
                        orderHash: appResponse.body.orderHash,
                    });
                    expect(repositoryResponse).to.not.be.null();
                    expect(repositoryResponse?.orderHash).to.equal(appResponse.body.orderHash);
                    expect(repositoryResponse?.makerUri).to.equal(MARKET_MAKER_1);
                },
                axiosClient,
            );
        });

        it('should return a 404 NOT FOUND if no valid firm quotes found', async () => {
            const sellAmount = 100000000000000000;
            const insufficientSellAmount = 1;

            const BASE_SIGNED_ORDER = {
                maker: makerAddress,
                taker: takerAddress,
                makerToken: contractAddresses.zrxToken,
                takerToken: contractAddresses.etherToken,
                pool: '0x1234',
                salt: '0',
                chainId: 1,
                verifyingContract: '0xd209925defc99488e3afff1174e48b4fa628302a',
                txOrigin: MOCK_WORKER_REGISTRY_ADDRESS,
                expiry: new BigNumber('1903620548'),
            };

            const params = new URLSearchParams({
                buyToken: 'ZRX',
                sellToken: 'WETH',
                sellAmount: sellAmount.toString(),
                takerAddress,
                intentOnFilling: 'false',
                skipValidation: 'true',
            });

            return rfqtMocker.withMockedRfqtQuotes(
                [
                    {
                        // Quote from MM 1
                        endpoint: MARKET_MAKER_1,
                        requestApiKey: API_KEY,
                        requestParams: {
                            ...BASE_RFQM_REQUEST_PARAMS,
                            takerAddress,
                            sellAmountBaseUnits: sellAmount.toString(),
                            buyTokenAddress: contractAddresses.zrxToken,
                            sellTokenAddress: contractAddresses.etherToken,
                        },
                        responseCode: 200,
                        responseData: {
                            signedOrder: {
                                ...BASE_SIGNED_ORDER,
                                makerAmount: insufficientSellAmount,
                                takerAmount: insufficientSellAmount,
                                signature: {
                                    ...VALID_SIGNATURE,
                                },
                            },
                        },
                    },
                    {
                        // Quote from MM 2
                        endpoint: MARKET_MAKER_2,
                        requestApiKey: API_KEY,
                        requestParams: {
                            ...BASE_RFQM_REQUEST_PARAMS,
                            takerAddress,
                            sellAmountBaseUnits: sellAmount.toString(),
                            buyTokenAddress: contractAddresses.zrxToken,
                            sellTokenAddress: contractAddresses.etherToken,
                        },
                        responseCode: 200,
                        responseData: {
                            signedOrder: {
                                ...BASE_SIGNED_ORDER,
                                makerAmount: insufficientSellAmount,
                                takerAmount: insufficientSellAmount,
                                signature: {
                                    ...VALID_SIGNATURE,
                                    r: '0xb1',
                                    s: '0xb2',
                                },
                            },
                        },
                    },
                ] as MockedRfqQuoteResponse[],
                RfqtQuoteEndpoint.Firm,
                async () => {
                    const appResponse = await request(app)
                        .get(`${RFQM_PATH}/quote?${params.toString()}`)
                        .set('0x-api-key', API_KEY)
                        .expect(HttpStatus.NOT_FOUND)
                        .expect('Content-Type', /json/);

                    expect(appResponse.body.reason).to.equal('Not Found');
                },
                axiosClient,
            );
        });

        it('should return a 400 BAD REQUEST if api key is missing', async () => {
            const sellAmount = 100000000000000000;
            const params = new URLSearchParams({
                buyToken: 'ZRX',
                sellToken: 'WETH',
                sellAmount: sellAmount.toString(),
                takerAddress,
                intentOnFilling: 'false',
                skipValidation: 'true',
            });

            return rfqtMocker.withMockedRfqtQuotes(
                [] as MockedRfqQuoteResponse[],
                RfqtQuoteEndpoint.Firm,
                async () => {
                    const appResponse = await request(app)
                        .get(`${RFQM_PATH}/quote?${params.toString()}`)
                        .expect(HttpStatus.BAD_REQUEST)
                        .expect('Content-Type', /json/);

                    expect(appResponse.body.reason).to.equal('Invalid API key');
                },
                axiosClient,
            );
        });
    });

    describe('rfqm/v1/submit', async () => {
        const createMockMetaTx = (overrideFields?: Partial<MetaTransactionFields>): MetaTransaction => {
            return new MetaTransaction({
                signer: '0x123',
                sender: '0x123',
                minGasPrice: new BigNumber('123'),
                maxGasPrice: new BigNumber('123'),
                expirationTimeSeconds: new BigNumber(SAFE_EXPIRY),
                salt: new BigNumber('123'),
                callData: '0x123',
                value: new BigNumber('123'),
                feeToken: '0x123',
                feeAmount: new BigNumber('123'),
                chainId: 1337,
                verifyingContract: '0x123',
                ...overrideFields,
            });
        };
        const mockStoredFee: StoredFee = {
            token: '0x123',
            amount: '1000',
            type: 'fixed',
        };
        const mockStoredOrder: StoredOrder = {
            type: RfqmOrderTypes.V4Rfq,
            order: {
                txOrigin: '0x123',
                maker: '0x123',
                taker: '0x123',
                makerToken: '0x123',
                takerToken: '0x123',
                makerAmount: '1',
                takerAmount: '1',
                pool: '0x1234',
                expiry: SAFE_EXPIRY,
                salt: '1000',
                chainId: '1337',
                verifyingContract: '0x123',
            },
        };
        it('should return status 201 created and queue up a job with a successful request', async () => {
            const mockMetaTx = createMockMetaTx();
            const order = storedOrderToRfqmOrder(mockStoredOrder);
            const mockQuote = new RfqmQuoteEntity({
                orderHash: order.getHash(),
                metaTransactionHash: mockMetaTx.getHash(),
                makerUri: MARKET_MAKER_1,
                fee: mockStoredFee,
                order: mockStoredOrder,
                chainId: 1337,
            });

            // write a corresponding quote entity to validate against
            await connection.getRepository(RfqmQuoteEntity).insert(mockQuote);

            const appResponse = await request(app)
                .post(`${RFQM_PATH}/submit`)
                .send({ type: RfqmTypes.MetaTransaction, metaTransaction: mockMetaTx, signature: VALID_SIGNATURE })
                .set('0x-api-key', API_KEY)
                .expect(HttpStatus.CREATED)
                .expect('Content-Type', /json/);

            expect(appResponse.body.metaTransactionHash).to.match(/^0x[0-9a-fA-F]+/);
            expect(appResponse.body.orderHash).to.match(/^0x[0-9a-fA-F]+/);

            const dbJobEntity = await connection.getRepository(RfqmJobEntity).findOne({
                metaTransactionHash: mockMetaTx.getHash(),
            });
            expect(dbJobEntity).to.not.be.null();
            expect(dbJobEntity?.orderHash).to.equal(mockQuote.orderHash);
            expect(dbJobEntity?.makerUri).to.equal(MARKET_MAKER_1);
        });
        it('should return status 404 not found if there is not a pre-existing quote', async () => {
            const mockMetaTx = createMockMetaTx();

            const appResponse = await request(app)
                .post(`${RFQM_PATH}/submit`)
                .send({ type: RfqmTypes.MetaTransaction, metaTransaction: mockMetaTx, signature: VALID_SIGNATURE })
                .set('0x-api-key', API_KEY)
                .expect(HttpStatus.NOT_FOUND)
                .expect('Content-Type', /json/);

            expect(appResponse.body.reason).to.equal('Not Found');
        });
        it('should return a 400 BAD REQUEST Error the type is not supported', async () => {
            const mockMetaTx = createMockMetaTx();
            const invalidType = 'v10rfq';

            const appResponse = await request(app)
                .post(`${RFQM_PATH}/submit`)
                .send({ type: invalidType, metaTransaction: mockMetaTx, signature: VALID_SIGNATURE })
                .set('0x-api-key', API_KEY)
                .expect(HttpStatus.BAD_REQUEST)
                .expect('Content-Type', /json/);

            expect(appResponse.body.reason).to.equal('Validation Failed');
            expect(appResponse.body.validationErrors[0].reason).to.equal(
                `${invalidType} is an invalid value for 'type'`,
            );
        });
        it('should fail with status code 500 if a quote has already been submitted', async () => {
            const mockMetaTx = createMockMetaTx();
            const order = storedOrderToRfqmOrder(mockStoredOrder);
            const mockQuote = new RfqmQuoteEntity({
                orderHash: order.getHash(),
                metaTransactionHash: mockMetaTx.getHash(),
                makerUri: MARKET_MAKER_1,
                fee: mockStoredFee,
                order: mockStoredOrder,
                chainId: 1337,
            });
            await connection.getRepository(RfqmQuoteEntity).insert(mockQuote);

            await request(app)
                .post(`${RFQM_PATH}/submit`)
                .send({ type: RfqmTypes.MetaTransaction, metaTransaction: mockMetaTx, signature: VALID_SIGNATURE })
                .set('0x-api-key', API_KEY)
                .expect(HttpStatus.CREATED)
                .expect('Content-Type', /json/);

            // try to submit again
            await request(app)
                .post(`${RFQM_PATH}/submit`)
                .send({ type: RfqmTypes.MetaTransaction, metaTransaction: mockMetaTx, signature: VALID_SIGNATURE })
                .set('0x-api-key', API_KEY)
                .expect(HttpStatus.INTERNAL_SERVER_ERROR)
                .expect('Content-Type', /json/);
        });
        it('should fail with 400 BAD REQUEST if meta tx is too close to expiration', async () => {
            const mockMetaTx = createMockMetaTx({ expirationTimeSeconds: new BigNumber(1) });
            const order = storedOrderToRfqmOrder(mockStoredOrder);
            const mockQuote = new RfqmQuoteEntity({
                orderHash: order.getHash(),
                metaTransactionHash: mockMetaTx.getHash(),
                makerUri: MARKET_MAKER_1,
                fee: mockStoredFee,
                order: mockStoredOrder,
                chainId: 1337,
            });
            await connection.getRepository(RfqmQuoteEntity).insert(mockQuote);

            const appResponse = await request(app)
                .post(`${RFQM_PATH}/submit`)
                .send({ type: RfqmTypes.MetaTransaction, metaTransaction: mockMetaTx, signature: VALID_SIGNATURE })
                .set('0x-api-key', API_KEY)
                .expect(HttpStatus.BAD_REQUEST)
                .expect('Content-Type', /json/);

            expect(appResponse.body.reason).to.equal('Validation Failed');
            expect(appResponse.body.validationErrors[0].reason).to.equal(`metatransaction will expire too soon`);
        });
    });
<<<<<<< HEAD
    describe('completeSubmissionLifecycleAsync', async () => {
        const callData = '0x123';
        const orderHash = '0xanOrderHash';
        it('should successfully process a transaction', async () => {
            await rfqmService.completeSubmissionLifecycleAsync(orderHash, WORKER_ADDRESS, callData);

            // find the saved results
            const dbSubmissionEntity = await connection.getRepository(RfqmTransactionSubmissionEntity).findOne({
                transactionHash: FIRST_TRANSACTION_HASH,
            });
            expect(dbSubmissionEntity).to.not.be.null();
            expect(dbSubmissionEntity?.transactionHash).to.equal(FIRST_TRANSACTION_HASH);
            expect(dbSubmissionEntity?.orderHash).to.equal(orderHash);
            expect(dbSubmissionEntity?.from).to.deep.equal(WORKER_ADDRESS);
            expect(dbSubmissionEntity?.gasUsed).to.deep.equal(new BigNumber(GAS_ESTIMATE));
            expect(dbSubmissionEntity?.gasPrice).to.deep.equal(GAS_PRICE);
            expect(dbSubmissionEntity?.nonce).to.deep.equal(NONCE);
            expect(dbSubmissionEntity?.status).to.deep.equal(RfqmTranasctionSubmissionStatus.Successful);
            expect(dbSubmissionEntity?.blockMined).to.deep.equal(new BigNumber(MINED_BLOCK));
            expect(dbSubmissionEntity?.to).to.deep.equal(MOCK_EXCHANGE_PROXY);
            expect(dbSubmissionEntity?.statusReason).to.deep.equal(null);
            expect(dbSubmissionEntity?.expectedTakerTokenFillAmount).to.deep.equal(EXPECTED_FILL_AMOUNT);
            expect(dbSubmissionEntity?.actualTakerTokenFillAmount).to.deep.equal(EXPECTED_FILL_AMOUNT);
=======

    describe('processJobAsync', async () => {
        const createMockMetaTx = (overrideFields?: Partial<MetaTransactionFields>): MetaTransaction => {
            return new MetaTransaction({
                signer: '0x123',
                sender: '0x123',
                minGasPrice: new BigNumber('123'),
                maxGasPrice: new BigNumber('123'),
                expirationTimeSeconds: new BigNumber(SAFE_EXPIRY),
                salt: new BigNumber('123'),
                callData: '0x123',
                value: new BigNumber('123'),
                feeToken: '0x123',
                feeAmount: new BigNumber('123'),
                chainId: 1337,
                verifyingContract: '0x123',
                ...overrideFields,
            });
        };
        const mockStoredFee: StoredFee = {
            token: '0x123',
            amount: '1000',
            type: 'fixed',
        };
        const mockStoredOrder: StoredOrder = {
            type: RfqmOrderTypes.V4Rfq,
            order: {
                txOrigin: '0x123',
                maker: '0x123',
                taker: '0x123',
                makerToken: '0x123',
                takerToken: '0x123',
                makerAmount: '1',
                takerAmount: '1',
                pool: '0x1234',
                expiry: SAFE_EXPIRY,
                salt: '1000',
                chainId: '1337',
                verifyingContract: '0x123',
            },
        };

        it('should sucessfully resolve when the job is processed', async () => {
            const mockAxios = new AxiosMockAdapter(axiosClient);
            const dbUtils = new RfqmDbUtils(connection);
            const mockMetaTx = createMockMetaTx();
            const order = storedOrderToRfqmOrder(mockStoredOrder);
            const orderHash = order.getHash();
            const mockQuote = new RfqmQuoteEntity({
                orderHash,
                metaTransactionHash: mockMetaTx.getHash(),
                makerUri: MARKET_MAKER_1,
                fee: mockStoredFee,
                order: mockStoredOrder,
                chainId: 1337,
            });
            const workerAddress = '0x123';

            const mmResponse = {
                fee: mockStoredFee,
                proceedWithFill: true,
                signedOrderHash: 'someSignedOrderHash',
            };
            mockAxios.onPost(`${MARKET_MAKER_1}/submit`).replyOnce(HttpStatus.OK, mmResponse);

            // write a corresponding quote entity to validate against
            await connection.getRepository(RfqmQuoteEntity).insert(mockQuote);

            await request(app)
                .post(`${RFQM_PATH}/submit`)
                .send({ type: RfqmTypes.MetaTransaction, metaTransaction: mockMetaTx, signature: VALID_SIGNATURE })
                .set('0x-api-key', API_KEY)
                .expect(HttpStatus.CREATED)
                .expect('Content-Type', /json/);

            await rfqmService.processRfqmJobAsync(orderHash, workerAddress);

            const job = await dbUtils.findJobByOrderHashAsync(orderHash);
            expect(job?.status).to.eq(RfqmJobStatus.Successful);

            mockAxios.reset();
>>>>>>> 55ae128e
        });
    });
});<|MERGE_RESOLUTION|>--- conflicted
+++ resolved
@@ -14,11 +14,8 @@
 import { MetaTransaction, MetaTransactionFields } from '@0x/protocol-utils';
 import { Web3Wrapper } from '@0x/web3-wrapper';
 import Axios, { AxiosInstance } from 'axios';
-<<<<<<< HEAD
+import AxiosMockAdapter from 'axios-mock-adapter';
 import { TransactionReceiptStatus } from 'ethereum-types';
-=======
-import AxiosMockAdapter from 'axios-mock-adapter';
->>>>>>> 55ae128e
 import { Server } from 'http';
 import * as HttpStatus from 'http-status-codes';
 import 'mocha';
@@ -34,19 +31,16 @@
 import { runHttpRfqmServiceAsync } from '../src/runners/http_rfqm_service_runner';
 import { BLOCK_FINALITY_THRESHOLD, RfqmService, RfqmTypes } from '../src/services/rfqm_service';
 import { ConfigManager } from '../src/utils/config_manager';
-<<<<<<< HEAD
-import { RfqmOrderTypes, RfqmTranasctionSubmissionStatus, StoredFee, StoredOrder, storedOrderToRfqmOrder } from '../src/utils/rfqm_db_utils';
-=======
 import { QuoteServerClient } from '../src/utils/quote_server_client';
 import {
     RfqmDbUtils,
     RfqmJobStatus,
     RfqmOrderTypes,
+    RfqmTranasctionSubmissionStatus,
     StoredFee,
     StoredOrder,
     storedOrderToRfqmOrder,
 } from '../src/utils/rfqm_db_utils';
->>>>>>> 55ae128e
 import { RfqBlockchainUtils } from '../src/utils/rfq_blockchain_utils';
 
 import { CONTRACT_ADDRESSES, getProvider, NULL_ADDRESS } from './constants';
@@ -160,7 +154,6 @@
             rfqBlockchainUtilsMock.validateMetaTransactionOrThrowAsync(anything(), anything(), anything(), anything()),
         ).thenResolve(validationResponse);
         when(
-<<<<<<< HEAD
             rfqBlockchainUtilsMock.getNonceAsync(
                 anything(),
             ),
@@ -199,10 +192,9 @@
                 anything(),
             )
         ).thenReturn(EXPECTED_FILL_AMOUNT);
-=======
+        when(
             rfqBlockchainUtilsMock.decodeMetaTransactionCallDataAndValidateAsync(anyString(), anyString(), anything()),
         ).thenResolve(validationResponse);
->>>>>>> 55ae128e
         const rfqBlockchainUtils = instance(rfqBlockchainUtilsMock);
 
         interface SqsResponse {
@@ -1004,7 +996,6 @@
             expect(appResponse.body.validationErrors[0].reason).to.equal(`metatransaction will expire too soon`);
         });
     });
-<<<<<<< HEAD
     describe('completeSubmissionLifecycleAsync', async () => {
         const callData = '0x123';
         const orderHash = '0xanOrderHash';
@@ -1028,8 +1019,8 @@
             expect(dbSubmissionEntity?.statusReason).to.deep.equal(null);
             expect(dbSubmissionEntity?.expectedTakerTokenFillAmount).to.deep.equal(EXPECTED_FILL_AMOUNT);
             expect(dbSubmissionEntity?.actualTakerTokenFillAmount).to.deep.equal(EXPECTED_FILL_AMOUNT);
-=======
-
+        });
+    });
     describe('processJobAsync', async () => {
         const createMockMetaTx = (overrideFields?: Partial<MetaTransactionFields>): MetaTransaction => {
             return new MetaTransaction({
@@ -1110,7 +1101,6 @@
             expect(job?.status).to.eq(RfqmJobStatus.Successful);
 
             mockAxios.reset();
->>>>>>> 55ae128e
         });
     });
 });
--- conflicted
+++ resolved
@@ -1170,63 +1170,17 @@
 
             mockAxios.reset();
         });
-<<<<<<< HEAD
 
         it('should clear out calldata if market maker rejects last look', async () => {
             const mockAxios = new AxiosMockAdapter(axiosClient);
-            const blockchainUtils = new RfqBlockchainUtils(getProvider(), contractAddresses.exchangeProxy);
-            const order = new RfqOrder({
-                txOrigin: randomAddress(),
-                chainId: CHAIN_ID,
-                expiry: new BigNumber(new Date().getTime()).plus(60 * 5),
-                maker: randomAddress(),
-                taker: NULL_ADDRESS,
-                makerAmount: new BigNumber(1),
-                takerAmount: EXPECTED_FILL_AMOUNT,
-                makerToken: randomAddress(),
-                takerToken: randomAddress(),
-                pool: `0x${generatePseudoRandom256BitNumber().toString(16)}`,
-                salt: new BigNumber(1),
-                verifyingContract: contractAddresses.exchangeProxy,
-            });
-            const metaTransaction = blockchainUtils.generateMetaTransaction(
-                order,
-                VALID_SIGNATURE,
-                randomAddress(),
-                new BigNumber(1),
-                CHAIN_ID,
-            );
-            const orderHash = order.getHash();
-            const mockQuote = new RfqmQuoteEntity({
-                orderHash,
-                metaTransactionHash: metaTransaction.getHash(),
-                makerUri: MARKET_MAKER_1,
-                fee: mockStoredFee,
-                order: {
-                    type: RfqmOrderTypes.V4Rfq,
-                    order: {
-                        ...order,
-                        chainId: order.chainId.toString(),
-                        makerAmount: order.makerAmount.toString(),
-                        takerAmount: order.takerAmount.toString(),
-                        salt: order.salt.toString(),
-                        expiry: order.expiry.toString(),
-                    },
-                },
-                chainId: 1337,
-            });
-            const workerAddress = randomAddress();
-
-            const mmResponse = {
+            const lastLookResponse = {
                 fee: mockStoredFee,
                 proceedWithFill: false,
                 signedOrderHash: orderHash,
                 takerTokenFillAmount: EXPECTED_FILL_AMOUNT.toString(),
             };
-            mockAxios.onPost(`${MARKET_MAKER_1}/submit`).replyOnce(HttpStatus.OK, mmResponse);
-
-=======
-        it('should sucessfully resolve when there is a retry after last look is accepted', async () => {
+            mockAxios.onPost(`${MARKET_MAKER_1}/submit`).replyOnce(HttpStatus.OK, lastLookResponse);
+
             // write a corresponding quote entity to validate against
             await connection.getRepository(RfqmQuoteEntity).insert(mockQuote);
 
@@ -1237,23 +1191,16 @@
                 .expect(HttpStatus.CREATED)
                 .expect('Content-Type', /json/);
 
-            // mark job as having completed last look
-            const jobBefore = await dbUtils.findJobByOrderHashAsync(orderHash);
-            jobBefore!.status = RfqmJobStatus.PendingLastLookAccepted;
-            jobBefore!.lastLookResult = true;
-            await dbUtils.updateRfqmJobAsync(orderHash, false, jobBefore!);
-
             await rfqmService.processRfqmJobAsync(orderHash, workerAddress);
 
-            const jobAfter = await dbUtils.findJobByOrderHashAsync(orderHash);
-
-            expect(jobAfter?.status).to.eq(RfqmJobStatus.SucceededConfirmed);
-
-            const submissions = await dbUtils.findRfqmTransactionSubmissionsByOrderHashAsync(orderHash);
-            expect(submissions[0].status).to.eq(RfqmTransactionSubmissionStatus.SucceededConfirmed);
-        });
-        it('should successfully complete a job if previous submissions found', async () => {
->>>>>>> 404cd3d7
+            const job = await dbUtils.findJobByOrderHashAsync(orderHash);
+            expect(job?.status).to.eq(RfqmJobStatus.FailedLastLookDeclined);
+            expect(job?.calldata).to.eq('');
+
+            mockAxios.reset();
+        });
+
+        it('should sucessfully resolve when there is a retry after last look is accepted', async () => {
             // write a corresponding quote entity to validate against
             await connection.getRepository(RfqmQuoteEntity).insert(mockQuote);
 
@@ -1264,15 +1211,32 @@
                 .expect(HttpStatus.CREATED)
                 .expect('Content-Type', /json/);
 
-<<<<<<< HEAD
+            // mark job as having completed last look
+            const jobBefore = await dbUtils.findJobByOrderHashAsync(orderHash);
+            jobBefore!.status = RfqmJobStatus.PendingLastLookAccepted;
+            jobBefore!.lastLookResult = true;
+            await dbUtils.updateRfqmJobAsync(orderHash, false, jobBefore!);
+
             await rfqmService.processRfqmJobAsync(orderHash, workerAddress);
 
-            const job = await dbUtils.findJobByOrderHashAsync(orderHash);
-            expect(job?.status).to.eq(RfqmJobStatus.FailedLastLookDeclined);
-            expect(job?.calldata).to.eq('');
-
-            mockAxios.reset();
-=======
+            const jobAfter = await dbUtils.findJobByOrderHashAsync(orderHash);
+
+            expect(jobAfter?.status).to.eq(RfqmJobStatus.SucceededConfirmed);
+
+            const submissions = await dbUtils.findRfqmTransactionSubmissionsByOrderHashAsync(orderHash);
+            expect(submissions[0].status).to.eq(RfqmTransactionSubmissionStatus.SucceededConfirmed);
+        });
+        it('should successfully complete a job if previous submissions found', async () => {
+            // write a corresponding quote entity to validate against
+            await connection.getRepository(RfqmQuoteEntity).insert(mockQuote);
+
+            await request(app)
+                .post(`${RFQM_PATH}/submit`)
+                .send({ type: RfqmTypes.MetaTransaction, metaTransaction, signature: VALID_SIGNATURE })
+                .set('0x-api-key', API_KEY)
+                .expect(HttpStatus.CREATED)
+                .expect('Content-Type', /json/);
+
             // mark job as having been submitted on-chain
             await dbUtils.writeRfqmTransactionSubmissionToDbAsync(txSubmission);
             const jobBefore = await dbUtils.findJobByOrderHashAsync(orderHash);
@@ -1288,7 +1252,6 @@
 
             const submissions = await dbUtils.findRfqmTransactionSubmissionsByOrderHashAsync(orderHash);
             expect(submissions[0].status).to.eq(RfqmTransactionSubmissionStatus.SucceededConfirmed);
->>>>>>> 404cd3d7
         });
     });
 });
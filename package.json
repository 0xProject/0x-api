--- conflicted
+++ resolved
@@ -130,16 +130,10 @@
         "@0x/api-utils": "^0.0.1",
         "@0x/asset-swapper": "0xProject/gitpkg-registry#0x-asset-swapper-v6.5.3-a019bb913",
         "@0x/assert": "^3.0.17",
-<<<<<<< HEAD
-        "@0x/asset-swapper": "0xProject/gitpkg-registry#0x-asset-swapper-v6.3.0-525bc8197",
-        "@0x/contract-addresses": "^5.11.0",
-        "@0x/contract-wrappers": "^13.13.0",
-        "@0x/contracts-zero-ex": "^0.21.1",
-=======
         "@0x/contract-addresses": "^6.0.0",
         "@0x/contract-wrappers": "^13.15.0",
+        "@0x/contracts-zero-ex": "^0.21.1",
         "@0x/protocol-utils": "^1.4.0",
->>>>>>> 7a175cec
         "@0x/json-schemas": "^5.3.1",
         "@0x/mesh-graphql-client": "^11.0.1",
         "@0x/order-utils": "^10.4.19",

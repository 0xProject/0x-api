--- conflicted
+++ resolved
@@ -11,11 +11,7 @@
         "clean:ts": "shx rm -rf lib",
         "clean:docker": "shx rm -rf 0x_mesh/db",
         "build": "tsc -p tsconfig.json",
-<<<<<<< HEAD
-        "test": "RFQT_API_KEY_WHITELIST='koolApiKey1,koolApikey2' RFQT_MAKER_ENDPOINTS='https://mock-rfqt1.club' mocha --require source-map-support/register --require make-promises-safe lib/test/**/*_test.js --timeout 500000 --exit",
-=======
         "test": "ETHEREUM_RPC_URL=http://localhost:8545 CHAIN_ID=1337 RFQT_API_KEY_WHITELIST='koolApiKey1,koolApikey2' RFQT_MAKER_ASSET_OFFERINGS='{\"https://mock-rfqt1.club\": [[\"0x871dd7c2b4b25e1aa18728e9d5f2af4c4e431f5c\",\"0x0b1ba0af832d7c05fd64161e0db78e85978e8082\"]]}' META_TXN_RELAY_ADDRESS=0x9eFCa436873b55a0d6AEa260f92DE50150360dca META_TXN_RELAY_PRIVATE_KEY=82b9c3b8d45f608badd8fda250a0d95088381540e850734519b659e1e1ac3e71 mocha --require source-map-support/register --require make-promises-safe lib/test/**/*_test.js --timeout 200000 --exit",
->>>>>>> a55f22ee
         "dev": "nodemon -r dotenv/config src/index.ts | pino-pretty",
         "dev:service:http": "nodemon -r dotenv/config src/runners/http_service_runner.ts | pino-pretty",
         "dev:service:sra_http": "nodemon -r dotenv/config src/runners/http_sra_service_runner.ts | pino-pretty",

--- conflicted
+++ resolved
@@ -126,11 +126,7 @@
     },
     "dependencies": {
         "@0x/assert": "^3.0.4",
-<<<<<<< HEAD
         "@0x/asset-swapper": "0xProject/gitpkg-registry#0x-asset-swapper-v4.6.0-e9b0ac882",
-=======
-        "@0x/asset-swapper": "0xProject/gitpkg-registry#0x-asset-swapper-v4.6.0-a2f0d5eed",
->>>>>>> 0ba8bb2f
         "@0x/connect": "^6.0.4",
         "@0x/contract-addresses": "^4.11.0",
         "@0x/contract-wrappers": "^13.7.0",

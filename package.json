{
    "name": "0x-api",
    "version": "1.15.0",
    "description": "0x API",
    "repository": "git@github.com:0xProject/0x-api.git",
    "author": "Francesco Agosti <francesco@0x.org>",
    "license": "Apache-2.0",
    "scripts": {
        "install": "[ -f node_modules/ganache-core/typings/index.d.ts ] && sed -ie 's!import { Provider as Web3Provider } from \"web3/providers\";!import { Web3EthereumProvider as Web3Provider } from \"web3-providers\";!' node_modules/ganache-core/typings/index.d.ts || exit 0 # see https://github.com/trufflesuite/ganache-core/issues/465#issuecomment-610005598",
        "clean": "yarn clean:ts && yarn clean:docker",
        "clean:ts": "shx rm -rf lib",
        "clean:docker": "shx rm -rf 0x_mesh/db",
        "build": "tsc -p tsconfig.json",
        "integration-test": "mocha --require source-map-support/register --require make-promises-safe lib/integration-test/**/*_test.js --timeout 200000 --exit",
        "test": "yarn test:rest && yarn test:rfqt",
        "test:rest": "env-cmd -f ./test/test_env mocha --exclude lib/test/rfqt_test.js --require source-map-support/register --require make-promises-safe lib/test/**/*_test.js --timeout 200000 --exit --bail",
        "test:rfqt": "env-cmd -f ./test/test_env mocha --require source-map-support/register --require make-promises-safe lib/test/rfqt_**.js --timeout 200000 --exit --bail",
        "dev": "nodemon -r dotenv/config src/index.ts | pino-pretty",
        "dev:service:http": "nodemon -r dotenv/config src/runners/http_service_runner.ts | pino-pretty",
        "dev:service:sra_http": "nodemon -r dotenv/config src/runners/http_sra_service_runner.ts | pino-pretty",
        "dev:service:staking_http": "nodemon -r dotenv/config src/runners/http_staking_service_runner.ts | pino-pretty",
        "dev:service:swap_http": "nodemon -r dotenv/config src/runners/http_swap_service_runner.ts | pino-pretty",
        "dev:service:meta_transaction_http": "nodemon -r dotenv/config src/runners/http_meta_transaction_service_runner.ts | pino-pretty",
        "dev:service:order_watcher": "nodemon -r dotenv/config src/runners/order_watcher_service_runner.ts | pino-pretty",
        "dev:service:transaction_watcher": "nodemon -r dotenv/config src/runners/transaction_watcher_signer_service_runner.ts | pino-pretty",
        "watch": "tsc -w",
        "fix": "tslint --project . --format stylish --fix && yarn prettier",
        "prettier": "prettier --write ${npm_package_config_prettier_target} --config .prettierrc",
        "prettier:ci": "prettier --list-different ${npm_package_config_prettier_target} --config .prettierrc",
        "start": "node -r dotenv/config lib/src/index.js",
        "start:service:http": "node -r dotenv/config lib/src/runners/http_service_runner.js",
        "start:service:sra_http": "node -r dotenv/config lib/src/runners/http_sra_service_runner.js",
        "start:service:staking_http": "node -r dotenv/config lib/src/runners/http_staking_service_runner.js",
        "start:service:swap_http": "node -r dotenv/config lib/src/runners/http_swap_service_runner.js",
        "start:service:meta_transaction_http": "node -r dotenv/config lib/src/runners/http_meta_transaction_service_runner.js",
        "start:service:order_watcher": "node -r dotenv/config lib/src/runners/order_watcher_service_runner.js",
        "start:service:transaction_watcher": "node -r dotenv/config lib/src/runners/transaction_watcher_signer_service_runner.js",
        "start:service:signer": "node -r dotenv/config lib/src/runners/signer_runner.js",
        "lint": "tslint --project . --format stylish && yarn prettier:ci",
        "release": "curl -v -H \"Accept: application/vnd.github.everest-preview+json\" -H \"Authorization: token ${GITHUB_TOKEN}\" https://api.github.com/repos/0xProject/0x-api/dispatches -d '{ \"event_type\": \"semantic-release\" }'"
    },
    "config": {
        "prettier_target": "{.,test/**,src/**,migrations}/*.{ts,tsx,json,md}"
    },
    "release": {
        "plugins": [
            "@semantic-release/commit-analyzer",
            "@semantic-release/release-notes-generator",
            [
                "@semantic-release/npm",
                {
                    "npmPublish": false
                }
            ],
            "@semantic-release/github",
            "@semantic-release/changelog",
            "@semantic-release/git",
            [
                "@semantic-release/exec",
                {
                    "prepareCmd": "docker build -t 0xorg/0x-api ."
                }
            ],
            [
                "semantic-release-docker",
                {
                    "name": "0xorg/0x-api"
                }
            ],
            [
                "semantic-release-slack-bot",
                {
                    "notifyOnSuccess": true,
                    "notifyOnFail": true,
                    "markdownReleaseNotes": true,
                    "onSuccessTemplate": {
                        "text": "Version $npm_package_version of $package_name has been released. The deployment must be approved at https://github.com/0xProject/0x-main-infra/pulls. $release_notes"
                    },
                    "onFailTemplate": {
                        "text": "Releasing $package_name with version $npm_package_version failed."
                    }
                }
            ]
        ]
    },
    "resolutions": {
        "@0x/orderbook": "0xProject/gitpkg-registry#0x-orderbook-v2.2.7-e10a81023"
    },
    "devDependencies": {
        "@0x/contracts-erc20": "^3.1.5",
        "@0x/contracts-erc20-bridge-sampler": "^1.5.1",
        "@0x/contracts-test-utils": "^5.3.2",
        "@0x/dev-utils": "^4.0.1",
        "@0x/migrations": "^6.2.4",
        "@0x/tslint-config": "^4.0.0",
        "@0x/typescript-typings": "^5.1.5",
        "@balancer-labs/sor": "^0.3.0",
        "@semantic-release/changelog": "^5.0.1",
        "@semantic-release/exec": "^5.0.0",
        "@semantic-release/git": "^9.0.0",
        "@types/cors": "^2.8.6",
        "@types/dotenv": "^6.1.1",
        "@types/express": "^4.17.1",
        "@types/lodash": "^4.14.137",
        "@types/mocha": "^5.2.7",
        "@types/pino": "^5.8.13",
        "@types/rimraf": "^3.0.0",
        "@types/supertest": "^2.0.8",
        "@types/web3": "^1.0.19",
        "@types/ws": "^6.0.2",
        "env-cmd": "^10.1.0",
        "make-promises-safe": "^5.1.0",
        "mocha": "^6.2.2",
        "nodemon": "^1.19.4",
        "pino-pretty": "^3.2.2",
        "prettier": "^1.18.2",
        "rimraf": "^3.0.2",
        "semantic-release-docker": "^2.2.0",
        "semantic-release-slack-bot": "^1.6.1",
        "shx": "^0.3.2",
        "supertest": "^4.0.2",
        "ts-node": "^9.0.0",
        "tslint": "^6.1.3",
        "typescript": "^4.0.3"
    },
    "dependencies": {
        "@0x/assert": "^3.0.17",
        "@0x/asset-swapper": "^5.0.0",
        "@0x/base-contract": "^6.2.11",
        "@0x/connect": "^6.0.4",
        "@0x/contract-addresses": "^5.2.0",
        "@0x/contract-wrappers": "^13.9.2",
        "@0x/contracts-dev-utils": "^1.3.4",
        "@0x/json-schemas": "^5.3.1",
        "@0x/mesh-rpc-client": "^9.3.0",
        "@0x/order-utils": "^10.4.2",
        "@0x/subproviders": "^6.0.4",
        "@0x/types": "^3.3.0",
<<<<<<< HEAD
        "@0x/utils": "^5.6.4",
        "@0x/web3-wrapper": "^7.0.7",
=======
        "@0x/utils": "^6.1.0",
        "@0x/web3-wrapper": "^7.2.8",
>>>>>>> 20874c1f
        "@types/uuid": "^7.0.2",
        "@types/uuid-validate": "^0.0.1",
        "axios": "^0.19.2",
        "body-parser": "^1.19.0",
        "cors": "^2.8.5",
        "debug": "^4.1.1",
        "dotenv": "^8.1.0",
        "elastic-apm-node": "^3.7.0",
        "ethereum-types": "^3.2.0",
        "express": "^4.17.1",
        "express-async-handler": "^1.1.4",
        "http-status-codes": "^1.3.2",
        "json-rpc-error": "^2.0.0",
        "jsonschema": "^1.2.5",
        "lodash": "^4.17.15",
        "pg": "^7.12.1",
        "pino": "^5.13.5",
        "prom-client": "^12.0.0",
        "retry-axios": "^2.1.2",
        "typeorm": "0.2.18",
        "uuid": "^7.0.3",
        "uuid-validate": "^0.0.3",
        "ws": "^7.1.2"
    }
}<|MERGE_RESOLUTION|>--- conflicted
+++ resolved
@@ -136,13 +136,8 @@
         "@0x/order-utils": "^10.4.2",
         "@0x/subproviders": "^6.0.4",
         "@0x/types": "^3.3.0",
-<<<<<<< HEAD
-        "@0x/utils": "^5.6.4",
-        "@0x/web3-wrapper": "^7.0.7",
-=======
         "@0x/utils": "^6.1.0",
         "@0x/web3-wrapper": "^7.2.8",
->>>>>>> 20874c1f
         "@types/uuid": "^7.0.2",
         "@types/uuid-validate": "^0.0.1",
         "axios": "^0.19.2",

{
    "name": "0x-api",
    "version": "1.15.0",
    "description": "0x API",
    "repository": "git@github.com:0xProject/0x-api.git",
    "author": "Francesco Agosti <francesco@0x.org>",
    "license": "Apache-2.0",
    "scripts": {
        "install": "[ -f node_modules/ganache-core/typings/index.d.ts ] && sed -ie 's!import { Provider as Web3Provider } from \"web3/providers\";!import { Web3EthereumProvider as Web3Provider } from \"web3-providers\";!' node_modules/ganache-core/typings/index.d.ts || exit 0 # see https://github.com/trufflesuite/ganache-core/issues/465#issuecomment-610005598",
        "clean": "yarn clean:ts && yarn clean:docker",
        "clean:ts": "shx rm -rf lib",
        "clean:docker": "shx rm -rf 0x_mesh/db",
        "build": "tsc -p tsconfig.json",
        "db:migrate": "./node_modules/.bin/typeorm migration:run --config ./lib/src/ormconfig.js ",
        "db:revert": "./node_modules/.bin/typeorm migration:revert --config ./lib/src/ormconfig.js ",
        "integration-test": "mocha --require source-map-support/register --require make-promises-safe lib/integration-test/**/*_test.js --timeout 200000 --exit",
        "test": "echo 'yarn test:rest && yarn test:metatx && yarn test:rfqt'",
        "test:metatx": "env-cmd -f ./test/test_env mocha --file lib/test/test_setup.js --require source-map-support/register --require make-promises-safe lib/test/meta_transaction_**.js --timeout 200000 --exit --bail",
        "test:rest": "env-cmd -f ./test/test_env mocha --file lib/test/test_setup.js --exclude lib/test/rfqt_test.js --exclude lib/test/meta_transaction_test.js --require source-map-support/register --require make-promises-safe lib/test/**/*_test.js --timeout 200000 --exit --bail",
        "test:rfqt": "env-cmd -f ./test/test_env mocha --file lib/test/test_setup.js --require source-map-support/register --require make-promises-safe lib/test/rfqt_**.js --timeout 200000 --exit --bail",
        "dev": "nodemon -r dotenv/config src/index.ts | pino-pretty",
        "dev:service:http": "nodemon -r dotenv/config src/runners/http_service_runner.ts | pino-pretty",
        "dev:service:sra_http": "nodemon -r dotenv/config src/runners/http_sra_service_runner.ts | pino-pretty",
        "dev:service:staking_http": "nodemon -r dotenv/config src/runners/http_staking_service_runner.ts | pino-pretty",
        "dev:service:swap_http": "nodemon -r dotenv/config src/runners/http_swap_service_runner.ts | pino-pretty",
        "dev:service:meta_transaction_http": "nodemon -r dotenv/config src/runners/http_meta_transaction_service_runner.ts | pino-pretty",
        "dev:service:order_watcher": "nodemon -r dotenv/config src/runners/order_watcher_service_runner.ts | pino-pretty",
        "dev:service:transaction_watcher": "nodemon -r dotenv/config src/runners/transaction_watcher_signer_service_runner.ts | pino-pretty",
        "watch": "tsc -w",
        "fix": "tslint --project . --format stylish --fix && yarn prettier",
        "prettier": "prettier --write ${npm_package_config_prettier_target} --config .prettierrc",
        "prettier:ci": "prettier --list-different ${npm_package_config_prettier_target} --config .prettierrc",
        "start": "node -r dotenv/config lib/src/index.js",
        "start:service:http": "node -r dotenv/config lib/src/runners/http_service_runner.js",
        "start:service:sra_http": "node -r dotenv/config lib/src/runners/http_sra_service_runner.js",
        "start:service:staking_http": "node -r dotenv/config lib/src/runners/http_staking_service_runner.js",
        "start:service:swap_http": "node -r dotenv/config lib/src/runners/http_swap_service_runner.js",
        "start:service:meta_transaction_http": "node -r dotenv/config lib/src/runners/http_meta_transaction_service_runner.js",
        "start:service:order_watcher": "node -r dotenv/config lib/src/runners/order_watcher_service_runner.js",
        "start:service:transaction_watcher": "node -r dotenv/config lib/src/runners/transaction_watcher_signer_service_runner.js",
        "start:service:rfq_maker_balance_cache": "node -r dotenv/config lib/src/runners/rfq_maker_balance_cache_runner.js",
        "start:service:signer": "node -r dotenv/config lib/src/runners/signer_runner.js",
        "lint": "tslint --project . --format stylish && yarn prettier:ci",
        "release": "curl -v -H \"Accept: application/vnd.github.everest-preview+json\" -H \"Authorization: token ${GITHUB_TOKEN}\" https://api.github.com/repos/0xProject/0x-api/dispatches -d '{ \"event_type\": \"semantic-release\" }'"
    },
    "config": {
        "prettier_target": "{.,test/**,src/**,migrations}/*.{ts,tsx,json,md}"
    },
    "release": {
        "plugins": [
            "@semantic-release/commit-analyzer",
            "@semantic-release/release-notes-generator",
            [
                "@semantic-release/npm",
                {
                    "npmPublish": false
                }
            ],
            "@semantic-release/github",
            "@semantic-release/changelog",
            "@semantic-release/git",
            [
                "@semantic-release/exec",
                {
                    "prepareCmd": "docker build -t 0xorg/0x-api ."
                }
            ],
            [
                "semantic-release-docker",
                {
                    "name": "0xorg/0x-api"
                }
            ],
            [
                "semantic-release-slack-bot",
                {
                    "notifyOnSuccess": true,
                    "notifyOnFail": true,
                    "markdownReleaseNotes": true,
                    "onSuccessTemplate": {
                        "text": "Version $npm_package_version of $package_name has been released. The deployment must be approved at https://github.com/0xProject/0x-main-infra/pulls. $release_notes"
                    },
                    "onFailTemplate": {
                        "text": "Releasing $package_name with version $npm_package_version failed."
                    }
                }
            ]
        ]
    },
    "resolutions": {
<<<<<<< HEAD
        "@0x/orderbook": "0xProject/gitpkg-registry#0x-orderbook-v2.2.7-e10a81023",
        "@0x/protocol-utils": "0xProject/gitpkg-registry#0x-protocol-utils-v1.1.4-f579cb493"
=======
        "@0x/protocol-utils": "0xProject/protocol#0x-protocol-utils-v1.1.4-e9d280ef4"
>>>>>>> 6735112d
    },
    "devDependencies": {
        "@0x/contracts-erc20": "^3.2.10",
        "@0x/contracts-test-utils": "^5.3.11",
        "@0x/dev-utils": "^4.0.1",
        "@0x/migrations": "^6.5.2",
        "@0x/tslint-config": "^4.0.0",
        "@0x/typescript-typings": "^5.1.5",
        "@balancer-labs/sor": "^0.3.0",
        "@semantic-release/changelog": "^5.0.1",
        "@semantic-release/exec": "^5.0.0",
        "@semantic-release/git": "^9.0.0",
        "@types/cors": "^2.8.6",
        "@types/dotenv": "^6.1.1",
        "@types/express": "^4.17.1",
        "@types/lodash": "^4.14.137",
        "@types/mocha": "^5.2.7",
        "@types/pino": "^5.8.13",
        "@types/rimraf": "^3.0.0",
        "@types/sinon": "^9.0.8",
        "@types/supertest": "^2.0.8",
        "@types/web3": "^1.0.19",
        "@types/ws": "^6.0.2",
        "@types/zen-observable": "^0.8.1",
        "env-cmd": "^10.1.0",
        "make-promises-safe": "^5.1.0",
        "mocha": "^6.2.2",
        "nodemon": "^1.19.4",
        "pino-pretty": "^3.2.2",
        "prettier": "^1.18.2",
        "rimraf": "^3.0.2",
        "semantic-release-docker": "^2.2.0",
        "semantic-release-slack-bot": "^1.6.1",
        "shx": "^0.3.2",
        "sinon": "^9.2.1",
        "supertest": "^4.0.2",
        "ts-mock-imports": "^1.3.0",
        "ts-node": "^9.0.0",
        "tslint": "^6.1.3",
        "typescript": "^4.0.3"
    },
    "dependencies": {
        "@0x/assert": "^3.0.17",
<<<<<<< HEAD
        "@0x/asset-swapper": "0xProject/gitpkg-registry#0x-asset-swapper-v5.8.0-c18affb8a",
=======
        "@0x/asset-swapper": "0xProject/gitpkg-registry#0x-asset-swapper-v5.8.0-bdc442d6a",
>>>>>>> 6735112d
        "@0x/base-contract": "^6.2.11",
        "@0x/connect": "^6.0.4",
        "@0x/contract-addresses": "0xProject/gitpkg-registry#0x-contract-addresses-v5.9.0-c18affb8a",
        "@0x/contract-wrappers": "^13.10.2",
        "@0x/contracts-dev-utils": "^1.3.14",
        "@0x/json-schemas": "^5.3.1",
        "@0x/mesh-graphql-client": "0xProject/gitpkg-registry#0x-mesh-graphql-client-v10.1.0-22400d00",
        "@0x/order-utils": "^10.4.15",
        "@0x/subproviders": "^6.0.4",
        "@0x/types": "^3.3.0",
        "@0x/utils": "^6.1.0",
        "@0x/web3-wrapper": "^7.2.8",
        "@types/uuid": "^7.0.2",
        "@types/uuid-validate": "^0.0.1",
        "axios": "^0.21.1",
        "body-parser": "^1.19.0",
        "cors": "^2.8.5",
        "debug": "^4.1.1",
        "delay": "^4.4.0",
        "dotenv": "^8.1.0",
        "elastic-apm-node": "^3.7.0",
        "ethereum-types": "^3.2.0",
        "express": "^4.17.1",
        "express-async-handler": "^1.1.4",
        "http-status-codes": "^1.3.2",
        "json-rpc-error": "^2.0.0",
        "jsonschema": "^1.2.5",
        "lodash": "^4.17.15",
        "pg": "^7.12.1",
        "pino": "^5.13.5",
        "prom-client": "^12.0.0",
        "retry-axios": "^2.1.2",
        "typeorm": "0.2.29",
        "uuid": "^7.0.3",
        "uuid-validate": "^0.0.3",
        "ws": "^7.1.2",
        "zen-observable": "^0.8.15"
    }
}<|MERGE_RESOLUTION|>--- conflicted
+++ resolved
@@ -88,12 +88,8 @@
         ]
     },
     "resolutions": {
-<<<<<<< HEAD
         "@0x/orderbook": "0xProject/gitpkg-registry#0x-orderbook-v2.2.7-e10a81023",
         "@0x/protocol-utils": "0xProject/gitpkg-registry#0x-protocol-utils-v1.1.4-f579cb493"
-=======
-        "@0x/protocol-utils": "0xProject/protocol#0x-protocol-utils-v1.1.4-e9d280ef4"
->>>>>>> 6735112d
     },
     "devDependencies": {
         "@0x/contracts-erc20": "^3.2.10",
@@ -137,11 +133,7 @@
     },
     "dependencies": {
         "@0x/assert": "^3.0.17",
-<<<<<<< HEAD
         "@0x/asset-swapper": "0xProject/gitpkg-registry#0x-asset-swapper-v5.8.0-c18affb8a",
-=======
-        "@0x/asset-swapper": "0xProject/gitpkg-registry#0x-asset-swapper-v5.8.0-bdc442d6a",
->>>>>>> 6735112d
         "@0x/base-contract": "^6.2.11",
         "@0x/connect": "^6.0.4",
         "@0x/contract-addresses": "0xProject/gitpkg-registry#0x-contract-addresses-v5.9.0-c18affb8a",

--- conflicted
+++ resolved
@@ -131,11 +131,7 @@
     },
     "dependencies": {
         "@0x/assert": "^3.0.17",
-<<<<<<< HEAD
         "@0x/asset-swapper": "0xProject/gitpkg-registry#0x-asset-swapper-v6.2.0-732f803e5",
-=======
-        "@0x/asset-swapper": "^6.2.0",
->>>>>>> a82047c5
         "@0x/contract-addresses": "^5.11.0",
         "@0x/contract-wrappers": "^13.13.0",
         "@0x/json-schemas": "^5.3.1",

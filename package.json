--- conflicted
+++ resolved
@@ -127,11 +127,7 @@
     },
     "dependencies": {
         "@0x/assert": "^3.0.4",
-<<<<<<< HEAD
         "@0x/asset-swapper": "0xProject/gitpkg-registry#0x-asset-swapper-v4.6.0-edf206e35",
-=======
-        "@0x/asset-swapper": "0xProject/gitpkg-registry#0x-asset-swapper-v4.6.0-b3053dfb9",
->>>>>>> fb7dc527
         "@0x/connect": "^6.0.4",
         "@0x/contract-addresses": "0xProject/gitpkg-registry#0x-contract-addresses-v4.11.0-3da05f281",
         "@0x/contract-wrappers": "^13.7.0",

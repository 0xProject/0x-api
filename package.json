{
    "name": "0x-api",
    "version": "1.15.0",
    "description": "0x API",
    "repository": "git@github.com:0xProject/0x-api.git",
    "author": "Francesco Agosti <francesco@0x.org>",
    "license": "Apache-2.0",
    "scripts": {
        "install": "[ -f node_modules/ganache-core/typings/index.d.ts ] && sed -ie 's!import { Provider as Web3Provider } from \"web3/providers\";!import { Web3EthereumProvider as Web3Provider } from \"web3-providers\";!' node_modules/ganache-core/typings/index.d.ts || exit 0 # see https://github.com/trufflesuite/ganache-core/issues/465#issuecomment-610005598",
        "clean": "yarn clean:ts && yarn clean:docker",
        "clean:ts": "shx rm -rf lib",
        "clean:docker": "shx rm -rf 0x_mesh/db",
        "build": "tsc -p tsconfig.json",
        "integration-test": "mocha --require source-map-support/register --require make-promises-safe lib/integration-test/**/*_test.js --timeout 200000 --exit",
        "test": "yarn test:rest && yarn test:rfqt",
        "test:rest": "env-cmd -f ./test/test_env mocha --exclude lib/test/rfqt_test.js --require source-map-support/register --require make-promises-safe lib/test/**/*_test.js --timeout 200000 --exit --bail",
        "test:rfqt": "env-cmd -f ./test/test_env mocha --require source-map-support/register --require make-promises-safe lib/test/rfqt_**.js --timeout 200000 --exit --bail",
        "dev": "nodemon -r dotenv/config src/index.ts | pino-pretty",
        "dev:service:http": "nodemon -r dotenv/config src/runners/http_service_runner.ts | pino-pretty",
        "dev:service:sra_http": "nodemon -r dotenv/config src/runners/http_sra_service_runner.ts | pino-pretty",
        "dev:service:staking_http": "nodemon -r dotenv/config src/runners/http_staking_service_runner.ts | pino-pretty",
        "dev:service:swap_http": "nodemon -r dotenv/config src/runners/http_swap_service_runner.ts | pino-pretty",
        "dev:service:meta_transaction_http": "nodemon -r dotenv/config src/runners/http_meta_transaction_service_runner.ts | pino-pretty",
        "dev:service:order_watcher": "nodemon -r dotenv/config src/runners/order_watcher_service_runner.ts | pino-pretty",
        "dev:service:transaction_watcher": "nodemon -r dotenv/config src/runners/transaction_watcher_signer_service_runner.ts | pino-pretty",
        "watch": "tsc -w",
        "fix": "tslint --project . --format stylish --fix && yarn prettier",
        "prettier": "prettier --write ${npm_package_config_prettier_target} --config .prettierrc",
        "prettier:ci": "prettier --list-different ${npm_package_config_prettier_target} --config .prettierrc",
        "start": "node -r dotenv/config lib/src/index.js",
        "start:service:http": "node -r dotenv/config lib/src/runners/http_service_runner.js",
        "start:service:sra_http": "node -r dotenv/config lib/src/runners/http_sra_service_runner.js",
        "start:service:staking_http": "node -r dotenv/config lib/src/runners/http_staking_service_runner.js",
        "start:service:swap_http": "node -r dotenv/config lib/src/runners/http_swap_service_runner.js",
        "start:service:meta_transaction_http": "node -r dotenv/config lib/src/runners/http_meta_transaction_service_runner.js",
        "start:service:order_watcher": "node -r dotenv/config lib/src/runners/order_watcher_service_runner.js",
        "start:service:transaction_watcher": "node -r dotenv/config lib/src/runners/transaction_watcher_signer_service_runner.js",
        "start:service:signer": "node -r dotenv/config lib/src/runners/signer_runner.js",
        "lint": "tslint --project . --format stylish && yarn prettier:ci",
        "release": "curl -v -H \"Accept: application/vnd.github.everest-preview+json\" -H \"Authorization: token ${GITHUB_TOKEN}\" https://api.github.com/repos/0xProject/0x-api/dispatches -d '{ \"event_type\": \"semantic-release\" }'"
    },
    "config": {
        "prettier_target": "{.,test/**,src/**}/*.{ts,tsx,json,md}"
    },
    "release": {
        "plugins": [
            "@semantic-release/commit-analyzer",
            "@semantic-release/release-notes-generator",
            [
                "@semantic-release/npm",
                {
                    "npmPublish": false
                }
            ],
            "@semantic-release/github",
            "@semantic-release/changelog",
            "@semantic-release/git",
            [
                "@semantic-release/exec",
                {
                    "prepareCmd": "docker build -t 0xorg/0x-api ."
                }
            ],
            [
                "semantic-release-docker",
                {
                    "name": "0xorg/0x-api"
                }
            ],
            [
                "semantic-release-slack-bot",
                {
                    "notifyOnSuccess": true,
                    "notifyOnFail": true,
                    "markdownReleaseNotes": true,
                    "onSuccessTemplate": {
                        "text": "Version $npm_package_version of $package_name has been released. The deployment must be approved at https://github.com/0xProject/0x-main-infra/pulls. $release_notes"
                    },
                    "onFailTemplate": {
                        "text": "Releasing $package_name with version $npm_package_version failed."
                    }
                }
            ]
        ]
    },
    "devDependencies": {
        "@0x/contracts-erc20": "^3.1.5",
        "@0x/contracts-erc20-bridge-sampler": "^1.5.1",
        "@0x/contracts-test-utils": "^5.3.2",
        "@0x/dev-utils": "^3.2.1",
        "@0x/migrations": "^6.2.4",
        "@0x/tslint-config": "^4.0.0",
        "@0x/types": "^3.1.1",
        "@0x/typescript-typings": "^5.0.1",
        "@balancer-labs/sor": "^0.3.0",
        "@semantic-release/changelog": "^5.0.1",
        "@semantic-release/exec": "^5.0.0",
        "@semantic-release/git": "^9.0.0",
        "@types/cors": "^2.8.6",
        "@types/dotenv": "^6.1.1",
        "@types/express": "^4.17.1",
        "@types/lodash": "^4.14.137",
        "@types/mocha": "^5.2.7",
        "@types/pino": "^5.8.13",
        "@types/rimraf": "^3.0.0",
        "@types/supertest": "^2.0.8",
        "@types/web3": "^1.0.19",
        "@types/ws": "^6.0.2",
        "env-cmd": "^10.1.0",
        "make-promises-safe": "^5.1.0",
        "mocha": "^6.2.2",
        "nodemon": "^1.19.4",
        "pino-pretty": "^3.2.2",
        "prettier": "^1.18.2",
        "rimraf": "^3.0.2",
        "semantic-release-docker": "^2.2.0",
        "semantic-release-slack-bot": "^1.6.1",
        "shx": "^0.3.2",
        "supertest": "^4.0.2",
        "ts-node": "^8.4.1",
        "tslint": "^5.19.0",
        "typescript": "^3.9.6"
    },
    "resolutions": {
        "@0x/contract-addresses": "0xProject/gitpkg-registry#0x-contract-addresses-v4.11.0-7698f2151",
        "@0x/order-utils": "0xProject/gitpkg-registry#0x-order-utils-v10.3.0-beta-deedfd886",
        "@0x/contract-wrappers": "0xProject/gitpkg-registry#0x-contract-wrappers-v13.8.0-uniswap-vip-beta-deedfd886"
    },
    "dependencies": {
        "@0x/assert": "^3.0.4",
<<<<<<< HEAD
        "@0x/asset-swapper": "0xProject/gitpkg-registry#0x-asset-swapper-v4.6.0-a35d1b8a9",
=======
        "@0x/asset-swapper": "0xProject/gitpkg-registry#0x-asset-swapper-v4.6.0-cd9e408ea",
>>>>>>> 0e4e099e
        "@0x/connect": "^6.0.4",
        "@0x/contract-addresses": "0xProject/gitpkg-registry#0x-contract-addresses-v4.11.0-7698f2151",
        "@0x/contract-wrappers": "0xProject/gitpkg-registry#0x-contract-wrappers-v13.8.0-uniswap-vip-beta-deedfd886",
        "@0x/contracts-dev-utils": "^1.3.4",
        "@0x/json-schemas": "^5.0.4",
        "@0x/mesh-rpc-client": "^9.3.0",
        "@0x/order-utils": "0xProject/gitpkg-registry#0x-order-utils-v10.3.0-beta-deedfd886",
        "@0x/subproviders": "^6.0.4",
        "@0x/types": "^3.1.1",
        "@0x/utils": "^5.5.0",
        "@0x/web3-wrapper": "^7.0.7",
        "@types/uuid": "^7.0.2",
        "@types/uuid-validate": "^0.0.1",
        "axios": "^0.19.2",
        "body-parser": "^1.19.0",
        "cors": "^2.8.5",
        "debug": "^4.1.1",
        "dotenv": "^8.1.0",
        "elastic-apm-node": "^3.7.0",
        "ethereum-types": "^3.2.0",
        "express": "^4.17.1",
        "express-async-handler": "^1.1.4",
        "http-status-codes": "^1.3.2",
        "json-rpc-error": "^2.0.0",
        "jsonschema": "^1.2.5",
        "lodash": "^4.17.15",
        "pg": "^7.12.1",
        "pino": "^5.13.5",
        "prom-client": "^12.0.0",
        "retry-axios": "^2.1.2",
        "typeorm": "0.2.18",
        "uuid": "^7.0.3",
        "uuid-validate": "^0.0.3",
        "ws": "^7.1.2"
    }
}<|MERGE_RESOLUTION|>--- conflicted
+++ resolved
@@ -128,11 +128,7 @@
     },
     "dependencies": {
         "@0x/assert": "^3.0.4",
-<<<<<<< HEAD
-        "@0x/asset-swapper": "0xProject/gitpkg-registry#0x-asset-swapper-v4.6.0-a35d1b8a9",
-=======
         "@0x/asset-swapper": "0xProject/gitpkg-registry#0x-asset-swapper-v4.6.0-cd9e408ea",
->>>>>>> 0e4e099e
         "@0x/connect": "^6.0.4",
         "@0x/contract-addresses": "0xProject/gitpkg-registry#0x-contract-addresses-v4.11.0-7698f2151",
         "@0x/contract-wrappers": "0xProject/gitpkg-registry#0x-contract-wrappers-v13.8.0-uniswap-vip-beta-deedfd886",

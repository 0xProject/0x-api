{
    "name": "0x-api",
    "version": "1.15.0",
    "description": "0x API",
    "repository": "git@github.com:0xProject/0x-api.git",
    "author": "Francesco Agosti <francesco@0x.org>",
    "license": "Apache-2.0",
    "scripts": {
        "install": "[ -f node_modules/ganache-core/typings/index.d.ts ] && sed -ie 's!import { Provider as Web3Provider } from \"web3/providers\";!import { Web3EthereumProvider as Web3Provider } from \"web3-providers\";!' node_modules/ganache-core/typings/index.d.ts || exit 0 # see https://github.com/trufflesuite/ganache-core/issues/465#issuecomment-610005598",
        "clean": "yarn clean:ts && yarn clean:docker",
        "clean:ts": "shx rm -rf lib",
        "clean:docker": "shx rm -rf 0x_mesh/db",
        "build": "tsc -p tsconfig.json",
        "db:migrate": "./node_modules/.bin/typeorm migration:run --config ./lib/src/ormconfig.js ",
        "db:migration:create": "./node_modules/.bin/typeorm migration:create --config ./lib/src/ormconfig.js ",
        "db:migration:generate": "./node_modules/.bin/typeorm migration:generate --config ./lib/src/ormconfig.js ",
        "db:revert": "./node_modules/.bin/typeorm migration:revert --config ./lib/src/ormconfig.js ",
        "integration-test": "mocha --require source-map-support/register --require make-promises-safe 'lib/integration-test/**/*_test.js' --timeout 200000 --exit",
        "test": "yarn test:rest && yarn test:metatx && yarn test:rfqt && yarn test:rfqm",
        "test:metatx": "env-cmd -f ./test/test_env mocha --require source-map-support/register --require make-promises-safe 'lib/test/meta_transaction_**.js' --timeout 200000 --exit --bail",
        "test:rest": "env-cmd -f ./test/test_env mocha --exclude lib/test/rfqt_test.js --exclude lib/test/meta_transaction_test.js --require source-map-support/register --require make-promises-safe 'lib/test/**/*_test.js' --timeout 200000 --exit --bail",
        "test:rfqt": "env-cmd -f ./test/test_env mocha --require source-map-support/register --require make-promises-safe 'lib/test/rfqt_**.js' --timeout 200000 --exit --bail",
        "test:rfqm": "env-cmd -f ./test/test_env mocha --require source-map-support/register --require make-promises-safe 'lib/test/rfqm_**.js' --timeout 200000 --exit --bail",
        "dev": "nodemon -r dotenv/config src/index.ts | pino-pretty",
        "dev:service:http": "nodemon -r dotenv/config src/runners/http_service_runner.ts | pino-pretty",
        "dev:service:sra_http": "nodemon -r dotenv/config src/runners/http_sra_service_runner.ts | pino-pretty",
        "dev:service:swap_http": "nodemon -r dotenv/config src/runners/http_swap_service_runner.ts | pino-pretty",
        "dev:service:meta_transaction_http": "nodemon -r dotenv/config src/runners/http_meta_transaction_service_runner.ts | pino-pretty",
        "dev:service:rfqm_sqs": "nodemon -r dotenv/config src/runners/rfqm_meta_transaction_consumer_runner.ts | pino-pretty",
        "dev:service:rfqm_http": "nodemon -r dotenv/config src/runners/http_rfqm_service_runner.ts | pino-pretty",
        "dev:service:order_watcher": "nodemon -r dotenv/config src/runners/order_watcher_service_runner.ts | pino-pretty",
        "dev:service:transaction_watcher": "nodemon -r dotenv/config src/runners/transaction_watcher_signer_service_runner.ts | pino-pretty",
        "watch": "tsc -w",
        "fix": "tslint --project . --format stylish --fix && yarn prettier",
        "prettier": "prettier --write ${npm_package_config_prettier_target} --config .prettierrc",
        "prettier:ci": "prettier --list-different ${npm_package_config_prettier_target} --config .prettierrc",
        "start": "node -r dotenv/config lib/src/index.js",
        "start:service:http": "node -r dotenv/config lib/src/runners/http_service_runner.js",
        "start:service:sra_http": "node -r dotenv/config lib/src/runners/http_sra_service_runner.js",
        "start:service:swap_http": "node -r dotenv/config lib/src/runners/http_swap_service_runner.js",
        "start:service:meta_transaction_http": "node -r dotenv/config lib/src/runners/http_meta_transaction_service_runner.js",
<<<<<<< HEAD
        "start:service:rfqm_sqs": "node -r dotenv/config lib/src/runners/rfqm_meta_transaction_consumer_runner.js",
=======
>>>>>>> bf7f74ae
        "start:service:rfqm_http": "node -r dotenv/config lib/src/runners/http_rfqm_service_runner.js",
        "start:service:order_watcher": "node -r dotenv/config lib/src/runners/order_watcher_service_runner.js",
        "start:service:transaction_watcher": "node -r dotenv/config lib/src/runners/transaction_watcher_signer_service_runner.js",
        "start:service:rfq_maker_balance_cache": "node -r dotenv/config lib/src/runners/rfq_maker_balance_cache_runner.js",
        "start:service:signer": "node -r dotenv/config lib/src/runners/signer_runner.js",
        "lint": "tslint --project . --format stylish && yarn prettier:ci",
        "release": "curl -v -H \"Accept: application/vnd.github.everest-preview+json\" -H \"Authorization: token ${GITHUB_TOKEN}\" https://api.github.com/repos/0xProject/0x-api/dispatches -d '{ \"event_type\": \"semantic-release\" }'"
    },
    "config": {
        "prettier_target": "{.,test/**,src/**,migrations}/*.{ts,tsx,json,md}"
    },
    "release": {
        "plugins": [
            "@semantic-release/commit-analyzer",
            "@semantic-release/release-notes-generator",
            [
                "@semantic-release/npm",
                {
                    "npmPublish": false
                }
            ],
            "@semantic-release/github",
            "@semantic-release/changelog",
            "@semantic-release/git",
            [
                "@semantic-release/exec",
                {
                    "prepareCmd": "docker build -t 0xorg/0x-api ."
                }
            ],
            [
                "semantic-release-docker",
                {
                    "name": "0xorg/0x-api"
                }
            ],
            [
                "semantic-release-slack-bot",
                {
                    "notifyOnSuccess": true,
                    "notifyOnFail": true,
                    "markdownReleaseNotes": true,
                    "onSuccessTemplate": {
                        "text": "Version $npm_package_version of $package_name has been released. The deployment must be approved at https://github.com/0xProject/0x-main-infra/pulls. $release_notes"
                    },
                    "onFailTemplate": {
                        "text": "Releasing $package_name with version $npm_package_version failed."
                    }
                }
            ]
        ]
    },
    "devDependencies": {
        "@0x/contracts-erc20": "^3.3.6",
        "@0x/contracts-test-utils": "^5.3.24",
        "@0x/dev-utils": "^4.2.2",
        "@0x/migrations": "^8.0.1",
        "@0x/tslint-config": "^4.0.0",
        "@0x/typescript-typings": "^5.1.5",
        "@balancer-labs/sor": "^0.3.0",
        "@semantic-release/changelog": "^5.0.1",
        "@semantic-release/exec": "^5.0.0",
        "@semantic-release/git": "^9.0.0",
        "@types/dotenv": "^6.1.1",
        "@types/express": "^4.17.1",
        "@types/lodash": "^4.14.137",
        "@types/mocha": "^5.2.7",
        "@types/node-fetch": "^2.5.8",
        "@types/rimraf": "^3.0.0",
        "@types/sinon": "^9.0.8",
        "@types/supertest": "^2.0.8",
        "@types/uuid": "^7.0.2",
        "@types/uuid-validate": "^0.0.1",
        "@types/web3": "^1.0.19",
        "@types/ws": "^6.0.2",
        "@types/zen-observable": "^0.8.1",
        "env-cmd": "^10.1.0",
        "make-promises-safe": "^5.1.0",
        "mocha": "^6.2.2",
        "nodemon": "^1.19.4",
        "pino-pretty": "^3.2.2",
        "prettier": "^2.0.0",
        "rimraf": "^3.0.2",
        "semantic-release-docker": "^2.2.0",
        "semantic-release-slack-bot": "^1.6.1",
        "shx": "^0.3.2",
        "sinon": "^9.2.1",
        "supertest": "^4.0.2",
        "ts-mock-imports": "^1.3.0",
        "ts-mockito": "^2.6.1",
        "ts-node": "^9.0.0",
        "tslint": "^6.1.3",
        "typescript": "^4.0.3"
    },
    "dependencies": {
        "@0x/api-utils": "^0.0.1",
        "@0x/assert": "^3.0.17",
        "@0x/asset-swapper": "^6.14.0",
        "@0x/contract-addresses": "^6.1.0",
        "@0x/contract-wrappers": "^13.15.0",
        "@0x/contracts-zero-ex": "^0.21.1",
        "@0x/json-schemas": "^5.3.1",
        "@0x/mesh-graphql-client": "^11.2.0",
        "@0x/order-utils": "^10.4.19",
        "@0x/protocol-utils": "^1.4.0",
        "@0x/quote-server": "^6.0.2",
        "@0x/subproviders": "^6.4.2",
        "@0x/token-metadata": "^0.0.9",
        "@0x/types": "^3.3.2",
        "@0x/utils": "^6.4.1",
        "@0x/web3-wrapper": "^7.4.2",
        "aws-sdk": "^2.908.0",
        "axios": "^0.21.1",
        "body-parser": "^1.19.0",
        "debug": "^4.1.1",
        "delay": "^4.4.0",
        "dotenv": "^8.1.0",
        "elastic-apm-node": "^3.7.0",
        "ethereum-types": "^3.5.0",
        "express": "^4.17.1",
        "express-async-handler": "^1.1.4",
        "http-status-codes": "^1.3.2",
        "json-rpc-error": "^2.0.0",
        "jsonschema": "^1.2.5",
        "lodash": "^4.17.15",
        "node-fetch": "^2.6.1",
        "pg": "^8.5.0",
        "prom-client": "^12.0.0",
        "retry-axios": "^2.1.2",
        "typeorm": "0.2.29",
        "uuid": "^7.0.3",
        "uuid-validate": "^0.0.3",
        "ws": "^7.1.2",
        "zen-observable": "^0.8.15"
    }
}<|MERGE_RESOLUTION|>--- conflicted
+++ resolved
@@ -39,10 +39,7 @@
         "start:service:sra_http": "node -r dotenv/config lib/src/runners/http_sra_service_runner.js",
         "start:service:swap_http": "node -r dotenv/config lib/src/runners/http_swap_service_runner.js",
         "start:service:meta_transaction_http": "node -r dotenv/config lib/src/runners/http_meta_transaction_service_runner.js",
-<<<<<<< HEAD
         "start:service:rfqm_sqs": "node -r dotenv/config lib/src/runners/rfqm_meta_transaction_consumer_runner.js",
-=======
->>>>>>> bf7f74ae
         "start:service:rfqm_http": "node -r dotenv/config lib/src/runners/http_rfqm_service_runner.js",
         "start:service:order_watcher": "node -r dotenv/config lib/src/runners/order_watcher_service_runner.js",
         "start:service:transaction_watcher": "node -r dotenv/config lib/src/runners/transaction_watcher_signer_service_runner.js",

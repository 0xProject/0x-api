--- conflicted
+++ resolved
@@ -138,25 +138,7 @@
     "dependencies": {
         "@0x/api-utils": "^0.0.1",
         "@0x/assert": "^3.0.17",
-<<<<<<< HEAD
-        "@0x/asset-swapper": "^5.8.0",
-        "@0x/base-contract": "^6.2.11",
-        "@0x/connect": "^6.0.4",
-        "@0x/contract-addresses": "^5.8.0",
-        "@0x/contract-wrappers": "^13.12.2",
-        "@0x/contracts-dev-utils": "^1.3.14",
-        "@0x/json-schemas": "^5.3.1",
-        "@0x/mesh-rpc-client": "^9.3.0",
-        "@0x/order-utils": "^10.4.8",
-        "@0x/subproviders": "^6.0.4",
-        "@0x/types": "^3.3.0",
-        "@0x/utils": "^6.1.0",
-        "@0x/web3-wrapper": "^7.2.8",
-        "@types/uuid": "^7.0.2",
-        "@types/uuid-validate": "^0.0.1",
-=======
 
->>>>>>> 2f2bd4e8
         "axios": "^0.21.1",
         "body-parser": "^1.19.0",
         "debug": "^4.1.1",

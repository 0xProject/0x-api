{
    "name": "0x-api",
    "version": "1.15.0",
    "description": "0x API",
    "repository": "git@github.com:0xProject/0x-api.git",
    "author": "Francesco Agosti <francesco@0x.org>",
    "license": "Apache-2.0",
    "scripts": {
        "install": "[ -f node_modules/ganache-core/typings/index.d.ts ] && sed -ie 's!import { Provider as Web3Provider } from \"web3/providers\";!import { Web3EthereumProvider as Web3Provider } from \"web3-providers\";!' node_modules/ganache-core/typings/index.d.ts || exit 0 # see https://github.com/trufflesuite/ganache-core/issues/465#issuecomment-610005598",
        "clean": "yarn clean:ts && yarn clean:docker",
        "clean:ts": "shx rm -rf lib",
        "clean:docker": "shx rm -rf 0x_mesh/db",
        "build": "tsc -p tsconfig.json",
        "db:migrate": "./node_modules/.bin/typeorm migration:run --config ./lib/src/ormconfig.js ",
        "db:revert": "./node_modules/.bin/typeorm migration:revert --config ./lib/src/ormconfig.js ",
        "integration-test": "mocha --require source-map-support/register --require make-promises-safe lib/integration-test/**/*_test.js --timeout 200000 --exit",
        "test": "yarn test:rest && yarn test:metatx && yarn test:rfqt",
        "test:metatx": "env-cmd -f ./test/test_env mocha --file lib/test/test_setup.js --require source-map-support/register --require make-promises-safe lib/test/meta_transaction_**.js --timeout 200000 --exit --bail",
        "test:rest": "env-cmd -f ./test/test_env mocha --file lib/test/test_setup.js --exclude lib/test/rfqt_test.js --exclude lib/test/meta_transaction_test.js --require source-map-support/register --require make-promises-safe lib/test/**/*_test.js --timeout 200000 --exit --bail",
        "test:rfqt": "env-cmd -f ./test/test_env mocha --file lib/test/test_setup.js --require source-map-support/register --require make-promises-safe lib/test/rfqt_**.js --timeout 200000 --exit --bail",
        "dev": "nodemon -r dotenv/config src/index.ts | pino-pretty",
        "dev:service:http": "nodemon -r dotenv/config src/runners/http_service_runner.ts | pino-pretty",
        "dev:service:sra_http": "nodemon -r dotenv/config src/runners/http_sra_service_runner.ts | pino-pretty",
        "dev:service:staking_http": "nodemon -r dotenv/config src/runners/http_staking_service_runner.ts | pino-pretty",
        "dev:service:swap_http": "nodemon -r dotenv/config src/runners/http_swap_service_runner.ts | pino-pretty",
        "dev:service:meta_transaction_http": "nodemon -r dotenv/config src/runners/http_meta_transaction_service_runner.ts | pino-pretty",
        "dev:service:order_watcher": "nodemon -r dotenv/config src/runners/order_watcher_service_runner.ts | pino-pretty",
        "dev:service:transaction_watcher": "nodemon -r dotenv/config src/runners/transaction_watcher_signer_service_runner.ts | pino-pretty",
        "watch": "tsc -w",
        "fix": "tslint --project . --format stylish --fix && yarn prettier",
        "prettier": "prettier --write ${npm_package_config_prettier_target} --config .prettierrc",
        "prettier:ci": "prettier --list-different ${npm_package_config_prettier_target} --config .prettierrc",
        "start": "node -r dotenv/config lib/src/index.js",
        "start:service:http": "node -r dotenv/config lib/src/runners/http_service_runner.js",
        "start:service:sra_http": "node -r dotenv/config lib/src/runners/http_sra_service_runner.js",
        "start:service:staking_http": "node -r dotenv/config lib/src/runners/http_staking_service_runner.js",
        "start:service:swap_http": "node -r dotenv/config lib/src/runners/http_swap_service_runner.js",
        "start:service:meta_transaction_http": "node -r dotenv/config lib/src/runners/http_meta_transaction_service_runner.js",
        "start:service:order_watcher": "node -r dotenv/config lib/src/runners/order_watcher_service_runner.js",
        "start:service:transaction_watcher": "node -r dotenv/config lib/src/runners/transaction_watcher_signer_service_runner.js",
        "start:service:rfq_maker_balance_cache": "node -r dotenv/config lib/src/runners/rfq_maker_balance_cache_runner.js",
        "start:service:signer": "node -r dotenv/config lib/src/runners/signer_runner.js",
        "lint": "tslint --project . --format stylish && yarn prettier:ci",
        "release": "curl -v -H \"Accept: application/vnd.github.everest-preview+json\" -H \"Authorization: token ${GITHUB_TOKEN}\" https://api.github.com/repos/0xProject/0x-api/dispatches -d '{ \"event_type\": \"semantic-release\" }'"
    },
    "config": {
        "prettier_target": "{.,test/**,src/**,migrations}/*.{ts,tsx,json,md}"
    },
    "release": {
        "plugins": [
            "@semantic-release/commit-analyzer",
            "@semantic-release/release-notes-generator",
            [
                "@semantic-release/npm",
                {
                    "npmPublish": false
                }
            ],
            "@semantic-release/github",
            "@semantic-release/changelog",
            "@semantic-release/git",
            [
                "@semantic-release/exec",
                {
                    "prepareCmd": "docker build -t 0xorg/0x-api ."
                }
            ],
            [
                "semantic-release-docker",
                {
                    "name": "0xorg/0x-api"
                }
            ],
            [
                "semantic-release-slack-bot",
                {
                    "notifyOnSuccess": true,
                    "notifyOnFail": true,
                    "markdownReleaseNotes": true,
                    "onSuccessTemplate": {
                        "text": "Version $npm_package_version of $package_name has been released. The deployment must be approved at https://github.com/0xProject/0x-main-infra/pulls. $release_notes"
                    },
                    "onFailTemplate": {
                        "text": "Releasing $package_name with version $npm_package_version failed."
                    }
                }
            ]
        ]
    },
    "devDependencies": {
        "@0x/contracts-erc20": "^3.2.10",
        "@0x/contracts-test-utils": "^5.3.11",
        "@0x/dev-utils": "^4.0.1",
        "@0x/migrations": "^6.5.2",
        "@0x/tslint-config": "^4.0.0",
        "@0x/typescript-typings": "^5.1.5",
        "@balancer-labs/sor": "^0.3.0",
        "@semantic-release/changelog": "^5.0.1",
        "@semantic-release/exec": "^5.0.0",
        "@semantic-release/git": "^9.0.0",
        "@types/cors": "^2.8.6",
        "@types/dotenv": "^6.1.1",
        "@types/express": "^4.17.1",
        "@types/lodash": "^4.14.137",
        "@types/mocha": "^5.2.7",
        "@types/pino": "^5.8.13",
        "@types/rimraf": "^3.0.0",
        "@types/sinon": "^9.0.8",
        "@types/supertest": "^2.0.8",
        "@types/uuid": "^7.0.2",
        "@types/uuid-validate": "^0.0.1",
        "@types/web3": "^1.0.19",
        "@types/ws": "^6.0.2",
        "@types/zen-observable": "^0.8.1",
        "env-cmd": "^10.1.0",
        "make-promises-safe": "^5.1.0",
        "mocha": "^6.2.2",
        "nodemon": "^1.19.4",
        "pino-pretty": "^3.2.2",
        "prettier": "^1.18.2",
        "rimraf": "^3.0.2",
        "semantic-release-docker": "^2.2.0",
        "semantic-release-slack-bot": "^1.6.1",
        "shx": "^0.3.2",
        "sinon": "^9.2.1",
        "supertest": "^4.0.2",
        "ts-mock-imports": "^1.3.0",
        "ts-node": "^9.0.0",
        "tslint": "^6.1.3",
        "typescript": "^4.0.3"
    },
    "dependencies": {
        "@0x/assert": "^3.0.17",
<<<<<<< HEAD
        "@0x/asset-swapper": "0xProject/gitpkg-registry#0x-asset-swapper-v6.0.0-d466c13a1",
=======
        "@0x/asset-swapper": "0xProject/gitpkg-registry#0x-asset-swapper-v6.0.0-0c56207ab",
>>>>>>> 6f26292f
        "@0x/contract-addresses": "^5.10.0",
        "@0x/contract-wrappers": "^13.12.3",
        "@0x/json-schemas": "^5.3.1",
        "@0x/mesh-graphql-client": "0xProject/gitpkg-registry#0x-mesh-graphql-client-v10.1.0-22400d00",
        "@0x/order-utils": "^10.4.15",
        "@0x/protocol-utils": "^1.2.0",
        "@0x/subproviders": "^6.0.4",
        "@0x/types": "^3.3.0",
        "@0x/utils": "^6.1.0",
        "@0x/web3-wrapper": "^7.2.8",
        "axios": "^0.21.1",
        "body-parser": "^1.19.0",
        "cors": "^2.8.5",
        "debug": "^4.1.1",
        "delay": "^4.4.0",
        "dotenv": "^8.1.0",
        "elastic-apm-node": "^3.7.0",
        "ethereum-types": "^3.2.0",
        "express": "^4.17.1",
        "express-async-handler": "^1.1.4",
        "http-status-codes": "^1.3.2",
        "json-rpc-error": "^2.0.0",
        "jsonschema": "^1.2.5",
        "lodash": "^4.17.15",
        "pg": "^7.12.1",
        "pino": "^5.13.5",
        "prom-client": "^12.0.0",
        "retry-axios": "^2.1.2",
        "typeorm": "0.2.29",
        "uuid": "^7.0.3",
        "uuid-validate": "^0.0.3",
        "ws": "^7.1.2",
        "zen-observable": "^0.8.15"
    }
}<|MERGE_RESOLUTION|>--- conflicted
+++ resolved
@@ -131,11 +131,7 @@
     },
     "dependencies": {
         "@0x/assert": "^3.0.17",
-<<<<<<< HEAD
-        "@0x/asset-swapper": "0xProject/gitpkg-registry#0x-asset-swapper-v6.0.0-d466c13a1",
-=======
-        "@0x/asset-swapper": "0xProject/gitpkg-registry#0x-asset-swapper-v6.0.0-0c56207ab",
->>>>>>> 6f26292f
+        "@0x/asset-swapper": "0xProject/gitpkg-registry#0x-asset-swapper-v6.0.0-78135fd89",
         "@0x/contract-addresses": "^5.10.0",
         "@0x/contract-wrappers": "^13.12.3",
         "@0x/json-schemas": "^5.3.1",

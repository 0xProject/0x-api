--- conflicted
+++ resolved
@@ -42,17 +42,6 @@
             - '60559:60559'
         command: |
             sh -c "waitForGanache () { until printf 'POST /\r\nContent-Length: 26\r\n\r\n{\"method\":\"net_listening\"}' | nc localhost 8545 | grep true; do continue; done }; waitForGanache && ./mesh"
-<<<<<<< HEAD
-    # events-pipeline:
-    #     depends_on:
-    #         - postgres
-    #     image: 0xorg/event-pipeline@sha256:058e730018a8bdc31b1fdd68935eeb27bc728a0db579b41436c138cf73e830e1
-    #     restart: always
-    #     environment:
-    #         ETHEREUM_RPC_URL: '${ETHEREUM_RPC_URL}'
-    #         CHAIN_ID: '${CHAIN_ID}'
-    #         POSTGRES_URI: 'postgresql://api:api@postgres/api'
-=======
     events-pipeline:
         depends_on:
             - postgres
@@ -61,5 +50,4 @@
         environment:
             ETHEREUM_RPC_URL: '${ETHEREUM_RPC_URL}'
             CHAIN_ID: '${CHAIN_ID}'
-            POSTGRES_URI: 'postgres://api:api@postgres/api'
->>>>>>> 06bc402d
+            POSTGRES_URI: 'postgres://api:api@postgres/api'
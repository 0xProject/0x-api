import { Orderbook, SupportedProvider } from '@0x/asset-swapper';
import * as express from 'express';
<<<<<<< HEAD
import * as asyncHandler from 'express-async-handler';
=======
>>>>>>> 7bbb9c6f
import { Server } from 'http';
import { Connection } from 'typeorm';

import { SRA_PATH } from './constants';
import { getDBConnectionAsync } from './db_connection';
import { logger } from './logger';
import { OrderBookServiceOrderProvider } from './order_book_service_order_provider';
import { runHttpServiceAsync } from './runners/http_service_runner';
import { runOrderWatcherServiceAsync } from './runners/order_watcher_service_runner';
import { MetaTransactionService } from './services/meta_transaction_service';
import { OrderBookService } from './services/orderbook_service';
import { StakingDataService } from './services/staking_data_service';
import { SwapService } from './services/swap_service';
import { TransactionWatcherSignerService } from './services/transaction_watcher_signer_service';
import { WebsocketSRAOpts } from './types';
import { MeshClient } from './utils/mesh_client';
import { OrderStoreDbAdapter } from './utils/order_store_db_adapter';

export interface AppDependencies {
    connection: Connection;
    stakingDataService: StakingDataService;
    meshClient?: MeshClient;
    orderBookService: OrderBookService;
    swapService?: SwapService;
    metaTransactionService?: MetaTransactionService;
    provider: SupportedProvider;
    websocketOpts: Partial<WebsocketSRAOpts>;
    transactionWatcherService?: TransactionWatcherSignerService;
}

/**
 * Instantiates dependencies required to run the app. Uses default settings based on config
 * @param config should contain a URI for mesh to listen to, and the ethereum RPC URL
 */
export async function getDefaultAppDependenciesAsync(
    provider: SupportedProvider,
    config: {
        // hack (xianny): the Mesh client constructor has a fire-and-forget promise so we are unable
        // to catch initialisation errors. Allow the calling function to skip Mesh initialization by
        // not providing a websocket URI
        MESH_WEBSOCKET_URI?: string;
        MESH_HTTP_URI?: string;
    },
): Promise<AppDependencies> {
    const connection = await getDBConnectionAsync();
    const stakingDataService = new StakingDataService(connection);

    let meshClient: MeshClient | undefined;
    if (config.MESH_WEBSOCKET_URI !== undefined) {
        meshClient = new MeshClient(config.MESH_WEBSOCKET_URI, config.MESH_HTTP_URI);
    } else {
        logger.warn(`Skipping Mesh client creation because no URI provided`);
    }

    const orderBookService = new OrderBookService(connection, meshClient);

    let swapService: SwapService | undefined;
    try {
        swapService = createSwapServiceFromOrderBookService(orderBookService, provider);
    } catch (err) {
        logger.error(err.stack);
    }

    const metaTransactionService = createMetaTxnServiceFromOrderBookService(orderBookService, provider, connection);

    const websocketOpts = { path: SRA_PATH };

    return {
        connection,
        stakingDataService,
        meshClient,
        orderBookService,
        swapService,
        metaTransactionService,
        provider,
        websocketOpts,
    };
}
/**
 * starts the app with dependencies injected. This entry-point is used when running a single instance 0x API
 * deployment and in tests. It is not used in production deployments where scaling is required.
 * @param dependencies  all values are optional and will be filled with reasonable defaults, with one
 *                      exception. if a `meshClient` is not provided, the API will start without a
 *                      connection to mesh.
 * @return the app object
 */
export async function getAppAsync(
    dependencies: AppDependencies,
    config: {
        HTTP_PORT: string;
        ETHEREUM_RPC_URL: string;
        HTTP_KEEP_ALIVE_TIMEOUT: number;
        HTTP_HEADERS_TIMEOUT: number;
    },
): Promise<{ app: Express.Application; server: Server }> {
    const app = express();
    const { server, wsService } = await runHttpServiceAsync(dependencies, config, app);
    if (dependencies.meshClient !== undefined) {
        try {
            await runOrderWatcherServiceAsync(dependencies.connection, dependencies.meshClient);
        } catch (e) {
            logger.error(`Error attempting to start Order Watcher service, [${JSON.stringify(e)}]`);
        }
    } else {
        logger.warn('No mesh client provided, API running without Order Watcher');
    }
    // Register a shutdown event listener.
    // TODO: More teardown logic should be added here. For example, the mesh rpc
    // client should be destroyed and services should be torn down.
    server.on('close', async () => {
        await wsService.destroyAsync();
    });

<<<<<<< HEAD
    // Add signer service when spinning up app
    const signerService = new SignerService();
    const handlers = new SignerHandlers(signerService);
    app.post(
        `${META_TRANSACTION_PATH}/submit`,
        asyncHandler(handlers.submitZeroExTransactionIfWhitelistedAsync.bind(handlers)),
    );

    // Register a shutdown event listener.
    // TODO: More teardown logic should be added here. For example, the mesh rpc
    // client should be destroyed and services should be torn down.
    server.on('close', async () => {
        await wsService.destroyAsync();
    });

=======
>>>>>>> 7bbb9c6f
    return { app, server };
}

/**
 * Instantiates SwapService using the provided OrderBookService and ethereum RPC provider.
 */
export function createSwapServiceFromOrderBookService(
    orderBookService: OrderBookService,
    provider: SupportedProvider,
): SwapService {
    const orderStore = new OrderStoreDbAdapter(orderBookService);
    const orderProvider = new OrderBookServiceOrderProvider(orderStore, orderBookService);
    const orderBook = new Orderbook(orderProvider, orderStore);
    return new SwapService(orderBook, provider);
}

/**
 * Instantiates MetaTransactionService using the provided OrderBookService,
 * ethereum RPC provider and db connection.
 */
export function createMetaTxnServiceFromOrderBookService(
    orderBookService: OrderBookService,
    provider: SupportedProvider,
    dbConnection: Connection,
): MetaTransactionService {
    const orderStore = new OrderStoreDbAdapter(orderBookService);
    const orderProvider = new OrderBookServiceOrderProvider(orderStore, orderBookService);
    const orderBook = new Orderbook(orderProvider, orderStore);
    return new MetaTransactionService(orderBook, provider, dbConnection);
}<|MERGE_RESOLUTION|>--- conflicted
+++ resolved
@@ -1,9 +1,5 @@
 import { Orderbook, SupportedProvider } from '@0x/asset-swapper';
 import * as express from 'express';
-<<<<<<< HEAD
-import * as asyncHandler from 'express-async-handler';
-=======
->>>>>>> 7bbb9c6f
 import { Server } from 'http';
 import { Connection } from 'typeorm';
 
@@ -117,24 +113,6 @@
         await wsService.destroyAsync();
     });
 
-<<<<<<< HEAD
-    // Add signer service when spinning up app
-    const signerService = new SignerService();
-    const handlers = new SignerHandlers(signerService);
-    app.post(
-        `${META_TRANSACTION_PATH}/submit`,
-        asyncHandler(handlers.submitZeroExTransactionIfWhitelistedAsync.bind(handlers)),
-    );
-
-    // Register a shutdown event listener.
-    // TODO: More teardown logic should be added here. For example, the mesh rpc
-    // client should be destroyed and services should be torn down.
-    server.on('close', async () => {
-        await wsService.destroyAsync();
-    });
-
-=======
->>>>>>> 7bbb9c6f
     return { app, server };
 }
 

--- conflicted
+++ resolved
@@ -1,10 +1,7 @@
 import { Orderbook, SupportedProvider } from '@0x/asset-swapper';
 import * as express from 'express';
-<<<<<<< HEAD
-=======
 import * as asyncHandler from 'express-async-handler';
 import { Server } from 'http';
->>>>>>> 06bc402d
 import { Connection } from 'typeorm';
 
 import { SRA_PATH } from './constants';
@@ -110,18 +107,6 @@
     } else {
         logger.warn('No mesh client provided, API running without Order Watcher');
     }
-
-<<<<<<< HEAD
-    return app;
-=======
-    // Add signer service when spinning up app
-    const signerService = new SignerService();
-    const handlers = new SignerHandlers(signerService);
-    app.post(
-        `${META_TRANSACTION_PATH}/submit`,
-        asyncHandler(handlers.submitZeroExTransactionIfWhitelistedAsync.bind(handlers)),
-    );
-
     // Register a shutdown event listener.
     // TODO: More teardown logic should be added here. For example, the mesh rpc
     // client should be destroyed and services should be torn down.
@@ -130,7 +115,6 @@
     });
 
     return { app, server };
->>>>>>> 06bc402d
 }
 
 /**

import { Orderbook } from '@0x/asset-swapper';
import * as express from 'express';
// tslint:disable-next-line:no-implicit-dependencies
import * as core from 'express-serve-static-core';
import { Server } from 'http';

import { AppDependencies } from '../app';
import * as config from '../config';
import { getDBConnectionAsync } from '../db_connection';
import { logger } from '../logger';
import { requestLogger } from '../middleware/request_logger';
import { OrderBookServiceOrderProvider } from '../order_book_service_order_provider';
import { configureSRAHttpRouter } from '../routers/sra_router';
import { configureStakingHttpRouter } from '../routers/staking_router';
import { configureSwapHttpRouter } from '../routers/swap_router';
import { OrderBookService } from '../services/orderbook_service';
import { StakingDataService } from '../services/staking_data_service';
import { SwapService } from '../services/swap_service';
import { WebsocketService } from '../services/websocket_service';
import { OrderStoreDbAdapter } from '../utils/order_store_db_adapter';
import { providerUtils } from '../utils/provider_utils';

process.on('uncaughtException', err => {
    logger.error(err);
    process.exit(1);
});

process.on('unhandledRejection', err => {
    if (err) {
        logger.error(err);
    }
});

if (require.main === module) {
    (async () => {
        await runHttpServiceAsync({}, config);
    })().catch(error => logger.error(error));
}

/**
 * This service handles the HTTP requests. This involves fetching from the database
 * as well as adding orders to mesh.
 * @param dependencies If no mesh client is supplied, the HTTP service will start without it.
 *                     It will provide defaults for other params.
 */
export async function runHttpServiceAsync(
    dependencies: AppDependencies,
    _config: { HTTP_PORT: string; ETHEREUM_RPC_URL: string },
    _app?: core.Express,
): Promise<Server> {
    const app = _app || express();
    app.use(requestLogger());
<<<<<<< HEAD
    const server = app.listen(_config.HTTP_PORT, () => {
        logger.info(`API (HTTP) listening on port ${_config.HTTP_PORT}!\nConfig: ${JSON.stringify(_config, null, 2)}`);
=======
    const server = app.listen(config.HTTP_PORT, () => {
        logger.info(`API (HTTP) listening on port ${config.HTTP_PORT}!\nConfig: ${JSON.stringify(config, null, 2)}`);
>>>>>>> 54ec4c83
    });

    // staking http service
    const connection = dependencies.connection || (await getDBConnectionAsync());
    const stakingDataService = dependencies.stakingDataService || new StakingDataService(connection);
    configureStakingHttpRouter(app, stakingDataService);

    // SRA http service
    const orderBookService = dependencies.orderBookService || new OrderBookService(connection, dependencies.meshClient);
    configureSRAHttpRouter(app, orderBookService);

    // swap/quote http service
    try {
<<<<<<< HEAD
        const swapService = dependencies.swapService || createSwapServiceFromOrderBookService(orderBookService);
        configureSwapHttpRouter(app, swapService);
=======
        meshClient = new WSClient(config.MESH_WEBSOCKET_URI);
        // tslint:disable-next-line:no-unused-expression
        new WebsocketService(server, meshClient);
>>>>>>> 54ec4c83
    } catch (err) {
        logger.error(err);
    }

    return server;

    function createSwapServiceFromOrderBookService(_orderBookService: OrderBookService): SwapService {
        const orderStore = new OrderStoreDbAdapter(_orderBookService);
        const orderProvider = new OrderBookServiceOrderProvider(orderStore, orderBookService);
        const orderBook = new Orderbook(orderProvider, orderStore);
        const provider = dependencies.provider || providerUtils.createWeb3Provider(_config.ETHEREUM_RPC_URL);
        return new SwapService(orderBook, provider);
    }
}<|MERGE_RESOLUTION|>--- conflicted
+++ resolved
@@ -50,13 +50,8 @@
 ): Promise<Server> {
     const app = _app || express();
     app.use(requestLogger());
-<<<<<<< HEAD
     const server = app.listen(_config.HTTP_PORT, () => {
         logger.info(`API (HTTP) listening on port ${_config.HTTP_PORT}!\nConfig: ${JSON.stringify(_config, null, 2)}`);
-=======
-    const server = app.listen(config.HTTP_PORT, () => {
-        logger.info(`API (HTTP) listening on port ${config.HTTP_PORT}!\nConfig: ${JSON.stringify(config, null, 2)}`);
->>>>>>> 54ec4c83
     });
 
     // staking http service
@@ -70,16 +65,18 @@
 
     // swap/quote http service
     try {
-<<<<<<< HEAD
         const swapService = dependencies.swapService || createSwapServiceFromOrderBookService(orderBookService);
         configureSwapHttpRouter(app, swapService);
-=======
-        meshClient = new WSClient(config.MESH_WEBSOCKET_URI);
-        // tslint:disable-next-line:no-unused-expression
-        new WebsocketService(server, meshClient);
->>>>>>> 54ec4c83
     } catch (err) {
         logger.error(err);
+    }
+
+    // websocket service
+    if (dependencies.meshClient) {
+        // tslint:disable-next-line:no-unused-expression
+        new WebsocketService(server, dependencies.meshClient);
+    } else {
+        logger.warn(`API running without a websocket connection to mesh!`);
     }
 
     return server;

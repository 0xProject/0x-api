import bodyParser = require('body-parser');
import * as cors from 'cors';
import * as express from 'express';
// tslint:disable-next-line:no-implicit-dependencies
import * as core from 'express-serve-static-core';
import { Server } from 'http';

<<<<<<< HEAD
import { AppDependencies, getDefaultAppDependenciesAsync } from '../app';
import * as defaultConfig from '../config';
import { SRA_PATH, STAKING_PATH, SWAP_PATH } from '../constants';
=======
import * as config from '../config';
import { SRA_PATH } from '../constants';
import { getDBConnectionAsync } from '../db_connection';
import { rootHandler } from '../handlers/root_handler';
>>>>>>> 32da45cd
import { logger } from '../logger';
import { errorHandler } from '../middleware/error_handling';
import { requestLogger } from '../middleware/request_logger';
import { createSRARouter } from '../routers/sra_router';
import { createStakingRouter } from '../routers/staking_router';
import { createSwapRouter } from '../routers/swap_router';
import { WebsocketService } from '../services/websocket_service';
import { providerUtils } from '../utils/provider_utils';

process.on('uncaughtException', err => {
    logger.error(err);
    process.exit(1);
});

process.on('unhandledRejection', err => {
    if (err) {
        logger.error(err);
    }
});

if (require.main === module) {
    (async () => {
        const provider = providerUtils.createWeb3Provider(defaultConfig.ETHEREUM_RPC_URL);
        const dependencies = await getDefaultAppDependenciesAsync(provider, defaultConfig);
        await runHttpServiceAsync(dependencies, defaultConfig);
    })().catch(error => logger.error(error));
}

/**
 * This service handles the HTTP requests. This involves fetching from the database
 * as well as adding orders to mesh.
 * @param dependencies If no mesh client is supplied, the HTTP service will start without it.
 *                     It will provide defaults for other params.
 */
export async function runHttpServiceAsync(
    dependencies: AppDependencies,
    config: { HTTP_PORT: string },
    _app?: core.Express,
): Promise<Server> {
    const app = _app || express();
    app.use(requestLogger());
<<<<<<< HEAD
    app.use(cors());
    app.use(bodyParser.json());

=======
    app.get('/', rootHandler);
>>>>>>> 32da45cd
    const server = app.listen(config.HTTP_PORT, () => {
        logger.info(`API (HTTP) listening on port ${config.HTTP_PORT}!`);
    });
<<<<<<< HEAD

    // staking http service
    app.use(STAKING_PATH, createStakingRouter(dependencies.stakingDataService));

    // SRA http service
    app.use(SRA_PATH, createSRARouter(dependencies.orderBookService));

    // swap/quote http service
    if (dependencies.swapService) {
        app.use(SWAP_PATH, createSwapRouter(dependencies.swapService));
    } else {
        logger.error(`API running without swap service`);
=======
    const stakingDataService = new StakingDataService(connection);
    // tslint:disable-next-line:no-unused-expression
    new StakingHttpService(app, stakingDataService);
    let meshClient;
    try {
        meshClient = new WSClient(config.MESH_WEBSOCKET_URI);
        // tslint:disable-next-line:no-unused-expression
        new WebsocketService(server, meshClient, { path: SRA_PATH });
    } catch (err) {
        logger.error(err);
>>>>>>> 32da45cd
    }

    app.use(errorHandler);

    // websocket service
    if (dependencies.meshClient) {
        // tslint:disable-next-line:no-unused-expression
        new WebsocketService(server, dependencies.meshClient, dependencies.websocketOpts);
    } else {
        logger.error(`Could not establish mesh connection, exiting`);
        process.exit(1);
    }

    return server;
}<|MERGE_RESOLUTION|>--- conflicted
+++ resolved
@@ -5,16 +5,10 @@
 import * as core from 'express-serve-static-core';
 import { Server } from 'http';
 
-<<<<<<< HEAD
 import { AppDependencies, getDefaultAppDependenciesAsync } from '../app';
 import * as defaultConfig from '../config';
 import { SRA_PATH, STAKING_PATH, SWAP_PATH } from '../constants';
-=======
-import * as config from '../config';
-import { SRA_PATH } from '../constants';
-import { getDBConnectionAsync } from '../db_connection';
 import { rootHandler } from '../handlers/root_handler';
->>>>>>> 32da45cd
 import { logger } from '../logger';
 import { errorHandler } from '../middleware/error_handling';
 import { requestLogger } from '../middleware/request_logger';
@@ -56,17 +50,13 @@
 ): Promise<Server> {
     const app = _app || express();
     app.use(requestLogger());
-<<<<<<< HEAD
     app.use(cors());
     app.use(bodyParser.json());
 
-=======
     app.get('/', rootHandler);
->>>>>>> 32da45cd
     const server = app.listen(config.HTTP_PORT, () => {
         logger.info(`API (HTTP) listening on port ${config.HTTP_PORT}!`);
     });
-<<<<<<< HEAD
 
     // staking http service
     app.use(STAKING_PATH, createStakingRouter(dependencies.stakingDataService));
@@ -79,18 +69,6 @@
         app.use(SWAP_PATH, createSwapRouter(dependencies.swapService));
     } else {
         logger.error(`API running without swap service`);
-=======
-    const stakingDataService = new StakingDataService(connection);
-    // tslint:disable-next-line:no-unused-expression
-    new StakingHttpService(app, stakingDataService);
-    let meshClient;
-    try {
-        meshClient = new WSClient(config.MESH_WEBSOCKET_URI);
-        // tslint:disable-next-line:no-unused-expression
-        new WebsocketService(server, meshClient, { path: SRA_PATH });
-    } catch (err) {
-        logger.error(err);
->>>>>>> 32da45cd
     }
 
     app.use(errorHandler);

--- conflicted
+++ resolved
@@ -1,16 +1,10 @@
 import { ConnectionOptions } from 'typeorm';
 
-<<<<<<< HEAD
-import { signedOrderEntity } from './entities';
-
-const entities = [signedOrderEntity];
-=======
-import { SignedOrderEntity } from './entity';
+import { SignedOrderEntity } from './entities';
 
 const entities = [
     SignedOrderEntity,
 ];
->>>>>>> dab22796
 
 export const config: ConnectionOptions = {
     type: 'sqlite',

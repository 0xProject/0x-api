--- conflicted
+++ resolved
@@ -50,13 +50,6 @@
 export const KEEP_ALIVE_TTL = ONE_MINUTE_MS * 5;
 
 // API namespaces
-<<<<<<< HEAD
-export const SRA_PATH = '/sra/v4';
-=======
-export const SRA_PATH = '/sra/v3';
-export const SRA_BASE_PATH = '/sra';
-export const STAKING_PATH = '/staking';
->>>>>>> 06fe251e
 export const SWAP_PATH = '/swap/v1';
 export const META_TRANSACTION_PATH = '/meta_transaction/v1';
 export const METRICS_PATH = '/metrics';

--- conflicted
+++ resolved
@@ -321,11 +321,8 @@
             skipValidation,
             swapVersion,
             affiliateFee,
-<<<<<<< HEAD
+            isMetaTransaction: false,
             includePriceComparisons,
-=======
-            isMetaTransaction: false,
->>>>>>> 645a88c1
         };
         try {
             let swapQuote: GetSwapQuoteResponse;

import { ERC20BridgeSource, SwapQuoterError } from '@0x/asset-swapper';
import { BigNumber, NULL_ADDRESS } from '@0x/utils';
import * as express from 'express';
import * as HttpStatus from 'http-status-codes';

import { CHAIN_ID } from '../config';
import { DEFAULT_QUOTE_SLIPPAGE_PERCENTAGE, SWAP_DOCS_URL } from '../constants';
import { InternalServerError, RevertAPIError, ValidationError, ValidationErrorCodes } from '../errors';
import { logger } from '../logger';
import { isAPIError, isRevertError } from '../middleware/error_handling';
import { schemas } from '../schemas/schemas';
import { SwapService } from '../services/swap_service';
import { TokenMetadatasForChains } from '../token_metadatas_for_networks';
import { CalculateSwapQuoteParams, ChainId, GetSwapQuoteRequestParams, GetSwapQuoteResponse } from '../types';
import { schemaUtils } from '../utils/schema_utils';
import {
    findTokenAddress,
    getTokenMetadataIfExists,
    isETHSymbol,
    isWETHSymbolOrAddress,
} from '../utils/token_metadata_utils';

export class SwapHandlers {
    private readonly _swapService: SwapService;
    public static rootAsync(_req: express.Request, res: express.Response): void {
        const message = `This is the root of the Swap API. Visit ${SWAP_DOCS_URL} for details about this API.`;
        res.status(HttpStatus.OK).send({ message });
    }
    constructor(swapService: SwapService) {
        this._swapService = swapService;
    }
    public async getSwapQuoteAsync(req: express.Request, res: express.Response): Promise<void> {
        // parse query params
        const {
            sellToken,
            buyToken,
            sellAmount,
            buyAmount,
            takerAddress,
            slippagePercentage,
            gasPrice,
            excludedSources,
            affiliateAddress,
            rfqt,
            // tslint:disable-next-line:boolean-naming
            skipValidation,
        } = parseGetSwapQuoteRequestParams(req);

        const isETHSell = isETHSymbol(sellToken);
        const sellTokenAddress = findTokenAddressOrThrowApiError(sellToken, 'sellToken', CHAIN_ID);
        const buyTokenAddress = findTokenAddressOrThrowApiError(buyToken, 'buyToken', CHAIN_ID);
        const isWrap = isETHSell && isWETHSymbolOrAddress(buyToken, CHAIN_ID);
        const isUnwrap = isWETHSymbolOrAddress(sellToken, CHAIN_ID) && isETHSymbol(buyToken);
        // if token addresses are the same but a unwrap or wrap operation is requested, ignore error
        if (!isUnwrap && !isWrap && sellTokenAddress === buyTokenAddress) {
            throw new ValidationError(
                ['buyToken', 'sellToken'].map(field => {
                    return {
                        field,
                        code: ValidationErrorCodes.RequiredField,
                        reason: 'buyToken and sellToken must be different',
                    };
                }),
            );
        }

        // if sellToken is not WETH and buyToken is ETH, throw
        if (!isWETHSymbolOrAddress(sellToken, CHAIN_ID) && isETHSymbol(buyToken)) {
            throw new ValidationError([
                {
                    field: 'buyToken',
                    code: ValidationErrorCodes.TokenNotSupported,
                    reason: "Buying ETH is unsupported (set to 'WETH' to received wrapped Ether)",
                },
            ]);
        }

        const calculateSwapQuoteParams: CalculateSwapQuoteParams = {
            buyTokenAddress,
            sellTokenAddress,
            buyAmount,
            sellAmount,
            from: takerAddress,
            isETHSell,
            slippagePercentage,
            gasPrice,
            excludedSources,
            affiliateAddress,
        };

        try {
<<<<<<< HEAD
            const swapQuote = await this._swapService.calculateSwapQuoteAsync({
                buyTokenAddress,
                sellTokenAddress,
                buyAmount,
                sellAmount,
                from: takerAddress,
                isETHSell,
                slippagePercentage,
                gasPrice,
                excludedSources,
                affiliateAddress,
                apiKey: req.header('0x-api-key'),
                rfqt:
                    rfqt === undefined
                        ? undefined
                        : {
                              intentOnFilling: rfqt.intentOnFilling,
                          },
                skipValidation,
            });
=======
            let swapQuote: GetSwapQuoteResponse;
            if (isUnwrap) {
                swapQuote = await this._swapService.getSwapQuoteForUnwrapAsync(calculateSwapQuoteParams);
            } else if (isWrap) {
                swapQuote = await this._swapService.getSwapQuoteForWrapAsync(calculateSwapQuoteParams);
            } else {
                swapQuote = await this._swapService.calculateSwapQuoteAsync(calculateSwapQuoteParams);
            }
>>>>>>> 81e24eeb
            res.status(HttpStatus.OK).send(swapQuote);
        } catch (e) {
            // If this is already a transformed error then just re-throw
            if (isAPIError(e)) {
                throw e;
            }
            // Wrap a Revert error as an API revert error
            if (isRevertError(e)) {
                throw new RevertAPIError(e);
            }
            const errorMessage: string = e.message;
            // TODO AssetSwapper can throw raw Errors or InsufficientAssetLiquidityError
            if (
                errorMessage.startsWith(SwapQuoterError.InsufficientAssetLiquidity) ||
                errorMessage.startsWith('NO_OPTIMAL_PATH')
            ) {
                throw new ValidationError([
                    {
                        field: buyAmount ? 'buyAmount' : 'sellAmount',
                        code: ValidationErrorCodes.ValueOutOfRange,
                        reason: SwapQuoterError.InsufficientAssetLiquidity,
                    },
                ]);
            }
            if (errorMessage.startsWith(SwapQuoterError.AssetUnavailable)) {
                throw new ValidationError([
                    {
                        field: 'token',
                        code: ValidationErrorCodes.ValueOutOfRange,
                        reason: e.message,
                    },
                ]);
            }
            logger.info('Uncaught error', e);
            throw new InternalServerError(e.message);
        }
    }
    // tslint:disable-next-line:prefer-function-over-method
    public async getSwapTokensAsync(_req: express.Request, res: express.Response): Promise<void> {
        const tokens = TokenMetadatasForChains.map(tm => ({
            symbol: tm.symbol,
            address: tm.tokenAddresses[CHAIN_ID],
            name: tm.name,
            decimals: tm.decimals,
        }));
        const filteredTokens = tokens.filter(t => t.address !== NULL_ADDRESS);
        res.status(HttpStatus.OK).send({ records: filteredTokens });
    }
    // tslint:disable-next-line:prefer-function-over-method
    public async getTokenPricesAsync(req: express.Request, res: express.Response): Promise<void> {
        const symbolOrAddress = req.query.sellToken || 'WETH';
        const baseAsset = getTokenMetadataIfExists(symbolOrAddress, CHAIN_ID);
        if (!baseAsset) {
            throw new ValidationError([
                {
                    field: 'sellToken',
                    code: ValidationErrorCodes.ValueOutOfRange,
                    reason: `Could not find token ${symbolOrAddress}`,
                },
            ]);
        }
        const unitAmount = new BigNumber(1);
        const records = await this._swapService.getTokenPricesAsync(baseAsset, unitAmount);
        res.status(HttpStatus.OK).send({ records });
    }
}

const findTokenAddressOrThrowApiError = (address: string, field: string, chainId: ChainId): string => {
    try {
        return findTokenAddress(address.toLowerCase(), chainId);
    } catch (e) {
        throw new ValidationError([
            {
                field,
                code: ValidationErrorCodes.ValueOutOfRange,
                reason: e.message,
            },
        ]);
    }
};

const parseStringArrForERC20BridgeSources = (excludedSources: string[]): ERC20BridgeSource[] => {
    // Need to compare value of the enum instead of the key, as values are used by asset-swapper
    // CurveUsdcDaiUsdt = 'Curve_USDC_DAI_USDT' is excludedSources=Curve_USDC_DAI_USDT
    return excludedSources
        .map(source => (source === '0x' ? 'Native' : source))
        .filter((source: string) =>
            Object.keys(ERC20BridgeSource).find((k: any) => ERC20BridgeSource[k] === source),
        ) as ERC20BridgeSource[];
};

const parseGetSwapQuoteRequestParams = (req: express.Request): GetSwapQuoteRequestParams => {
    // HACK typescript typing does not allow this valid json-schema
    schemaUtils.validateSchema(req.query, schemas.swapQuoteRequestSchema as any);
    const takerAddress = req.query.takerAddress;
    const sellToken = req.query.sellToken;
    const buyToken = req.query.buyToken;
    const sellAmount = req.query.sellAmount === undefined ? undefined : new BigNumber(req.query.sellAmount);
    const buyAmount = req.query.buyAmount === undefined ? undefined : new BigNumber(req.query.buyAmount);
    const gasPrice = req.query.gasPrice === undefined ? undefined : new BigNumber(req.query.gasPrice);
    const slippagePercentage = Number.parseFloat(req.query.slippagePercentage || DEFAULT_QUOTE_SLIPPAGE_PERCENTAGE);
    const excludedSources =
        req.query.excludedSources === undefined
            ? undefined
            : parseStringArrForERC20BridgeSources(req.query.excludedSources.split(','));
    const affiliateAddress = req.query.affiliateAddress;
    const rfqt =
        req.query.intentOnFilling === undefined ? undefined : { intentOnFilling: req.query.intentOnFilling === 'true' };
    // tslint:disable-next-line:boolean-naming
    const skipValidation = req.query.skipValidation === undefined ? false : req.query.skipValidation === 'true';
    return {
        takerAddress,
        sellToken,
        buyToken,
        sellAmount,
        buyAmount,
        slippagePercentage,
        gasPrice,
        excludedSources,
        affiliateAddress,
        rfqt,
        skipValidation,
    };
};<|MERGE_RESOLUTION|>--- conflicted
+++ resolved
@@ -86,31 +86,17 @@
             gasPrice,
             excludedSources,
             affiliateAddress,
+            apiKey: req.header('0x-api-key'),
+            rfqt:
+                rfqt === undefined
+                    ? undefined
+                    : {
+                          intentOnFilling: rfqt.intentOnFilling,
+                      },
+            skipValidation,
         };
 
         try {
-<<<<<<< HEAD
-            const swapQuote = await this._swapService.calculateSwapQuoteAsync({
-                buyTokenAddress,
-                sellTokenAddress,
-                buyAmount,
-                sellAmount,
-                from: takerAddress,
-                isETHSell,
-                slippagePercentage,
-                gasPrice,
-                excludedSources,
-                affiliateAddress,
-                apiKey: req.header('0x-api-key'),
-                rfqt:
-                    rfqt === undefined
-                        ? undefined
-                        : {
-                              intentOnFilling: rfqt.intentOnFilling,
-                          },
-                skipValidation,
-            });
-=======
             let swapQuote: GetSwapQuoteResponse;
             if (isUnwrap) {
                 swapQuote = await this._swapService.getSwapQuoteForUnwrapAsync(calculateSwapQuoteParams);
@@ -119,7 +105,6 @@
             } else {
                 swapQuote = await this._swapService.calculateSwapQuoteAsync(calculateSwapQuoteParams);
             }
->>>>>>> 81e24eeb
             res.status(HttpStatus.OK).send(swapQuote);
         } catch (e) {
             // If this is already a transformed error then just re-throw

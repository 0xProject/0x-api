import { ERC20BridgeSource, RfqtRequestOpts, SwapQuoterError } from '@0x/asset-swapper';
import { BigNumber, NULL_ADDRESS } from '@0x/utils';
import * as express from 'express';
import * as HttpStatus from 'http-status-codes';
import _ = require('lodash');

import { CHAIN_ID, PLP_API_KEY_WHITELIST, RFQT_API_KEY_WHITELIST } from '../config';
import {
    DEFAULT_QUOTE_SLIPPAGE_PERCENTAGE,
    DEFAULT_TOKEN_DECIMALS,
    MARKET_DEPTH_DEFAULT_DISTRIBUTION,
    MARKET_DEPTH_MAX_SAMPLES,
    SWAP_DOCS_URL,
} from '../constants';
import {
    InternalServerError,
    RevertAPIError,
    ValidationError,
    ValidationErrorCodes,
    ValidationErrorReasons,
} from '../errors';
import { logger } from '../logger';
import { isAPIError, isRevertError } from '../middleware/error_handling';
import { schemas } from '../schemas/schemas';
import { SwapService } from '../services/swap_service';
import { TokenMetadatasForChains } from '../token_metadatas_for_networks';
import {
    CalculateSwapQuoteParams,
<<<<<<< HEAD
    GetSwapQuoteRequestParams,
    GetSwapQuoteResponse,
    SourceComparison,
=======
    ChainId,
    GetSwapQuoteRequestParams,
    GetSwapQuoteResponse,
>>>>>>> fb7dc527
    SwapVersion,
} from '../types';
import { parseUtils } from '../utils/parse_utils';
import { priceComparisonUtils } from '../utils/price_comparison_utils';
import { schemaUtils } from '../utils/schema_utils';
import { serviceUtils } from '../utils/service_utils';
import {
    findTokenAddressOrThrowApiError,
    getTokenMetadataIfExists,
    isETHSymbol,
    isWETHSymbolOrAddress,
} from '../utils/token_metadata_utils';

import { quoteReportUtils } from './../utils/quote_report_utils';

export class SwapHandlers {
    private readonly _swapService: SwapService;
    public static rootAsync(_req: express.Request, res: express.Response): void {
        const message = `This is the root of the Swap API. Visit ${SWAP_DOCS_URL} for details about this API.`;
        res.status(HttpStatus.OK).send({ message });
    }
    constructor(swapService: SwapService) {
        this._swapService = swapService;
    }

    public async getSwapQuoteAsync(
        swapVersion: SwapVersion,
        req: express.Request,
        res: express.Response,
    ): Promise<void> {
        const params = parseGetSwapQuoteRequestParams(req, 'quote');
        const quote = await this._calculateSwapQuoteAsync(params, swapVersion);
        if (params.rfqt !== undefined) {
            logger.info({
                firmQuoteServed: {
                    taker: params.takerAddress,
                    apiKey: params.apiKey,
                    buyToken: params.buyToken,
                    sellToken: params.sellToken,
                    buyAmount: params.buyAmount,
                    sellAmount: params.sellAmount,
                    makers: quote.orders.map(order => order.makerAddress),
                },
            });
            if (quote.quoteReport && params.rfqt && params.rfqt.intentOnFilling) {
                quoteReportUtils.logQuoteReport({
                    quoteReport: quote.quoteReport,
                    submissionBy: 'taker',
                    decodedUniqueId: quote.decodedUniqueId,
                });
            }
        }
        const cleanedQuote = _.omit(quote, 'quoteReport', 'decodedUniqueId');
        let quoteResponse = cleanedQuote;
        if (params.includePriceComparisons) {
            const prices = priceComparisonUtils.getPriceComparisonFromQuote(CHAIN_ID, params, quote);

            if (prices) {
                quoteResponse = {
                    ...cleanedQuote,
                    prices,
                };
            }
        }
        res.status(HttpStatus.OK).send(quoteResponse);
    }
    // tslint:disable-next-line:prefer-function-over-method
    public async getSwapTokensAsync(_req: express.Request, res: express.Response): Promise<void> {
        const tokens = TokenMetadatasForChains.map(tm => ({
            symbol: tm.symbol,
            address: tm.tokenAddresses[CHAIN_ID],
            name: tm.name,
            decimals: tm.decimals,
        }));
        const filteredTokens = tokens.filter(t => t.address !== NULL_ADDRESS);
        res.status(HttpStatus.OK).send({ records: filteredTokens });
    }
    // tslint:disable-next-line:prefer-function-over-method
    public async getSwapPriceAsync(
        swapVersion: SwapVersion,
        req: express.Request,
        res: express.Response,
    ): Promise<void> {
        const params = parseGetSwapQuoteRequestParams(req, 'price');
        const quote = await this._calculateSwapQuoteAsync({ ...params, skipValidation: true }, swapVersion);
        logger.info({
            indicativeQuoteServed: {
                taker: params.takerAddress,
                apiKey: params.apiKey,
                buyToken: params.buyToken,
                sellToken: params.sellToken,
                buyAmount: params.buyAmount,
                sellAmount: params.sellAmount,
                makers: quote.orders.map(o => o.makerAddress),
            },
        });

        let prices: SourceComparison[] | undefined;
        if (params.includePriceComparisons) {
            prices = priceComparisonUtils.getPriceComparisonFromQuote(CHAIN_ID, params, quote);
        }

        const response = {
            price: quote.price,
            value: quote.value,
            gasPrice: quote.gasPrice,
            gas: quote.gas,
            estimatedGas: quote.estimatedGas,
            protocolFee: quote.protocolFee,
            minimumProtocolFee: quote.minimumProtocolFee,
            buyTokenAddress: quote.buyTokenAddress,
            buyAmount: quote.buyAmount,
            sellTokenAddress: quote.sellTokenAddress,
            sellAmount: quote.sellAmount,
            sources: quote.sources,
            estimatedGasTokenRefund: quote.estimatedGasTokenRefund,
            allowanceTarget: quote.allowanceTarget,
            prices,
        };

        res.status(HttpStatus.OK).send(response);
    }
    // tslint:disable-next-line:prefer-function-over-method
    public async getTokenPricesAsync(req: express.Request, res: express.Response): Promise<void> {
        const symbolOrAddress = (req.query.sellToken as string) || 'WETH';
        const baseAsset = getTokenMetadataIfExists(symbolOrAddress, CHAIN_ID);
        if (!baseAsset) {
            throw new ValidationError([
                {
                    field: 'sellToken',
                    code: ValidationErrorCodes.ValueOutOfRange,
                    reason: `Could not find token ${symbolOrAddress}`,
                },
            ]);
        }
        const unitAmount = new BigNumber(1);
        const records = await this._swapService.getTokenPricesAsync(baseAsset, unitAmount);
        res.status(HttpStatus.OK).send({ records });
    }

    public async getMarketDepthAsync(req: express.Request, res: express.Response): Promise<void> {
        const makerToken = {
            decimals: DEFAULT_TOKEN_DECIMALS,
            tokenAddress: req.query.buyToken,
            ...getTokenMetadataIfExists(req.query.buyToken as string, CHAIN_ID),
        };
        const takerToken = {
            decimals: DEFAULT_TOKEN_DECIMALS,
            tokenAddress: req.query.sellToken,
            ...getTokenMetadataIfExists(req.query.sellToken as string, CHAIN_ID),
        };
        if (makerToken.tokenAddress === takerToken.tokenAddress) {
            throw new ValidationError([
                {
                    field: 'buyToken',
                    code: ValidationErrorCodes.InvalidAddress,
                    reason: `Invalid pair ${takerToken.tokenAddress}/${makerToken.tokenAddress}`,
                },
            ]);
        }
        const response = await this._swapService.calculateMarketDepthAsync({
            buyToken: makerToken,
            sellToken: takerToken,
            sellAmount: new BigNumber(req.query.sellAmount as string),
            // tslint:disable-next-line:radix custom-no-magic-numbers
            numSamples: req.query.numSamples ? parseInt(req.query.numSamples as string) : MARKET_DEPTH_MAX_SAMPLES,
            sampleDistributionBase: req.query.sampleDistributionBase
                ? parseFloat(req.query.sampleDistributionBase as string)
                : MARKET_DEPTH_DEFAULT_DISTRIBUTION,
            excludedSources:
                req.query.excludedSources === undefined
                    ? []
                    : parseUtils.parseStringArrForERC20BridgeSources((req.query.excludedSources as string).split(',')),
        });
        res.status(HttpStatus.OK).send({ ...response, buyToken: makerToken, sellToken: takerToken });
    }

    private async _calculateSwapQuoteAsync(
        params: GetSwapQuoteRequestParams,
        swapVersion: SwapVersion,
    ): Promise<GetSwapQuoteResponse> {
        const {
            sellToken,
            buyToken,
            sellAmount,
            buyAmount,
            takerAddress,
            slippagePercentage,
            gasPrice,
            excludedSources: _excludedSources,
            affiliateAddress,
            rfqt,
            // tslint:disable-next-line:boolean-naming
            skipValidation,
            apiKey,
            affiliateFee,
            // tslint:disable-next-line:boolean-naming
            includePriceComparisons,
        } = params;

        const isETHSell = isETHSymbol(sellToken);
        const isETHBuy = isETHSymbol(buyToken);
        const sellTokenAddress = findTokenAddressOrThrowApiError(sellToken, 'sellToken', CHAIN_ID);
        const buyTokenAddress = findTokenAddressOrThrowApiError(buyToken, 'buyToken', CHAIN_ID);
        const isWrap = isETHSell && isWETHSymbolOrAddress(buyToken, CHAIN_ID);
        const isUnwrap = isWETHSymbolOrAddress(sellToken, CHAIN_ID) && isETHBuy;
        // if token addresses are the same but a unwrap or wrap operation is requested, ignore error
        if (!isUnwrap && !isWrap && sellTokenAddress === buyTokenAddress) {
            throw new ValidationError(
                ['buyToken', 'sellToken'].map(field => {
                    return {
                        field,
                        code: ValidationErrorCodes.RequiredField,
                        reason: 'buyToken and sellToken must be different',
                    };
                }),
            );
        }

        // if V0 (no ExchangeProxy) and buyToken is ETH, throw
        if (swapVersion === SwapVersion.V0 && !isUnwrap && isETHSymbol(buyToken)) {
            throw new ValidationError([
                {
                    field: 'buyToken',
                    code: ValidationErrorCodes.TokenNotSupported,
                    reason: "Buying ETH is unsupported (set to 'WETH' to received wrapped Ether)",
                },
            ]);
        }

        if (swapVersion === SwapVersion.V0 && affiliateFee.buyTokenPercentageFee > 0) {
            throw new ValidationError([
                {
                    field: 'buyTokenPercentageFee',
                    code: ValidationErrorCodes.UnsupportedOption,
                    reason: 'Affiliate fees are unsupported in v0',
                },
            ]);
        }

        // Exclude Bancor as a source unless swap involves BNT token
        const bntAddress = getTokenMetadataIfExists('bnt', ChainId.Mainnet).tokenAddress;
        const isBNT = sellTokenAddress.toLowerCase() === bntAddress || buyTokenAddress.toLowerCase() === bntAddress;
        const excludedSources = isBNT ? _excludedSources : _excludedSources.concat(ERC20BridgeSource.Bancor);

        const calculateSwapQuoteParams: CalculateSwapQuoteParams = {
            buyTokenAddress,
            sellTokenAddress,
            buyAmount,
            sellAmount,
            from: takerAddress,
            isETHSell,
            isETHBuy,
            slippagePercentage,
            gasPrice,
            excludedSources,
            affiliateAddress,
            apiKey,
            rfqt:
                rfqt === undefined
                    ? undefined
                    : {
                          intentOnFilling: rfqt.intentOnFilling,
                          isIndicative: rfqt.isIndicative,
                          nativeExclusivelyRFQT: rfqt.nativeExclusivelyRFQT,
                      },
            skipValidation,
            swapVersion,
            affiliateFee,
            includePriceComparisons,
        };
        try {
            let swapQuote: GetSwapQuoteResponse;
            if (isUnwrap) {
                swapQuote = await this._swapService.getSwapQuoteForUnwrapAsync(calculateSwapQuoteParams);
            } else if (isWrap) {
                swapQuote = await this._swapService.getSwapQuoteForWrapAsync(calculateSwapQuoteParams);
            } else {
                swapQuote = await this._swapService.calculateSwapQuoteAsync(calculateSwapQuoteParams);
            }
            return swapQuote;
        } catch (e) {
            // If this is already a transformed error then just re-throw
            if (isAPIError(e)) {
                throw e;
            }
            // Wrap a Revert error as an API revert error
            if (isRevertError(e)) {
                throw new RevertAPIError(e);
            }
            const errorMessage: string = e.message;
            // TODO AssetSwapper can throw raw Errors or InsufficientAssetLiquidityError
            if (
                errorMessage.startsWith(SwapQuoterError.InsufficientAssetLiquidity) ||
                errorMessage.startsWith('NO_OPTIMAL_PATH')
            ) {
                throw new ValidationError([
                    {
                        field: buyAmount ? 'buyAmount' : 'sellAmount',
                        code: ValidationErrorCodes.ValueOutOfRange,
                        reason: SwapQuoterError.InsufficientAssetLiquidity,
                    },
                ]);
            }
            if (errorMessage.startsWith(SwapQuoterError.AssetUnavailable)) {
                throw new ValidationError([
                    {
                        field: 'token',
                        code: ValidationErrorCodes.ValueOutOfRange,
                        reason: e.message,
                    },
                ]);
            }
            logger.info('Uncaught error', e.message, e.stack);
            throw new InternalServerError(e.message);
        }
    }
}

const parseGetSwapQuoteRequestParams = (
    req: express.Request,
    endpoint: 'price' | 'quote',
): GetSwapQuoteRequestParams => {
    // HACK typescript typing does not allow this valid json-schema
    schemaUtils.validateSchema(req.query, schemas.swapQuoteRequestSchema as any);
    const takerAddress = req.query.takerAddress as string;
    const sellToken = req.query.sellToken as string;
    const buyToken = req.query.buyToken as string;
    const sellAmount = req.query.sellAmount === undefined ? undefined : new BigNumber(req.query.sellAmount as string);
    const buyAmount = req.query.buyAmount === undefined ? undefined : new BigNumber(req.query.buyAmount as string);
    const gasPrice = req.query.gasPrice === undefined ? undefined : new BigNumber(req.query.gasPrice as string);
    const slippagePercentage =
        Number.parseFloat(req.query.slippagePercentage as string) || DEFAULT_QUOTE_SLIPPAGE_PERCENTAGE;
    if (slippagePercentage > 1) {
        throw new ValidationError([
            {
                field: 'slippagePercentage',
                code: ValidationErrorCodes.ValueOutOfRange,
                reason: ValidationErrorReasons.PercentageOutOfRange,
            },
        ]);
    }

    const feeRecipient = req.query.feeRecipient as string;
    const sellTokenPercentageFee = Number.parseFloat(req.query.sellTokenPercentageFee as string) || 0;
    const buyTokenPercentageFee = Number.parseFloat(req.query.buyTokenPercentageFee as string) || 0;
    if (sellTokenPercentageFee > 0) {
        throw new ValidationError([
            {
                field: 'sellTokenPercentageFee',
                code: ValidationErrorCodes.UnsupportedOption,
                reason: ValidationErrorReasons.ArgumentNotYetSupported,
            },
        ]);
    }
    if (buyTokenPercentageFee > 1) {
        throw new ValidationError([
            {
                field: 'buyTokenPercentageFee',
                code: ValidationErrorCodes.ValueOutOfRange,
                reason: ValidationErrorReasons.PercentageOutOfRange,
            },
        ]);
    }
    const affiliateFee = feeRecipient
        ? {
              recipient: feeRecipient,
              sellTokenPercentageFee,
              buyTokenPercentageFee,
          }
        : {
              recipient: NULL_ADDRESS,
              sellTokenPercentageFee: 0,
              buyTokenPercentageFee: 0,
          };

    const apiKey: string | undefined = req.header('0x-api-key');
    // tslint:disable-next-line: boolean-naming
    const { excludedSources, nativeExclusivelyRFQT } = parseUtils.parseRequestForExcludedSources(
        {
            excludedSources: req.query.excludedSources as string | undefined,
            includedSources: req.query.includedSources as string | undefined,
            intentOnFilling: req.query.intentOnFilling as string | undefined,
            takerAddress,
            apiKey,
        },
        RFQT_API_KEY_WHITELIST,
        endpoint,
    );

    // Determine if any other sources should be excluded. This usually has an effect
    // if an API key is not present, or the API key is ineligible for PLP.
    const updatedExcludedSources = serviceUtils.determineExcludedSources(
        excludedSources,
        apiKey,
        PLP_API_KEY_WHITELIST,
    );

    logger.info({
        type: 'swapRequest',
        endpoint,
        updatedExcludedSources,
        nativeExclusivelyRFQT,
        apiKey: apiKey || 'N/A',
    });

    const affiliateAddress = req.query.affiliateAddress as string;
    const rfqt: Pick<RfqtRequestOpts, 'intentOnFilling' | 'isIndicative' | 'nativeExclusivelyRFQT'> = (() => {
        if (apiKey) {
            if (endpoint === 'quote' && takerAddress) {
                return {
                    intentOnFilling: req.query.intentOnFilling === 'true',
                    isIndicative: false,
                    nativeExclusivelyRFQT,
                };
            } else if (endpoint === 'price') {
                return {
                    intentOnFilling: false,
                    isIndicative: true,
                    nativeExclusivelyRFQT,
                };
            }
        }
        return undefined;
    })();
    // tslint:disable-next-line:boolean-naming
    const skipValidation = req.query.skipValidation === undefined ? false : req.query.skipValidation === 'true';

    // tslint:disable-next-line:boolean-naming
    const includePriceComparisons =
        req.query.includePriceComparisons === undefined ? false : req.query.includePriceComparisons === 'true';
    return {
        takerAddress,
        sellToken,
        buyToken,
        sellAmount,
        buyAmount,
        slippagePercentage,
        gasPrice,
        excludedSources: updatedExcludedSources,
        affiliateAddress,
        rfqt,
        skipValidation,
        apiKey,
        affiliateFee,
        includePriceComparisons,
    };
};<|MERGE_RESOLUTION|>--- conflicted
+++ resolved
@@ -26,15 +26,10 @@
 import { TokenMetadatasForChains } from '../token_metadatas_for_networks';
 import {
     CalculateSwapQuoteParams,
-<<<<<<< HEAD
+    ChainId,
     GetSwapQuoteRequestParams,
     GetSwapQuoteResponse,
     SourceComparison,
-=======
-    ChainId,
-    GetSwapQuoteRequestParams,
-    GetSwapQuoteResponse,
->>>>>>> fb7dc527
     SwapVersion,
 } from '../types';
 import { parseUtils } from '../utils/parse_utils';

import { assert } from '@0x/assert';
import { SwapQuoterError } from '@0x/asset-swapper';
import { BigNumber } from '@0x/utils';
import * as express from 'express';
import * as HttpStatus from 'http-status-codes';
import * as isValidUUID from 'uuid-validate';

import { CHAIN_ID } from '../config';
<<<<<<< HEAD
import { API_KEY_HEADER, DEFAULT_QUOTE_SLIPPAGE_PERCENTAGE, META_TRANSACTION_DOCS_URL } from '../constants';
=======
import { DEFAULT_QUOTE_SLIPPAGE_PERCENTAGE, META_TRANSACTION_DOCS_URL, ZERO } from '../constants';
>>>>>>> d26d6c69
import { TransactionEntity } from '../entities';
import {
    GeneralErrorCodes,
    generalErrorCodeToReason,
    InternalServerError,
    NotFoundError,
    RevertAPIError,
    ValidationError,
    ValidationErrorCodes,
    ValidationErrorReasons,
} from '../errors';
import { logger } from '../logger';
import { isAPIError, isRevertError } from '../middleware/error_handling';
import { schemas } from '../schemas/schemas';
import { MetaTransactionService } from '../services/meta_transaction_service';
import {
    GetMetaTransactionPriceResponse,
    GetMetaTransactionStatusResponse,
    GetTransactionRequestParams,
    ZeroExTransactionWithoutDomain,
} from '../types';
import { parseUtils } from '../utils/parse_utils';
import { isRateLimitedMetaTransactionResponse, MetaTransactionRateLimiter } from '../utils/rate-limiters';
import { schemaUtils } from '../utils/schema_utils';
import { findTokenAddressOrThrowApiError } from '../utils/token_metadata_utils';

export class MetaTransactionHandlers {
    private readonly _metaTransactionService: MetaTransactionService;
    private readonly _rateLimiter?: MetaTransactionRateLimiter;

    public static rootAsync(_req: express.Request, res: express.Response): void {
        const message = `This is the root of the Meta Transaction API. Visit ${META_TRANSACTION_DOCS_URL} for details about this API.`;
        res.status(HttpStatus.OK).send({ message });
    }
    constructor(metaTransactionService: MetaTransactionService, rateLimiter?: MetaTransactionRateLimiter) {
        this._metaTransactionService = metaTransactionService;
        this._rateLimiter = rateLimiter;
    }
    public async getQuoteAsync(req: express.Request, res: express.Response): Promise<void> {
        const apiKey = req.header(API_KEY_HEADER);
        if (apiKey !== undefined && !isValidUUID(apiKey)) {
            res.status(HttpStatus.BAD_REQUEST).send({
                code: GeneralErrorCodes.InvalidAPIKey,
                reason: generalErrorCodeToReason[GeneralErrorCodes.InvalidAPIKey],
            });
            return;
        }
        // HACK typescript typing does not allow this valid json-schema
        schemaUtils.validateSchema(req.query, schemas.metaTransactionQuoteRequestSchema as any);
        // parse query params
        const {
            takerAddress,
            sellToken,
            buyToken,
            sellAmount,
            buyAmount,
            slippagePercentage,
            excludedSources,
        } = parseGetTransactionRequestParams(req);
        const sellTokenAddress = findTokenAddressOrThrowApiError(sellToken, 'sellToken', CHAIN_ID);
        const buyTokenAddress = findTokenAddressOrThrowApiError(buyToken, 'buyToken', CHAIN_ID);
        try {
            const metaTransactionQuote = await this._metaTransactionService.calculateMetaTransactionQuoteAsync({
                takerAddress,
                buyTokenAddress,
                sellTokenAddress,
                buyAmount,
                sellAmount,
                from: takerAddress,
                slippagePercentage,
                excludedSources,
                apiKey,
            });
            res.status(HttpStatus.OK).send(metaTransactionQuote);
        } catch (e) {
            // If this is already a transformed error then just re-throw
            if (isAPIError(e)) {
                throw e;
            }
            // Wrap a Revert error as an API revert error
            if (isRevertError(e)) {
                throw new RevertAPIError(e);
            }
            const errorMessage: string = e.message;
            // TODO AssetSwapper can throw raw Errors or InsufficientAssetLiquidityError
            if (
                errorMessage.startsWith(SwapQuoterError.InsufficientAssetLiquidity) ||
                errorMessage.startsWith('NO_OPTIMAL_PATH')
            ) {
                throw new ValidationError([
                    {
                        field: buyAmount ? 'buyAmount' : 'sellAmount',
                        code: ValidationErrorCodes.ValueOutOfRange,
                        reason: SwapQuoterError.InsufficientAssetLiquidity,
                    },
                ]);
            }
            if (errorMessage.startsWith(SwapQuoterError.AssetUnavailable)) {
                throw new ValidationError([
                    {
                        field: 'token',
                        code: ValidationErrorCodes.ValueOutOfRange,
                        reason: e.message,
                    },
                ]);
            }
            logger.info('Uncaught error', e);
            throw new InternalServerError(e.message);
        }
    }
    public async getPriceAsync(req: express.Request, res: express.Response): Promise<void> {
        const apiKey = req.header('0x-api-key');
        if (apiKey !== undefined && !isValidUUID(apiKey)) {
            res.status(HttpStatus.BAD_REQUEST).send({
                code: GeneralErrorCodes.InvalidAPIKey,
                reason: generalErrorCodeToReason[GeneralErrorCodes.InvalidAPIKey],
            });
            return;
        }
        // HACK typescript typing does not allow this valid json-schema
        schemaUtils.validateSchema(req.query, schemas.metaTransactionQuoteRequestSchema as any);
        // parse query params
        const {
            takerAddress,
            sellToken,
            buyToken,
            sellAmount,
            buyAmount,
            slippagePercentage,
            excludedSources,
        } = parseGetTransactionRequestParams(req);
        const sellTokenAddress = findTokenAddressOrThrowApiError(sellToken, 'sellToken', CHAIN_ID);
        const buyTokenAddress = findTokenAddressOrThrowApiError(buyToken, 'buyToken', CHAIN_ID);
        try {
            const metaTransactionPrice = await this._metaTransactionService.calculateMetaTransactionPriceAsync(
                {
                    takerAddress,
                    buyTokenAddress,
                    sellTokenAddress,
                    buyAmount,
                    sellAmount,
                    from: takerAddress,
                    slippagePercentage,
                    excludedSources,
                    apiKey,
                },
                'price',
            );
            const metaTransactionPriceResponse: GetMetaTransactionPriceResponse = {
                price: metaTransactionPrice.price,
                buyAmount: metaTransactionPrice.buyAmount,
                sellAmount: metaTransactionPrice.sellAmount,
                sellTokenAddress,
                buyTokenAddress,
                sources: metaTransactionPrice.sources,
                value: metaTransactionPrice.protocolFee,
                gasPrice: metaTransactionPrice.gasPrice,
                gas: metaTransactionPrice.estimatedGas,
                estimatedGas: metaTransactionPrice.estimatedGas,
                protocolFee: metaTransactionPrice.protocolFee,
                minimumProtocolFee: metaTransactionPrice.minimumProtocolFee,
                estimatedGasTokenRefund: ZERO,
            };
            res.status(HttpStatus.OK).send(metaTransactionPriceResponse);
        } catch (e) {
            // If this is already a transformed error then just re-throw
            if (isAPIError(e)) {
                throw e;
            }
            // Wrap a Revert error as an API revert error
            if (isRevertError(e)) {
                throw new RevertAPIError(e);
            }
            const errorMessage: string = e.message;
            // TODO AssetSwapper can throw raw Errors or InsufficientAssetLiquidityError
            if (
                errorMessage.startsWith(SwapQuoterError.InsufficientAssetLiquidity) ||
                errorMessage.startsWith('NO_OPTIMAL_PATH')
            ) {
                throw new ValidationError([
                    {
                        field: buyAmount ? 'buyAmount' : 'sellAmount',
                        code: ValidationErrorCodes.ValueOutOfRange,
                        reason: SwapQuoterError.InsufficientAssetLiquidity,
                    },
                ]);
            }
            if (errorMessage.startsWith(SwapQuoterError.AssetUnavailable)) {
                throw new ValidationError([
                    {
                        field: 'token',
                        code: ValidationErrorCodes.ValueOutOfRange,
                        reason: e.message,
                    },
                ]);
            }
            logger.info('Uncaught error', e);
            throw new InternalServerError(e.message);
        }
    }
    public async submitZeroExTransactionIfWhitelistedAsync(req: express.Request, res: express.Response): Promise<void> {
        const apiKey = req.header('0x-api-key');
        const affiliateAddress = req.query.affiliateAddress as string | undefined;
        if (apiKey !== undefined && !isValidUUID(apiKey)) {
            res.status(HttpStatus.BAD_REQUEST).send({
                code: GeneralErrorCodes.InvalidAPIKey,
                reason: generalErrorCodeToReason[GeneralErrorCodes.InvalidAPIKey],
            });
            return;
        }
        schemaUtils.validateSchema(req.body, schemas.metaTransactionFillRequestSchema);

        // parse the request body
        const { zeroExTransaction, signature } = parsePostTransactionRequestBody(req);
        const zeroExTransactionHash = await this._metaTransactionService.getZeroExTransactionHashFromZeroExTransactionAsync(
            zeroExTransaction,
        );
        const transactionInDatabase = await this._metaTransactionService.findTransactionByHashAsync(
            zeroExTransactionHash,
        );
        if (transactionInDatabase !== undefined) {
            // user attemps to submit a transaction already present in the database
            res.status(HttpStatus.OK).send(marshallTransactionEntity(transactionInDatabase));
            return;
        }
        try {
            const protocolFee = await this._metaTransactionService.validateZeroExTransactionFillAsync(
                zeroExTransaction,
                signature,
            );

            // If eligible for free txn relay, submit it, otherwise, return unsigned Ethereum txn
            if (apiKey !== undefined && MetaTransactionService.isEligibleForFreeMetaTxn(apiKey)) {
                // If Metatxn service is not live then we reject
                const isLive = await this._metaTransactionService.isSignerLiveAsync();
                if (!isLive) {
                    res.status(HttpStatus.NOT_FOUND).send({
                        code: GeneralErrorCodes.ServiceDisabled,
                        reason: generalErrorCodeToReason[GeneralErrorCodes.ServiceDisabled],
                    });
                    return;
                }
                if (this._rateLimiter !== undefined) {
                    const rateLimitResponse = await this._rateLimiter.isAllowedAsync({
                        apiKey,
                        takerAddress: zeroExTransaction.signerAddress,
                    });
                    if (isRateLimitedMetaTransactionResponse(rateLimitResponse)) {
                        const ethereumTxn = await this._metaTransactionService.generatePartialExecuteTransactionEthereumTransactionAsync(
                            zeroExTransaction,
                            signature,
                            protocolFee,
                        );
                        res.status(HttpStatus.TOO_MANY_REQUESTS).send({
                            code: GeneralErrorCodes.UnableToSubmitOnBehalfOfTaker,
                            reason: rateLimitResponse.reason,
                            ethereumTransaction: {
                                data: ethereumTxn.data,
                                gasPrice: ethereumTxn.gasPrice,
                                gas: ethereumTxn.gas,
                                value: ethereumTxn.value,
                                to: ethereumTxn.to,
                            },
                        });
                        return;
                    }
                }
                const { ethereumTransactionHash } = await this._metaTransactionService.submitZeroExTransactionAsync(
                    zeroExTransactionHash,
                    zeroExTransaction,
                    signature,
                    protocolFee,
                    apiKey,
                    affiliateAddress,
                );
                res.status(HttpStatus.OK).send({
                    ethereumTransactionHash,
                    zeroExTransactionHash,
                });
            } else {
                const ethereumTxn = await this._metaTransactionService.generatePartialExecuteTransactionEthereumTransactionAsync(
                    zeroExTransaction,
                    signature,
                    protocolFee,
                );
                res.status(HttpStatus.FORBIDDEN).send({
                    code: GeneralErrorCodes.UnableToSubmitOnBehalfOfTaker,
                    reason: generalErrorCodeToReason[GeneralErrorCodes.UnableToSubmitOnBehalfOfTaker],
                    ethereumTransaction: {
                        data: ethereumTxn.data,
                        gasPrice: ethereumTxn.gasPrice,
                        gas: ethereumTxn.gas,
                        value: ethereumTxn.value,
                        to: ethereumTxn.to,
                    },
                });
            }
        } catch (e) {
            // If this is already a transformed error then just re-throw
            if (isAPIError(e)) {
                throw e;
            }
            // Wrap a Revert error as an API revert error
            if (isRevertError(e)) {
                throw new RevertAPIError(e);
            }
            logger.info('Uncaught error', e);
            throw new InternalServerError(e.message);
        }
    }
    public async getTransactionStatusAsync(req: express.Request, res: express.Response): Promise<void> {
        const transactionHash = req.params.txHash;
        try {
            assert.isHexString('transactionHash', transactionHash);
        } catch (e) {
            throw new ValidationError([
                {
                    field: 'txHash',
                    code: ValidationErrorCodes.InvalidSignatureOrHash,
                    reason: e.message,
                },
            ]);
        }
        const tx = await this._metaTransactionService.findTransactionByHashAsync(transactionHash);
        if (tx === undefined) {
            throw new NotFoundError();
        } else {
            res.status(HttpStatus.OK).send(marshallTransactionEntity(tx));
        }
    }
    public async getSignerStatusAsync(_req: express.Request, res: express.Response): Promise<void> {
        try {
            const isLive = await this._metaTransactionService.isSignerLiveAsync();
            res.status(HttpStatus.OK).send({ isLive });
        } catch (e) {
            logger.error('Uncaught error: ', e);
            throw new InternalServerError('failed to check signer status');
        }
    }
}

const parseGetTransactionRequestParams = (req: express.Request): GetTransactionRequestParams => {
    const takerAddress = req.query.takerAddress as string;
    const sellToken = req.query.sellToken as string;
    const buyToken = req.query.buyToken as string;
    const sellAmount = req.query.sellAmount === undefined ? undefined : new BigNumber(req.query.sellAmount as string);
    const buyAmount = req.query.buyAmount === undefined ? undefined : new BigNumber(req.query.buyAmount as string);
    const slippagePercentage = parseFloat(req.query.slippagePercentage as string) || DEFAULT_QUOTE_SLIPPAGE_PERCENTAGE;
    if (slippagePercentage > 1) {
        throw new ValidationError([
            {
                field: 'slippagePercentage',
                code: ValidationErrorCodes.ValueOutOfRange,
                reason: ValidationErrorReasons.PercentageOutOfRange,
            },
        ]);
    }
    const excludedSources =
        req.query.excludedSources === undefined
            ? undefined
            : parseUtils.parseStringArrForERC20BridgeSources((req.query.excludedSources as string).split(','));
    return { takerAddress, sellToken, buyToken, sellAmount, buyAmount, slippagePercentage, excludedSources };
};

interface PostTransactionRequestBody {
    zeroExTransaction: ZeroExTransactionWithoutDomain;
    signature: string;
}

const parsePostTransactionRequestBody = (req: any): PostTransactionRequestBody => {
    const requestBody = req.body;
    const signature = requestBody.signature;
    const zeroExTransaction: ZeroExTransactionWithoutDomain = {
        salt: new BigNumber(requestBody.zeroExTransaction.salt),
        expirationTimeSeconds: new BigNumber(requestBody.zeroExTransaction.expirationTimeSeconds),
        gasPrice: new BigNumber(requestBody.zeroExTransaction.gasPrice),
        signerAddress: requestBody.zeroExTransaction.signerAddress,
        data: requestBody.zeroExTransaction.data,
    };
    return {
        zeroExTransaction,
        signature,
    };
};

const marshallTransactionEntity = (tx: TransactionEntity): GetMetaTransactionStatusResponse => {
    return {
        refHash: tx.refHash,
        hash: tx.txHash,
        status: tx.status,
        gasPrice: tx.gasPrice,
        updatedAt: tx.updatedAt,
        blockNumber: tx.blockNumber,
        expectedMinedInSec: tx.expectedMinedInSec,
        ethereumTxStatus: tx.txStatus,
    };
};<|MERGE_RESOLUTION|>--- conflicted
+++ resolved
@@ -6,11 +6,7 @@
 import * as isValidUUID from 'uuid-validate';
 
 import { CHAIN_ID } from '../config';
-<<<<<<< HEAD
-import { API_KEY_HEADER, DEFAULT_QUOTE_SLIPPAGE_PERCENTAGE, META_TRANSACTION_DOCS_URL } from '../constants';
-=======
-import { DEFAULT_QUOTE_SLIPPAGE_PERCENTAGE, META_TRANSACTION_DOCS_URL, ZERO } from '../constants';
->>>>>>> d26d6c69
+import { API_KEY_HEADER, DEFAULT_QUOTE_SLIPPAGE_PERCENTAGE, META_TRANSACTION_DOCS_URL, ZERO } from '../constants';
 import { TransactionEntity } from '../entities';
 import {
     GeneralErrorCodes,

import { assert } from '@0x/assert';
import { SwapQuoterError } from '@0x/asset-swapper';
import { BigNumber } from '@0x/utils';
import * as express from 'express';
import * as HttpStatus from 'http-status-codes';
import * as isValidUUID from 'uuid-validate';

import { CHAIN_ID } from '../config';
import { API_KEY_HEADER, DEFAULT_QUOTE_SLIPPAGE_PERCENTAGE, META_TRANSACTION_DOCS_URL } from '../constants';
import { TransactionEntity } from '../entities';
import {
    GeneralErrorCodes,
    generalErrorCodeToReason,
    InternalServerError,
    NotFoundError,
    RevertAPIError,
    ValidationError,
    ValidationErrorCodes,
    ValidationErrorReasons,
} from '../errors';
import { logger } from '../logger';
import { isAPIError, isRevertError } from '../middleware/error_handling';
import { schemas } from '../schemas/schemas';
import { MetaTransactionService } from '../services/meta_transaction_service';
import {
    GetMetaTransactionPriceResponse,
    GetMetaTransactionStatusResponse,
    GetTransactionRequestParams,
    ZeroExTransactionWithoutDomain,
} from '../types';
import { parseUtils } from '../utils/parse_utils';
import { isRateLimitedMetaTransactionResponse, MetaTransactionRateLimiter } from '../utils/rate-limiters';
import { schemaUtils } from '../utils/schema_utils';
import { findTokenAddressOrThrowApiError } from '../utils/token_metadata_utils';

export class MetaTransactionHandlers {
    private readonly _metaTransactionService: MetaTransactionService;
    private readonly _rateLimiter?: MetaTransactionRateLimiter;

    public static rootAsync(_req: express.Request, res: express.Response): void {
        const message = `This is the root of the Meta Transaction API. Visit ${META_TRANSACTION_DOCS_URL} for details about this API.`;
        res.status(HttpStatus.OK).send({ message });
    }
    constructor(metaTransactionService: MetaTransactionService, rateLimiter?: MetaTransactionRateLimiter) {
        this._metaTransactionService = metaTransactionService;
        this._rateLimiter = rateLimiter;
    }
    public async getQuoteAsync(req: express.Request, res: express.Response): Promise<void> {
        const apiKey = req.header(API_KEY_HEADER);
        if (apiKey !== undefined && !isValidUUID(apiKey)) {
            res.status(HttpStatus.BAD_REQUEST).send({
                code: GeneralErrorCodes.InvalidAPIKey,
                reason: generalErrorCodeToReason[GeneralErrorCodes.InvalidAPIKey],
            });
            return;
        }
        // HACK typescript typing does not allow this valid json-schema
        schemaUtils.validateSchema(req.query, schemas.metaTransactionQuoteRequestSchema as any);
        // parse query params
        const {
            takerAddress,
            sellToken,
            buyToken,
            sellAmount,
            buyAmount,
            slippagePercentage,
            excludedSources,
        } = parseGetTransactionRequestParams(req);
        const sellTokenAddress = findTokenAddressOrThrowApiError(sellToken, 'sellToken', CHAIN_ID);
        const buyTokenAddress = findTokenAddressOrThrowApiError(buyToken, 'buyToken', CHAIN_ID);
        try {
            const metaTransactionQuote = await this._metaTransactionService.calculateMetaTransactionQuoteAsync({
                takerAddress,
                buyTokenAddress,
                sellTokenAddress,
                buyAmount,
                sellAmount,
                from: takerAddress,
                slippagePercentage,
                excludedSources,
                apiKey,
            });
            res.status(HttpStatus.OK).send(metaTransactionQuote);
        } catch (e) {
            // If this is already a transformed error then just re-throw
            if (isAPIError(e)) {
                throw e;
            }
            // Wrap a Revert error as an API revert error
            if (isRevertError(e)) {
                throw new RevertAPIError(e);
            }
            const errorMessage: string = e.message;
            // TODO AssetSwapper can throw raw Errors or InsufficientAssetLiquidityError
            if (
                errorMessage.startsWith(SwapQuoterError.InsufficientAssetLiquidity) ||
                errorMessage.startsWith('NO_OPTIMAL_PATH')
            ) {
                throw new ValidationError([
                    {
                        field: buyAmount ? 'buyAmount' : 'sellAmount',
                        code: ValidationErrorCodes.ValueOutOfRange,
                        reason: SwapQuoterError.InsufficientAssetLiquidity,
                    },
                ]);
            }
            if (errorMessage.startsWith(SwapQuoterError.AssetUnavailable)) {
                throw new ValidationError([
                    {
                        field: 'token',
                        code: ValidationErrorCodes.ValueOutOfRange,
                        reason: e.message,
                    },
                ]);
            }
            logger.info('Uncaught error', e);
            throw new InternalServerError(e.message);
        }
    }
    public async getPriceAsync(req: express.Request, res: express.Response): Promise<void> {
        const apiKey = req.header('0x-api-key');
        if (apiKey !== undefined && !isValidUUID(apiKey)) {
            res.status(HttpStatus.BAD_REQUEST).send({
                code: GeneralErrorCodes.InvalidAPIKey,
                reason: generalErrorCodeToReason[GeneralErrorCodes.InvalidAPIKey],
            });
            return;
        }
        // HACK typescript typing does not allow this valid json-schema
        schemaUtils.validateSchema(req.query, schemas.metaTransactionQuoteRequestSchema as any);
        // parse query params
        const {
            takerAddress,
            sellToken,
            buyToken,
            sellAmount,
            buyAmount,
            slippagePercentage,
            excludedSources,
        } = parseGetTransactionRequestParams(req);
        const sellTokenAddress = findTokenAddressOrThrowApiError(sellToken, 'sellToken', CHAIN_ID);
        const buyTokenAddress = findTokenAddressOrThrowApiError(buyToken, 'buyToken', CHAIN_ID);
        try {
            const metaTransactionPrice = await this._metaTransactionService.calculateMetaTransactionPriceAsync(
                {
                    takerAddress,
                    buyTokenAddress,
                    sellTokenAddress,
                    buyAmount,
                    sellAmount,
                    from: takerAddress,
                    slippagePercentage,
                    excludedSources,
                    apiKey,
                },
                'price',
            );
            const metaTransactionPriceResponse: GetMetaTransactionPriceResponse = {
                price: metaTransactionPrice.price,
                buyAmount: metaTransactionPrice.buyAmount,
                sellAmount: metaTransactionPrice.sellAmount,
                sellTokenAddress,
                buyTokenAddress,
                sources: metaTransactionPrice.sources,
            };
            res.status(HttpStatus.OK).send(metaTransactionPriceResponse);
        } catch (e) {
            // If this is already a transformed error then just re-throw
            if (isAPIError(e)) {
                throw e;
            }
            // Wrap a Revert error as an API revert error
            if (isRevertError(e)) {
                throw new RevertAPIError(e);
            }
            const errorMessage: string = e.message;
            // TODO AssetSwapper can throw raw Errors or InsufficientAssetLiquidityError
            if (
                errorMessage.startsWith(SwapQuoterError.InsufficientAssetLiquidity) ||
                errorMessage.startsWith('NO_OPTIMAL_PATH')
            ) {
                throw new ValidationError([
                    {
                        field: buyAmount ? 'buyAmount' : 'sellAmount',
                        code: ValidationErrorCodes.ValueOutOfRange,
                        reason: SwapQuoterError.InsufficientAssetLiquidity,
                    },
                ]);
            }
            if (errorMessage.startsWith(SwapQuoterError.AssetUnavailable)) {
                throw new ValidationError([
                    {
                        field: 'token',
                        code: ValidationErrorCodes.ValueOutOfRange,
                        reason: e.message,
                    },
                ]);
            }
            logger.info('Uncaught error', e);
            throw new InternalServerError(e.message);
        }
    }
    public async submitZeroExTransactionIfWhitelistedAsync(req: express.Request, res: express.Response): Promise<void> {
        const apiKey = req.header('0x-api-key');
        const affiliateAddress = req.query.affiliateAddress as string | undefined;
        if (apiKey !== undefined && !isValidUUID(apiKey)) {
            res.status(HttpStatus.BAD_REQUEST).send({
                code: GeneralErrorCodes.InvalidAPIKey,
                reason: generalErrorCodeToReason[GeneralErrorCodes.InvalidAPIKey],
            });
            return;
        }
        schemaUtils.validateSchema(req.body, schemas.metaTransactionFillRequestSchema);

        // parse the request body
        const { zeroExTransaction, signature } = parsePostTransactionRequestBody(req);
        const zeroExTransactionHash = await this._metaTransactionService.getZeroExTransactionHashFromZeroExTransactionAsync(
            zeroExTransaction,
        );
        const transactionInDatabase = await this._metaTransactionService.findTransactionByHashAsync(
            zeroExTransactionHash,
        );
        if (transactionInDatabase !== undefined) {
            // user attemps to submit a transaction already present in the database
            res.status(HttpStatus.OK).send(marshallTransactionEntity(transactionInDatabase));
            return;
        }
        try {
            const protocolFee = await this._metaTransactionService.validateZeroExTransactionFillAsync(
                zeroExTransaction,
                signature,
            );

            // If eligible for free txn relay, submit it, otherwise, return unsigned Ethereum txn
            if (apiKey !== undefined && MetaTransactionService.isEligibleForFreeMetaTxn(apiKey)) {
                // If Metatxn service is not live then we reject
                const isLive = await this._metaTransactionService.isSignerLiveAsync();
                if (!isLive) {
                    res.status(HttpStatus.NOT_FOUND).send({
                        code: GeneralErrorCodes.ServiceDisabled,
                        reason: generalErrorCodeToReason[GeneralErrorCodes.ServiceDisabled],
                    });
                    return;
                }
                if (this._rateLimiter !== undefined) {
                    const rateLimitResponse = await this._rateLimiter.isAllowedAsync({
                        apiKey,
                        takerAddress: zeroExTransaction.signerAddress,
                    });
                    if (isRateLimitedMetaTransactionResponse(rateLimitResponse)) {
                        const ethereumTxn = await this._metaTransactionService.generatePartialExecuteTransactionEthereumTransactionAsync(
                            zeroExTransaction,
                            signature,
                            protocolFee,
                        );
                        res.status(HttpStatus.TOO_MANY_REQUESTS).send({
                            code: GeneralErrorCodes.UnableToSubmitOnBehalfOfTaker,
                            reason: rateLimitResponse.reason,
                            ethereumTransaction: {
                                data: ethereumTxn.data,
                                gasPrice: ethereumTxn.gasPrice,
                                gas: ethereumTxn.gas,
                                value: ethereumTxn.value,
                                to: ethereumTxn.to,
                            },
                        });
                        return;
                    }
                }
                const { ethereumTransactionHash } = await this._metaTransactionService.submitZeroExTransactionAsync(
                    zeroExTransactionHash,
                    zeroExTransaction,
                    signature,
                    protocolFee,
<<<<<<< HEAD
                    apiKey,
=======
                    affiliateAddress,
>>>>>>> f0101b66
                );
                res.status(HttpStatus.OK).send({
                    ethereumTransactionHash,
                    zeroExTransactionHash,
                });
            } else {
                const ethereumTxn = await this._metaTransactionService.generatePartialExecuteTransactionEthereumTransactionAsync(
                    zeroExTransaction,
                    signature,
                    protocolFee,
                );
                res.status(HttpStatus.FORBIDDEN).send({
                    code: GeneralErrorCodes.UnableToSubmitOnBehalfOfTaker,
                    reason: generalErrorCodeToReason[GeneralErrorCodes.UnableToSubmitOnBehalfOfTaker],
                    ethereumTransaction: {
                        data: ethereumTxn.data,
                        gasPrice: ethereumTxn.gasPrice,
                        gas: ethereumTxn.gas,
                        value: ethereumTxn.value,
                        to: ethereumTxn.to,
                    },
                });
            }
        } catch (e) {
            // If this is already a transformed error then just re-throw
            if (isAPIError(e)) {
                throw e;
            }
            // Wrap a Revert error as an API revert error
            if (isRevertError(e)) {
                throw new RevertAPIError(e);
            }
            logger.info('Uncaught error', e);
            throw new InternalServerError(e.message);
        }
    }
    public async getTransactionStatusAsync(req: express.Request, res: express.Response): Promise<void> {
        const transactionHash = req.params.txHash;
        try {
            assert.isHexString('transactionHash', transactionHash);
        } catch (e) {
            throw new ValidationError([
                {
                    field: 'txHash',
                    code: ValidationErrorCodes.InvalidSignatureOrHash,
                    reason: e.message,
                },
            ]);
        }
        const tx = await this._metaTransactionService.findTransactionByHashAsync(transactionHash);
        if (tx === undefined) {
            throw new NotFoundError();
        } else {
            res.status(HttpStatus.OK).send(marshallTransactionEntity(tx));
        }
    }
    public async getSignerStatusAsync(_req: express.Request, res: express.Response): Promise<void> {
        try {
            const isLive = await this._metaTransactionService.isSignerLiveAsync();
            res.status(HttpStatus.OK).send({ isLive });
        } catch (e) {
            logger.error('Uncaught error: ', e);
            throw new InternalServerError('failed to check signer status');
        }
    }
}

const parseGetTransactionRequestParams = (req: express.Request): GetTransactionRequestParams => {
    const takerAddress = req.query.takerAddress as string;
    const sellToken = req.query.sellToken as string;
    const buyToken = req.query.buyToken as string;
    const sellAmount = req.query.sellAmount === undefined ? undefined : new BigNumber(req.query.sellAmount as string);
    const buyAmount = req.query.buyAmount === undefined ? undefined : new BigNumber(req.query.buyAmount as string);
    const slippagePercentage = parseFloat(req.query.slippagePercentage as string) || DEFAULT_QUOTE_SLIPPAGE_PERCENTAGE;
    if (slippagePercentage > 1) {
        throw new ValidationError([
            {
                field: 'slippagePercentage',
                code: ValidationErrorCodes.ValueOutOfRange,
                reason: ValidationErrorReasons.PercentageOutOfRange,
            },
        ]);
    }
    const excludedSources =
        req.query.excludedSources === undefined
            ? undefined
            : parseUtils.parseStringArrForERC20BridgeSources((req.query.excludedSources as string).split(','));
    return { takerAddress, sellToken, buyToken, sellAmount, buyAmount, slippagePercentage, excludedSources };
};

interface PostTransactionRequestBody {
    zeroExTransaction: ZeroExTransactionWithoutDomain;
    signature: string;
}

const parsePostTransactionRequestBody = (req: any): PostTransactionRequestBody => {
    const requestBody = req.body;
    const signature = requestBody.signature;
    const zeroExTransaction: ZeroExTransactionWithoutDomain = {
        salt: new BigNumber(requestBody.zeroExTransaction.salt),
        expirationTimeSeconds: new BigNumber(requestBody.zeroExTransaction.expirationTimeSeconds),
        gasPrice: new BigNumber(requestBody.zeroExTransaction.gasPrice),
        signerAddress: requestBody.zeroExTransaction.signerAddress,
        data: requestBody.zeroExTransaction.data,
    };
    return {
        zeroExTransaction,
        signature,
    };
};

const marshallTransactionEntity = (tx: TransactionEntity): GetMetaTransactionStatusResponse => {
    return {
        refHash: tx.refHash,
        hash: tx.txHash,
        status: tx.status,
        gasPrice: tx.gasPrice,
        updatedAt: tx.updatedAt,
        blockNumber: tx.blockNumber,
        expectedMinedInSec: tx.expectedMinedInSec,
        ethereumTxStatus: tx.txStatus,
    };
};<|MERGE_RESOLUTION|>--- conflicted
+++ resolved
@@ -272,11 +272,8 @@
                     zeroExTransaction,
                     signature,
                     protocolFee,
-<<<<<<< HEAD
                     apiKey,
-=======
                     affiliateAddress,
->>>>>>> f0101b66
                 );
                 res.status(HttpStatus.OK).send({
                     ethereumTransactionHash,

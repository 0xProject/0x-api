--- conflicted
+++ resolved
@@ -141,15 +141,9 @@
             buyAmount,
             slippagePercentage,
             excludedSources,
-<<<<<<< HEAD
             // tslint:disable-next-line:boolean-naming
             includePriceComparisons,
         } = params;
-        const sellTokenAddress = findTokenAddressOrThrowApiError(sellToken, 'sellToken', CHAIN_ID);
-        const buyTokenAddress = findTokenAddressOrThrowApiError(buyToken, 'buyToken', CHAIN_ID);
-=======
-        } = parseGetTransactionRequestParams(req);
->>>>>>> fb7dc527
         try {
             const metaTransactionPrice = await this._metaTransactionService.calculateMetaTransactionPriceAsync(
                 {
@@ -399,16 +393,11 @@
         req.query.excludedSources === undefined
             ? undefined
             : parseUtils.parseStringArrForERC20BridgeSources((req.query.excludedSources as string).split(','));
-<<<<<<< HEAD
 
     // tslint:disable-next-line:boolean-naming
     const includePriceComparisons =
         req.query.includePriceComparisons === undefined ? false : req.query.includePriceComparisons === 'true';
-    return {
-        takerAddress,
-        sellToken,
-        buyToken,
-=======
+
     // Exclude Bancor as a source unless swap involves BNT token
     const bntAddress = getTokenMetadataIfExists('bnt', ChainId.Mainnet).tokenAddress;
     const isBNT = sellTokenAddress.toLowerCase() === bntAddress || buyTokenAddress.toLowerCase() === bntAddress;
@@ -418,15 +407,11 @@
         takerAddress,
         sellTokenAddress,
         buyTokenAddress,
->>>>>>> fb7dc527
         sellAmount,
         buyAmount,
         slippagePercentage,
         excludedSources,
-<<<<<<< HEAD
         includePriceComparisons,
-=======
->>>>>>> fb7dc527
     };
 };
 

--- conflicted
+++ resolved
@@ -144,16 +144,11 @@
         this._requestIdToSubscriptionOpts.clear();
         this._server.close();
         if (this._meshSubscriptionId) {
-<<<<<<< HEAD
-            await this._meshClient.unsubscribeAsync(this._meshSubscriptionId);
-            delete this._meshSubscriptionId;
-=======
             try {
                 await this._meshClient.unsubscribeAsync(this._meshSubscriptionId);
             } finally {
                 delete this._meshSubscriptionId;
             }
->>>>>>> 7bbb9c6f
         }
     }
     public orderUpdate(apiOrders: APIOrder[]): void {

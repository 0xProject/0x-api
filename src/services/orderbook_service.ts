--- conflicted
+++ resolved
@@ -240,19 +240,7 @@
     public async addPersistentOrdersAsync(signedOrders: SignedOrder[], pinned: boolean): Promise<void> {
         const accepted = await this._addOrdersAsync(signedOrders, pinned);
         const persistentOrders = accepted.map(orderInfo => {
-<<<<<<< HEAD
-            const { order } = orderInfo;
-            const apiOrder: APIOrderWithMetaData = {
-                order: meshUtils.orderWithMetadataToSignedOrder(order),
-                metaData: {
-                    state: OrderEventEndState.Added,
-                    remainingFillableTakerAssetAmount: order.fillableTakerAssetAmount,
-                    orderHash: order.hash,
-                },
-            };
-=======
             const apiOrder = meshUtils.orderInfoToAPIOrder({ ...orderInfo, endState: OrderEventEndState.Added });
->>>>>>> 979ae4d6
             return orderUtils.serializePersistentOrder(apiOrder);
         });
         // MAX SQL variable size is 999. This limit is imposed via Sqlite.
@@ -260,11 +248,7 @@
         // so we need to leave space for the attributes on the model represented
         // as SQL variables in the "AS" syntax. We leave 99 free for the
         // signedOrders model
-<<<<<<< HEAD
         await this._connection.manager.save(persistentOrders, { chunk: DB_ORDERS_UPDATE_CHUNK_SIZE });
-=======
-        await this._connection.getRepository(PersistentSignedOrderEntity).save(persistentOrders);
->>>>>>> 979ae4d6
     }
     public async splitOrdersByPinningAsync(signedOrders: SignedOrder[]): Promise<PinResult> {
         return orderUtils.splitOrdersByPinningAsync(this._connection, signedOrders);

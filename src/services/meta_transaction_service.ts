--- conflicted
+++ resolved
@@ -134,49 +134,12 @@
         if (shouldLogQuoteReport) {
             quoteReportUtils.logQuoteReport({
                 submissionBy: 'metaTxn',
-<<<<<<< HEAD
                 quoteReport: quote.quoteReport,
                 zeroExTransactionHash: mtxHash,
-=======
-                quoteReport,
-                zeroExTransactionHash,
                 buyTokenAddress: params.buyTokenAddress,
                 sellTokenAddress: params.sellTokenAddress,
                 buyAmount: params.buyAmount,
                 sellAmount: params.sellAmount,
-            });
-        }
-
-        const makerAssetAmount = swapQuote.bestCaseQuoteInfo.makerAssetAmount;
-        const totalTakerAssetAmount = swapQuote.bestCaseQuoteInfo.totalTakerAssetAmount;
-        const allowanceTarget = this._contractAddresses.erc20Proxy;
-        const apiMetaTransactionQuote: GetMetaTransactionQuoteResponse = {
-            price,
-            sellTokenAddress: params.sellTokenAddress,
-            buyTokenAddress: params.buyTokenAddress,
-            zeroExTransactionHash,
-            zeroExTransaction,
-            buyAmount: makerAssetAmount,
-            sellAmount: totalTakerAssetAmount,
-            orders: serviceUtils.cleanSignedOrderFields(orders),
-            sources: serviceUtils.convertSourceBreakdownToArray(sourceBreakdown),
-            gasPrice,
-            estimatedGas,
-            gas: estimatedGas,
-            protocolFee,
-            minimumProtocolFee,
-            value: protocolFee,
-            allowanceTarget,
-        };
-
-        let quoteResponse = apiMetaTransactionQuote;
-        if (params.includePriceComparisons && quoteReport) {
-            const priceComparisons = priceComparisonUtils.getPriceComparisonFromQuote(CHAIN_ID, params, {
-                ...metaTransactionPriceResponse,
-                quoteReport,
-                buyTokenAddress: params.buyTokenAddress,
-                sellTokenAddress: params.sellTokenAddress,
->>>>>>> ff30dca6
             });
         }
         return {

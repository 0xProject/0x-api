--- conflicted
+++ resolved
@@ -12,10 +12,7 @@
     SwapQuoterOpts,
 } from '@0x/asset-swapper';
 import { getContractAddressesForChainOrThrow } from '@0x/contract-addresses';
-<<<<<<< HEAD
-=======
 import { WETH9Contract } from '@0x/contract-wrappers';
->>>>>>> 81e24eeb
 import { assetDataUtils, SupportedProvider } from '@0x/order-utils';
 import { AbiEncoder, BigNumber, decodeThrownErrorAsRevertError, RevertError } from '@0x/utils';
 import { TxData, Web3Wrapper } from '@0x/web3-wrapper';
@@ -32,11 +29,8 @@
 import {
     DEFAULT_TOKEN_DECIMALS,
     GAS_LIMIT_BUFFER_PERCENTAGE,
-<<<<<<< HEAD
     NULL_ADDRESS,
-=======
     ONE,
->>>>>>> 81e24eeb
     ONE_SECOND_MS,
     PERCENTAGE_SIG_DIGITS,
     PROTOCOL_FEE_UTILS_POLLING_INTERVAL_IN_MS,

--- conflicted
+++ resolved
@@ -12,11 +12,7 @@
 
 import { CHAIN_ID, META_TX_WORKER_REGISTRY, RFQT_REQUEST_MAX_RESPONSE_MS } from '../config';
 import { NULL_ADDRESS, ONE_SECOND_MS, RFQM_MINIMUM_EXPIRY_DURATION_MS, RFQM_TX_GAS_ESTIMATE } from '../constants';
-<<<<<<< HEAD
-import { RfqmQuoteEntity, RfqmTransactionSubmissionEntity } from '../entities';
-=======
-import { RfqmJobEntity, RfqmQuoteEntity } from '../entities';
->>>>>>> 55ae128e
+import { RfqmJobEntity, RfqmQuoteEntity, RfqmTransactionSubmissionEntity } from '../entities';
 import { InternalServerError, NotFoundError, ValidationError, ValidationErrorCodes } from '../errors';
 import { logger } from '../logger';
 import { getBestQuote } from '../utils/quote_comparison_utils';
@@ -26,13 +22,9 @@
     RfqmDbUtils,
     RfqmJobOpts,
     RfqmJobStatus,
-<<<<<<< HEAD
     RfqmTranasctionSubmissionStatus,
-    RfqmTransactionSubmissionEntityOpts,
-=======
     storedFeeToFee,
     storedOrderToRfqmOrder,
->>>>>>> 55ae128e
     v4RfqOrderToStoredOrder,
 } from '../utils/rfqm_db_utils';
 import { RfqBlockchainUtils } from '../utils/rfq_blockchain_utils';
@@ -699,7 +691,7 @@
         );
 
         // save tx submission to DB
-        const entityOpts: RfqmTransactionSubmissionEntityOpts = {
+        const entityOpts: Partial<RfqmTransactionSubmissionEntity> = {
             transactionHash,
             orderHash,
             createdAt: new Date(),

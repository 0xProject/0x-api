--- conflicted
+++ resolved
@@ -205,29 +205,16 @@
     private static _getJobStatusFromSubmissions(submissionsMap: SubmissionsMap): RfqmJobStatus {
         // there should only be one mined transaction, which will either be successful or a revert
         for (const submission of Object.values(submissionsMap)) {
-<<<<<<< HEAD
             if (
                 submission.status === RfqmTransactionSubmissionStatus.SucceededUnconfirmed ||
                 submission.status === RfqmTransactionSubmissionStatus.SucceededConfirmed
             ) {
-                return {
-                    status: RfqmJobStatus.Successful,
-                    statusReason: null,
-                };
+                return RfqmJobStatus.SucceededUnconfirmed;
             } else if (
                 submission.status === RfqmTransactionSubmissionStatus.RevertedUnconfirmed ||
                 submission.status === RfqmTransactionSubmissionStatus.RevertedConfirmed
             ) {
-                return {
-                    status: RfqmJobStatus.Failed,
-                    statusReason: 'transaction reverted',
-                };
-=======
-            if (submission.status === RfqmTranasctionSubmissionStatus.Successful) {
-                return RfqmJobStatus.SucceededUnconfirmed;
-            } else if (submission.status === RfqmTranasctionSubmissionStatus.Reverted) {
                 return RfqmJobStatus.FailedRevertedUnconfirmed;
->>>>>>> a0ee6a6f
             }
         }
         throw new Error('no transactions mined in submissions');

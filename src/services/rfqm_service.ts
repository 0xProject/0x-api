--- conflicted
+++ resolved
@@ -702,16 +702,6 @@
                 return;
             }
 
-<<<<<<< HEAD
-        if (!shouldProceed) {
-            RFQM_JOB_MM_REJECTED_LAST_LOOK.labels(makerUri!).inc();
-            // Terminate with an error transition
-            await this._dbUtils.updateRfqmJobAsync(orderHash, {
-                status: RfqmJobStatus.FailedLastLookDeclined,
-                calldata: '', // clear out calldata so transaction can never be submitted, even by accident
-            });
-            return;
-=======
             const takerTokenFillAmount = this._blockchainUtils.getTakerTokenFillAmountFromMetaTxCallData(calldata!);
             const submitRequest: SubmitRequest = {
                 order: storedOrderToRfqmOrder(order!),
@@ -727,6 +717,7 @@
                 // Terminate with an error transition
                 await this._dbUtils.updateRfqmJobAsync(orderHash, true, {
                     status: RfqmJobStatus.FailedLastLookDeclined,
+                    calldata: '', // clear out calldata so transaction can never be submitted, even by accident
                     lastLookResult: shouldProceed,
                 });
                 return;
@@ -739,7 +730,6 @@
         } else {
             // log if last look completed and was previously accepted
             logger.info({ workerAddress, orderHash }, 'last look previously accepted, skipping ahead to submission');
->>>>>>> 404cd3d7
         }
 
         // submit to chain

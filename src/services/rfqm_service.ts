--- conflicted
+++ resolved
@@ -648,27 +648,10 @@
         }
         const { calldata, makerUri, order, fee } = job;
 
-<<<<<<< HEAD
         // update status to processing if it's a fresh job
-        if (job.status === RfqmJobStatus.InQueue) {
+        if (job.status === RfqmJobStatus.PendingEnqueued) {
             await this._dbUtils.updateRfqmJobAsync(orderHash, {
-                status: RfqmJobStatus.Processing,
-=======
-        // Start processing
-        await this._dbUtils.updateRfqmJobAsync(orderHash, {
-            status: RfqmJobStatus.PendingProcessing,
-        });
-
-        // Validate w/Eth Call
-        try {
-            await this._blockchainUtils.decodeMetaTransactionCallDataAndValidateAsync(calldata!, workerAddress);
-        } catch (e) {
-            RFQM_JOB_FAILED_ETHCALL_VALIDATION.inc();
-            logger.warn({ error: e, orderHash }, 'The eth_call validation failed');
-            // Terminate with an error transition
-            await this._dbUtils.updateRfqmJobAsync(orderHash, {
-                status: RfqmJobStatus.FailedEthCallFailed,
->>>>>>> a0ee6a6f
+                status: RfqmJobStatus.PendingProcessing,
             });
         }
 
@@ -682,8 +665,7 @@
                 logger.warn({ error: e, orderHash }, 'The eth_call validation failed');
                 // Terminate with an error transition
                 await this._dbUtils.updateRfqmJobAsync(orderHash, {
-                    status: RfqmJobStatus.Failed,
-                    statusReason: 'eth_call failed',
+                    status: RfqmJobStatus.FailedEthCallFailed,
                 });
                 return;
             }
@@ -702,7 +684,7 @@
                 RFQM_JOB_MM_REJECTED_LAST_LOOK.labels(makerUri!).inc();
                 // Terminate with an error transition
                 await this._dbUtils.updateRfqmJobAsync(orderHash, {
-                    status: RfqmJobStatus.Failed,
+                    status: RfqmJobStatus.FailedLastLookDeclined,
                     lastLookResult: shouldProceed,
                 });
                 return;
@@ -713,11 +695,7 @@
             }
         } else if (job.lastLookResult === false) {
             await this._dbUtils.updateRfqmJobAsync(orderHash, {
-<<<<<<< HEAD
-                status: RfqmJobStatus.Failed,
-=======
                 status: RfqmJobStatus.FailedLastLookDeclined,
->>>>>>> a0ee6a6f
             });
             return;
         }
@@ -782,7 +760,7 @@
         // if there are no previous submissions, send the first transaction
         } else {
             // claim this job for the worker, and set status to submitted
-            await this._dbUtils.updateRfqmJobAsync(orderHash, { status: RfqmJobStatus.Submitted, workerAddress });
+            await this._dbUtils.updateRfqmJobAsync(orderHash, { status: RfqmJobStatus.PendingSubmitted, workerAddress });
 
             [gasPrice, nonce, gasEstimate] = await Promise.all([
                 this._protocolFeeUtils.getGasPriceEstimationOrThrowAsync(),

import * as _ from 'lodash';
import { Connection } from 'typeorm';

import { MESH_IGNORED_ADDRESSES, SRA_ORDER_EXPIRATION_BUFFER_SECONDS } from '../config';
import { SignedOrderEntity } from '../entities';
import { PersistentSignedOrderEntity } from '../entities/PersistentSignedOrderEntity';
import { OrderWatcherSyncError } from '../errors';
import { alertOnExpiredOrders, logger } from '../logger';
import { APIOrderWithMetaData, OrderWatcherLifeCycleEvents } from '../types';
import { MeshClient } from '../utils/mesh_client';
import { meshUtils } from '../utils/mesh_utils';
import { orderUtils } from '../utils/order_utils';

export class OrderWatcherService {
    private readonly _meshClient: MeshClient;
    private readonly _connection: Connection;
    public async syncOrderbookAsync(): Promise<void> {
        // Sync the order watching service state locally
        logger.info('OrderWatcherService syncing orderbook with Mesh');

        // 1. Get orders from local cache
        const signedOrderModels = (await this._connection.manager.find(SignedOrderEntity)) as Required<
            SignedOrderEntity
        >[];
        const signedOrders = signedOrderModels.map(orderUtils.deserializeOrder);

        // 2. Get orders from Mesh
        const { ordersInfos } = await this._meshClient.getOrdersAsync();

        // 3. Validate local cache state by posting to Mesh
        // TODO(dekz): Mesh can reject due to InternalError or EthRPCRequestFailed.
        // in the future we can attempt to retry these a few times. Ultimately if we
        // cannot validate the order we cannot keep the order around
        const pinResult = await orderUtils.splitOrdersByPinningAsync(this._connection, signedOrders);
        const [pinnedValidationResults, unpinnedValidationResults] = await Promise.all([
            this._meshClient.addOrdersAsync(pinResult.pin, true),
            this._meshClient.addOrdersAsync(pinResult.doNotPin, false),
        ]);
        const accepted = [...pinnedValidationResults.accepted, ...unpinnedValidationResults.accepted];
        const rejected = [...pinnedValidationResults.rejected, ...unpinnedValidationResults.rejected];

        logger.info('OrderWatcherService sync', {
            accepted: accepted.length,
            rejected: rejected.length,
            sent: signedOrders.length,
        });

        // 4. Notify if any expired orders were accepted by Mesh
        const acceptedApiOrders = meshUtils.orderInfosToApiOrders(accepted.map(acceptedOrder => acceptedOrder.order));
        const { expired } = orderUtils.groupByFreshness(acceptedApiOrders, SRA_ORDER_EXPIRATION_BUFFER_SECONDS);
        alertOnExpiredOrders(expired, `Erroneously accepted when posting to Mesh`);

        // 5. Remove all of the rejected and expired orders from local cache
        const orderHashesToRemove = rejected.map(r => r.hash).filter(r => !!r) as string[];
        if (orderHashesToRemove.length > 0) {
            await this._removeOrdersByOrderHashAsync(orderHashesToRemove);
        }

        // 5a. Don't remove persistent orders, but update their state with the rejection info from Mesh
        const toUpdate = meshUtils.orderInfosToApiOrders(rejected);
        await this._onOrderLifeCycleEventAsync(OrderWatcherLifeCycleEvents.PersistentUpdated, toUpdate);

        // 6. Save Mesh orders to local cache and notify if any expired orders were returned
        const meshOrders = meshUtils.orderInfosToApiOrders(ordersInfos);
        const groupedOrders = orderUtils.groupByFreshness(meshOrders, SRA_ORDER_EXPIRATION_BUFFER_SECONDS);
        alertOnExpiredOrders(groupedOrders.expired, `Mesh client returned expired orders`);
        if (groupedOrders.fresh.length > 0) {
            await this._onOrderLifeCycleEventAsync(OrderWatcherLifeCycleEvents.Added, groupedOrders.fresh);
        }
        logger.info('OrderWatcherService sync complete');
    }
    constructor(connection: Connection, meshClient: MeshClient) {
        this._connection = connection;
        this._meshClient = meshClient;
<<<<<<< HEAD
        this._meshClient.onOrderEvents().subscribe({
            next: async orders => {
                const { added, removed, updated } = meshUtils.calculateAddedRemovedUpdated(orders);
                await this._onOrderLifeCycleEventAsync(OrderWatcherLifeCycleEvents.Removed, removed);
                await this._onOrderLifeCycleEventAsync(OrderWatcherLifeCycleEvents.Updated, updated);
                await this._onOrderLifeCycleEventAsync(OrderWatcherLifeCycleEvents.Added, added);
            },
            error: err => {
                const logError = new OrderWatcherSyncError(`Error with Mesh client connection: [${err.stack}]`);
                logger.error(logError);
            },
=======
        void this._meshClient.subscribeToOrdersAsync(async orders => {
            const { added, removed, updated, persistentUpdated } = meshUtils.calculateOrderLifecycle(orders);
            await this._onOrderLifeCycleEventAsync(OrderWatcherLifeCycleEvents.Removed, removed);
            await this._onOrderLifeCycleEventAsync(OrderWatcherLifeCycleEvents.Updated, updated);
            await this._onOrderLifeCycleEventAsync(
                OrderWatcherLifeCycleEvents.PersistentUpdated,
                updated.concat(persistentUpdated),
            );
            await this._onOrderLifeCycleEventAsync(OrderWatcherLifeCycleEvents.Added, added);
>>>>>>> e81f34b0
        });
        this._meshClient.onReconnected(() => {
            logger.info('OrderWatcherService reconnected to Mesh. Re-syncing orders');
            this.syncOrderbookAsync().catch(err => {
                const logError = new OrderWatcherSyncError(`Error on reconnecting Mesh client: [${err.stack}]`);
                logger.error(logError);
                throw logError;
            });
        });
    }
    private async _removeOrdersByOrderHashAsync(orderHashes: string[]): Promise<void> {
        // MAX SQL variable size is 999. This limit is imposed via Sqlite
        // and other databases have higher limits (or no limits at all, eg postgresql)
        // tslint:disable-next-line:custom-no-magic-numbers
        const chunks = _.chunk(orderHashes, 999);
        for (const chunk of chunks) {
            await this._connection.manager.delete(SignedOrderEntity, chunk);
        }
    }
    private async _onOrderLifeCycleEventAsync(
        lifecycleEvent: OrderWatcherLifeCycleEvents,
        orders: APIOrderWithMetaData[],
    ): Promise<void> {
        if (orders.length <= 0) {
            return;
        }
        switch (lifecycleEvent) {
            case OrderWatcherLifeCycleEvents.Updated:
            case OrderWatcherLifeCycleEvents.Added: {
                // We only add to SignedOrders table, NOT PersistentSignedOrders table.
                // PersistentSignedOrders should ONLY be added via the POST /orders/persistent endpoint
                const allowedOrders = orders.filter(
                    apiOrder => !orderUtils.isIgnoredOrder(MESH_IGNORED_ADDRESSES, apiOrder),
                );
                const signedOrdersModel = allowedOrders.map(o => orderUtils.serializeOrder(o));
                // MAX SQL variable size is 999. This limit is imposed via Sqlite.
                // The SELECT query is not entirely effecient and pulls in all attributes
                // so we need to leave space for the attributes on the model represented
                // as SQL variables in the "AS" syntax. We leave 99 free for the
                // signedOrders model
                await this._connection.manager.save(signedOrdersModel, { chunk: 900 });
                break;
            }
            case OrderWatcherLifeCycleEvents.Removed: {
                const orderHashes = orders.map(o => o.metaData.orderHash);
                await this._removeOrdersByOrderHashAsync(orderHashes);
                break;
            }
            case OrderWatcherLifeCycleEvents.PersistentUpdated: {
                // Only update orders that exist in PersistentSignedOrders table. Avoid accidentally
                // adding open orderbook orders to the table.

                // 1. Filter out ignored
                const filtered = orders.filter(
                    apiOrder => !orderUtils.isIgnoredOrder(MESH_IGNORED_ADDRESSES, apiOrder),
                );

                // 2. Create the Update queries
                // tslint:disable-next-line:promise-function-async
                const updatePromises = filtered.map(apiOrder => {
                    const { remainingFillableTakerAssetAmount, state: orderState, orderHash } = apiOrder.metaData;
                    return this._connection.manager.update(PersistentSignedOrderEntity, orderHash, {
                        remainingFillableTakerAssetAmount: remainingFillableTakerAssetAmount.toString(),
                        orderState,
                    });
                });

                // 3. Wait for results
                await Promise.allSettled(updatePromises).then(results => {
                    // Group by success or failure. Open orderbook orders should fail.
                    const { fulfilled, rejected } = results.reduce(
                        (acc, r, i) => {
                            r.status === 'fulfilled' ? acc.fulfilled.push(i) : acc.rejected.push(i);
                            return acc;
                        },
                        { fulfilled: [] as number[], rejected: [] as number[] },
                    );
                    // Log the results. Failed order hashes should be hashes that don't exist in PersistentSignedOrder table
                    logger.info(`Updated persistent orders. ${fulfilled.length} success; ${rejected.length} failed.\n
                        Success order hashes: [${fulfilled.map(i => filtered[i].metaData.orderHash).toString()}]\n
                        Failed order hashes: [${rejected.map(i => filtered[i].metaData.orderHash)}]`);
                });
                break;
            }
            default:
            // Do Nothing
        }
    }
}<|MERGE_RESOLUTION|>--- conflicted
+++ resolved
@@ -46,7 +46,7 @@
         });
 
         // 4. Notify if any expired orders were accepted by Mesh
-        const acceptedApiOrders = meshUtils.orderInfosToApiOrders(accepted.map(acceptedOrder => acceptedOrder.order));
+        const acceptedApiOrders = meshUtils.orderInfosToApiOrders(accepted);
         const { expired } = orderUtils.groupByFreshness(acceptedApiOrders, SRA_ORDER_EXPIRATION_BUFFER_SECONDS);
         alertOnExpiredOrders(expired, `Erroneously accepted when posting to Mesh`);
 
@@ -72,29 +72,21 @@
     constructor(connection: Connection, meshClient: MeshClient) {
         this._connection = connection;
         this._meshClient = meshClient;
-<<<<<<< HEAD
         this._meshClient.onOrderEvents().subscribe({
             next: async orders => {
-                const { added, removed, updated } = meshUtils.calculateAddedRemovedUpdated(orders);
+                const { added, removed, updated, persistentUpdated } = meshUtils.calculateOrderLifecycle(orders);
                 await this._onOrderLifeCycleEventAsync(OrderWatcherLifeCycleEvents.Removed, removed);
                 await this._onOrderLifeCycleEventAsync(OrderWatcherLifeCycleEvents.Updated, updated);
                 await this._onOrderLifeCycleEventAsync(OrderWatcherLifeCycleEvents.Added, added);
+                await this._onOrderLifeCycleEventAsync(
+                    OrderWatcherLifeCycleEvents.PersistentUpdated,
+                    updated.concat(persistentUpdated),
+                );
             },
             error: err => {
                 const logError = new OrderWatcherSyncError(`Error with Mesh client connection: [${err.stack}]`);
                 logger.error(logError);
             },
-=======
-        void this._meshClient.subscribeToOrdersAsync(async orders => {
-            const { added, removed, updated, persistentUpdated } = meshUtils.calculateOrderLifecycle(orders);
-            await this._onOrderLifeCycleEventAsync(OrderWatcherLifeCycleEvents.Removed, removed);
-            await this._onOrderLifeCycleEventAsync(OrderWatcherLifeCycleEvents.Updated, updated);
-            await this._onOrderLifeCycleEventAsync(
-                OrderWatcherLifeCycleEvents.PersistentUpdated,
-                updated.concat(persistentUpdated),
-            );
-            await this._onOrderLifeCycleEventAsync(OrderWatcherLifeCycleEvents.Added, added);
->>>>>>> e81f34b0
         });
         this._meshClient.onReconnected(() => {
             logger.info('OrderWatcherService reconnected to Mesh. Re-syncing orders');

--- conflicted
+++ resolved
@@ -3,12 +3,8 @@
 import { IZeroExContract } from '@0x/contracts-zero-ex';
 import { CallData, SupportedProvider, Web3ProviderEngine, Web3Wrapper } from '@0x/dev-utils';
 import { MetaTransaction, RfqOrder, Signature } from '@0x/protocol-utils';
-<<<<<<< HEAD
-import { AbiDecoder, BigNumber } from '@0x/utils';
-=======
 import { PrivateKeyWalletSubprovider } from '@0x/subproviders';
-import { BigNumber, providerUtils } from '@0x/utils';
->>>>>>> 55ae128e
+import { AbiDecoder, BigNumber, providerUtils } from '@0x/utils';
 import { HDNode } from '@ethersproject/hdnode';
 import { LogEntry, LogWithDecodedArgs, TransactionReceipt, TxData } from 'ethereum-types';
 

import {
    OrderEvent,
    OrderEventEndState,
    OrderWithMetadata,
    RejectedOrderCode,
    SignedOrder,
} from '@0x/mesh-graphql-client';
import * as _ from 'lodash';

import { ValidationErrorCodes } from '../errors';
import { logger } from '../logger';
import { APIOrderWithMetaData, OrdersByLifecycleEvents } from '../types';

export const meshUtils = {
    orderWithMetadataToSignedOrder(order: OrderWithMetadata): SignedOrder {
        const cleanedOrder: SignedOrder = _.omit(order, ['hash', 'fillableTakerAssetAmount']);

        return cleanedOrder;
    },
    orderInfosToApiOrders: (orders: OrderWithMetadata[]): APIOrderWithMetaData[] => {
        return orders.map(e => meshUtils.orderInfoToAPIOrder(e));
    },
    orderInfoToAPIOrder: (order: OrderWithMetadata): APIOrderWithMetaData => {
        const remainingFillableTakerAssetAmount = order.fillableTakerAssetAmount;
        return {
            order: meshUtils.orderWithMetadataToSignedOrder(order),
            metaData: {
                orderHash: order.hash,
                remainingFillableTakerAssetAmount,
                state:
                    (orderEvent as OrderEvent).endState ||
                    meshUtils.rejectedCodeToOrderState((orderEvent as RejectedOrderInfo).status.code),
            },
        };
    },
<<<<<<< HEAD
    rejectedCodeToSRACode: (code: RejectedOrderCode): ValidationErrorCodes => {
=======
    rejectedCodeToOrderState: (code: RejectedCode): OrderEventEndState | undefined => {
        switch (code) {
            case RejectedCode.OrderCancelled:
                return OrderEventEndState.Cancelled;
            case RejectedCode.OrderExpired:
                return OrderEventEndState.Expired;
            case RejectedCode.OrderUnfunded:
                return OrderEventEndState.Unfunded;
            case RejectedCode.OrderFullyFilled:
                return OrderEventEndState.FullyFilled;
            default:
                return undefined;
        }
    },
    rejectedCodeToSRACode: (code: RejectedCode): ValidationErrorCodes => {
>>>>>>> e81f34b0
        switch (code) {
            case RejectedOrderCode.OrderCancelled:
            case RejectedOrderCode.OrderExpired:
            case RejectedOrderCode.OrderUnfunded:
            case RejectedOrderCode.OrderHasInvalidMakerAssetAmount:
            case RejectedOrderCode.OrderHasInvalidMakerAssetData:
            case RejectedOrderCode.OrderHasInvalidTakerAssetAmount:
            case RejectedOrderCode.OrderHasInvalidTakerAssetData:
            case RejectedOrderCode.OrderFullyFilled: {
                return ValidationErrorCodes.InvalidOrder;
            }
            case RejectedOrderCode.OrderHasInvalidSignature: {
                return ValidationErrorCodes.InvalidSignatureOrHash;
            }
            case RejectedOrderCode.OrderForIncorrectChain: {
                return ValidationErrorCodes.InvalidAddress;
            }
            default:
                return ValidationErrorCodes.InternalError;
        }
    },
    calculateOrderLifecycle: (orderEvents: OrderEvent[]): OrdersByLifecycleEvents => {
        const added: APIOrderWithMetaData[] = [];
        const removed: APIOrderWithMetaData[] = [];
        const updated: APIOrderWithMetaData[] = [];
        const persistentUpdated: APIOrderWithMetaData[] = [];
        for (const event of orderEvents) {
            const apiOrder = meshUtils.orderInfoToAPIOrder(event.order);
            switch (event.endState) {
                case OrderEventEndState.Added: {
                    added.push(apiOrder);
                    break;
                }
                // case OrderEventEndState.Invalid: TODO(kimpers): Invalid state is no longer available, is this an issue?
                case OrderEventEndState.Cancelled:
                case OrderEventEndState.Expired:
                case OrderEventEndState.FullyFilled:
                case OrderEventEndState.StoppedWatching:
                case OrderEventEndState.Unfunded: {
                    removed.push(apiOrder);
                    persistentUpdated.push(apiOrder);
                    break;
                }
                case OrderEventEndState.Unexpired:
                case OrderEventEndState.FillabilityIncreased:
                case OrderEventEndState.Filled: {
                    updated.push(apiOrder);
                    persistentUpdated.push(apiOrder);
                    break;
                }
                default:
                    logger.error('Unknown Mesh Event', event.endState, event);
                    break;
            }
        }
        return { added, removed, updated, persistentUpdated };
    },
};<|MERGE_RESOLUTION|>--- conflicted
+++ resolved
@@ -7,9 +7,18 @@
 } from '@0x/mesh-graphql-client';
 import * as _ from 'lodash';
 
+import { ZERO } from '../constants';
 import { ValidationErrorCodes } from '../errors';
 import { logger } from '../logger';
-import { APIOrderWithMetaData, OrdersByLifecycleEvents } from '../types';
+import { AcceptedOrderResult, APIOrderWithMetaData, OrdersByLifecycleEvents, RejectedOrderResult } from '../types';
+
+type OrderData = AcceptedOrderResult | RejectedOrderResult | OrderEvent | OrderWithMetadata;
+
+const isOrderEvent = (orderData: OrderData): orderData is OrderEvent => !!(orderData as OrderEvent).endState;
+const isRejectedOrderResult = (orderData: OrderData): orderData is RejectedOrderResult =>
+    !!(orderData as RejectedOrderResult).code;
+const isOrderWithMetadata = (orderData: OrderData): orderData is OrderWithMetadata =>
+    !!(orderData as OrderWithMetadata).fillableTakerAssetAmount;
 
 export const meshUtils = {
     orderWithMetadataToSignedOrder(order: OrderWithMetadata): SignedOrder {
@@ -17,41 +26,60 @@
 
         return cleanedOrder;
     },
-    orderInfosToApiOrders: (orders: OrderWithMetadata[]): APIOrderWithMetaData[] => {
+    orderInfosToApiOrders: (orders: OrderData[]): APIOrderWithMetaData[] => {
         return orders.map(e => meshUtils.orderInfoToAPIOrder(e));
     },
-    orderInfoToAPIOrder: (order: OrderWithMetadata): APIOrderWithMetaData => {
-        const remainingFillableTakerAssetAmount = order.fillableTakerAssetAmount;
+    orderInfoToAPIOrder: (orderData: OrderData): APIOrderWithMetaData => {
+        let order: SignedOrder;
+        let remainingFillableTakerAssetAmount = ZERO;
+        let orderHash: string;
+        let state: OrderEventEndState | undefined;
+        if (isOrderWithMetadata(orderData)) {
+            order = meshUtils.orderWithMetadataToSignedOrder(orderData);
+            remainingFillableTakerAssetAmount = orderData.fillableTakerAssetAmount;
+            orderHash = orderData.hash;
+        } else if (isOrderEvent(orderData)) {
+            order = meshUtils.orderWithMetadataToSignedOrder(orderData.order);
+            remainingFillableTakerAssetAmount = orderData.order.fillableTakerAssetAmount;
+            orderHash = orderData.order.hash;
+
+            state = orderData.endState;
+        } else if (isRejectedOrderResult(orderData)) {
+            order = orderData.order;
+            // TODO(kimpers): sometimes this will not exist according to Mesh GQL spec. Is this a problem?
+            orderHash = orderData.hash!;
+
+            state = meshUtils.rejectedCodeToOrderState(orderData.code);
+        } else {
+            order = meshUtils.orderWithMetadataToSignedOrder(orderData.order);
+            remainingFillableTakerAssetAmount = orderData.order.fillableTakerAssetAmount;
+            orderHash = orderData.order.hash;
+        }
+
         return {
-            order: meshUtils.orderWithMetadataToSignedOrder(order),
+            order,
             metaData: {
-                orderHash: order.hash,
+                orderHash,
                 remainingFillableTakerAssetAmount,
-                state:
-                    (orderEvent as OrderEvent).endState ||
-                    meshUtils.rejectedCodeToOrderState((orderEvent as RejectedOrderInfo).status.code),
+                state,
             },
         };
     },
-<<<<<<< HEAD
-    rejectedCodeToSRACode: (code: RejectedOrderCode): ValidationErrorCodes => {
-=======
-    rejectedCodeToOrderState: (code: RejectedCode): OrderEventEndState | undefined => {
+    rejectedCodeToOrderState: (code: RejectedOrderCode): OrderEventEndState | undefined => {
         switch (code) {
-            case RejectedCode.OrderCancelled:
+            case RejectedOrderCode.OrderCancelled:
                 return OrderEventEndState.Cancelled;
-            case RejectedCode.OrderExpired:
+            case RejectedOrderCode.OrderExpired:
                 return OrderEventEndState.Expired;
-            case RejectedCode.OrderUnfunded:
+            case RejectedOrderCode.OrderUnfunded:
                 return OrderEventEndState.Unfunded;
-            case RejectedCode.OrderFullyFilled:
+            case RejectedOrderCode.OrderFullyFilled:
                 return OrderEventEndState.FullyFilled;
             default:
                 return undefined;
         }
     },
-    rejectedCodeToSRACode: (code: RejectedCode): ValidationErrorCodes => {
->>>>>>> e81f34b0
+    rejectedCodeToSRACode: (code: RejectedOrderCode): ValidationErrorCodes => {
         switch (code) {
             case RejectedOrderCode.OrderCancelled:
             case RejectedOrderCode.OrderExpired:
@@ -79,7 +107,7 @@
         const updated: APIOrderWithMetaData[] = [];
         const persistentUpdated: APIOrderWithMetaData[] = [];
         for (const event of orderEvents) {
-            const apiOrder = meshUtils.orderInfoToAPIOrder(event.order);
+            const apiOrder = meshUtils.orderInfoToAPIOrder(event);
             switch (event.endState) {
                 case OrderEventEndState.Added: {
                     added.push(apiOrder);

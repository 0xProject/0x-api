--- conflicted
+++ resolved
@@ -156,11 +156,7 @@
                 gasTokenGasCost: ZERO,
             };
         }
-<<<<<<< HEAD
-        const costOfBridgeFills = BigNumber.sum(...bridgeFills.map(o => GAS_SCHEDULE_V0[o.source]))
-=======
-        const costOfBridgeFills = BigNumber.sum(...bridgeFills.map(o => GAS_SCHEDULE[o.source](o.fillData)))
->>>>>>> 6d15016c
+        const costOfBridgeFills = BigNumber.sum(...bridgeFills.map(o => GAS_SCHEDULE_V0[o.source](o.fillData)))
             .plus(bridgeFills.length * SSTORE_COST)
             .plus(SSTORE_INIT_COST);
         const usedGasTokens = BigNumber.min(

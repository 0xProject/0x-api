--- conflicted
+++ resolved
@@ -58,17 +58,8 @@
  * @param symbolOrAddress the uppercase symbol of the token (ex. `REP`) or the address of the contract
  * @param chainId the Network where the address should be hosted on.
  */
-<<<<<<< HEAD
-export function findTokenAddress(symbolOrAddress: string, chainId: ChainId): string {
-    const normalizedSymbolOrAddress = symbolOrAddress.toLowerCase();
-    if (normalizedSymbolOrAddress.startsWith('0x') && normalizedSymbolOrAddress.length === ADDRESS_HEX_LENGTH) {
-        return normalizedSymbolOrAddress;
-    }
-    const entry = getTokenMetadataIfExists(normalizedSymbolOrAddress, chainId);
-=======
 export function findTokenAddressOrThrow(symbolOrAddress: string, chainId: ChainId): string {
     const entry = getTokenMetadataIfExists(symbolOrAddress, chainId);
->>>>>>> 7bbb9c6f
     if (!entry) {
         // NOTE(jalextowle): Use the original symbol to increase readability.
         throw new Error(`Could not find token \`${symbolOrAddress}\``);
@@ -84,11 +75,7 @@
  */
 export function findTokenAddressOrThrowApiError(address: string, field: string, chainId: ChainId): string {
     try {
-<<<<<<< HEAD
-        return findTokenAddress(address, chainId);
-=======
         return findTokenAddressOrThrow(address, chainId);
->>>>>>> 7bbb9c6f
     } catch (e) {
         throw new ValidationError([
             {

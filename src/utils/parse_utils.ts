--- conflicted
+++ resolved
@@ -186,8 +186,6 @@
 
         return parsedConfig;
     },
-<<<<<<< HEAD
-=======
     parseAssetDatasStringFromQueryParam(field: string): string | string[] {
         if (field.indexOf(',') !== -1) {
             const fields = field.split(',');
@@ -266,5 +264,4 @@
               };
         return affiliateFee;
     },
->>>>>>> 7241a3f4
 };
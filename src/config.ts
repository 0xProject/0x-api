--- conflicted
+++ resolved
@@ -328,76 +328,6 @@
     }
 })();
 
-<<<<<<< HEAD
-export const GAS_SCHEDULE_V0: FeeSchedule = {
-    [ERC20BridgeSource.Native]: () => 1.5e5,
-    [ERC20BridgeSource.Uniswap]: () => 3e5,
-    [ERC20BridgeSource.LiquidityProvider]: () => 3e5,
-    [ERC20BridgeSource.Eth2Dai]: () => 5.5e5,
-    [ERC20BridgeSource.Kyber]: () => 6e5,
-    [ERC20BridgeSource.Curve]: fillData => {
-        switch ((fillData as CurveFillData).curve.poolAddress.toLowerCase()) {
-            case '0xa2b47e3d5c44877cca798226b7b8118f9bfb7a56':
-            case '0x52ea46506b9cc5ef470c5bf89f17dc28bb35d85c':
-                return 9e5;
-            case '0x45f783cce6b7ff23b2ab2d70e416cdb7d6055f51':
-            case '0x79a8c46dea5ada233abaffd40f3a0a2b1e5a4f27':
-                return 10e5;
-            case '0xa5407eae9ba41422680e2e00537571bcc53efbfd':
-            case '0x93054188d876f558f4a66b2ef1d97d16edf0895b':
-            case '0x7fc77b5c7614e1533320ea6ddc2eb61fa00a9714':
-            case '0xbebc44782c7db0a1a60cb6fe97d0b483032ff1c7':
-                return 6e5;
-            default:
-                throw new Error('Unrecognized Curve address');
-        }
-    },
-    [ERC20BridgeSource.MultiBridge]: () => 6.5e5,
-    [ERC20BridgeSource.UniswapV2]: fillData => {
-        let gas = 3e5;
-        if ((fillData as UniswapV2FillData).tokenAddressPath.length > 2) {
-            gas += 5e4;
-        }
-        return gas;
-    },
-    [ERC20BridgeSource.SushiSwap]: fillData => {
-        let gas = 3e5;
-        if ((fillData as SushiSwapFillData).tokenAddressPath.length > 2) {
-            gas += 5e4;
-        }
-        return gas;
-    },
-    [ERC20BridgeSource.Swerve]: () => 6e5,
-    [ERC20BridgeSource.Shell]: () => 4.5e5,
-    [ERC20BridgeSource.Balancer]: () => 4.5e5,
-    [ERC20BridgeSource.Cream]: () => 4.5e5,
-    [ERC20BridgeSource.Bancor]: () => 4.5e5,
-    [ERC20BridgeSource.MStable]: () => 8.5e5,
-    [ERC20BridgeSource.Mooniswap]: () => 3.5e5,
-};
-
-const FEE_SCHEDULE_V0: FeeSchedule = Object.assign(
-    {},
-    ...(Object.keys(GAS_SCHEDULE_V0) as ERC20BridgeSource[]).map(k => ({
-        [k]: fillData => PROTOCOL_FEE_MULTIPLIER.plus(GAS_SCHEDULE_V0[k](fillData)),
-    })),
-);
-
-export const ASSET_SWAPPER_MARKET_ORDERS_V0_OPTS: Partial<SwapQuoteRequestOpts> = {
-    excludedSources: [...EXCLUDED_SOURCES, ERC20BridgeSource.MultiHop],
-    excludedFeeSources: EXCLUDED_FEE_SOURCES,
-    bridgeSlippage: DEFAULT_QUOTE_SLIPPAGE_PERCENTAGE,
-    maxFallbackSlippage: DEFAULT_FALLBACK_SLIPPAGE_PERCENTAGE,
-    numSamples: 13,
-    sampleDistributionBase: 1.05,
-    feeSchedule: FEE_SCHEDULE_V0,
-    gasSchedule: GAS_SCHEDULE_V0,
-    runLimit: 2 ** 8,
-    shouldGenerateQuoteReport: false,
-};
-
-=======
->>>>>>> 6dc4a4fd
 // We are keeping cost in gross gas for just the portion of the fill
 // overhead is then later added ontop of the conservative estimate
 export const GAS_SCHEDULE: FeeSchedule = {

// tslint:disable:custom-no-magic-numbers
import { assert } from '@0x/assert';
import {
    CurveFillData,
    ERC20BridgeSource,
    FeeSchedule,
    RfqtMakerAssetOfferings,
    SwapQuoteRequestOpts,
    UniswapV2FillData,
} from '@0x/asset-swapper';
import { BigNumber } from '@0x/utils';
import * as _ from 'lodash';
import * as validateUUID from 'uuid-validate';

import {
    DEFAULT_ETH_GAS_STATION_API_URL,
    DEFAULT_EXPECTED_MINED_SEC,
    DEFAULT_FALLBACK_SLIPPAGE_PERCENTAGE,
    DEFAULT_LOCAL_POSTGRES_URI,
    DEFAULT_LOGGER_INCLUDE_TIMESTAMP,
    DEFAULT_QUOTE_SLIPPAGE_PERCENTAGE,
    DEFAULT_RFQT_SKIP_BUY_REQUESTS,
    NULL_ADDRESS,
    NULL_BYTES,
} from './constants';
import { TokenMetadatasForChains } from './token_metadatas_for_networks';
import { ChainId, HttpServiceConfig, MetaTransactionRateLimitConfig } from './types';
import { parseUtils } from './utils/parse_utils';

enum EnvVarType {
    AddressList,
    StringList,
    Integer,
    Port,
    KeepAliveTimeout,
    ChainId,
    ETHAddressHex,
    UnitAmount,
    Url,
    WhitelistAllTokens,
    Boolean,
    FeeAssetData,
    NonEmptyString,
    APIKeys,
    PrivateKeys,
    RfqtMakerAssetOfferings,
    RateLimitConfig,
}

// Log level for pino.js
export const LOG_LEVEL: string = _.isEmpty(process.env.LOG_LEVEL)
    ? 'info'
    : assertEnvVarType('LOG_LEVEL', process.env.LOG_LEVEL, EnvVarType.NonEmptyString);

// Network port to listen on
export const HTTP_PORT = _.isEmpty(process.env.HTTP_PORT)
    ? 3000
    : assertEnvVarType('HTTP_PORT', process.env.HTTP_PORT, EnvVarType.Port);

// Number of milliseconds of inactivity the servers waits for additional
// incoming data aftere it finished writing last response before a socket will
// be destroyed.
// Ref: https://nodejs.org/api/http.html#http_server_keepalivetimeout
export const HTTP_KEEP_ALIVE_TIMEOUT = _.isEmpty(process.env.HTTP_KEEP_ALIVE_TIMEOUT)
    ? 76 * 1000
    : assertEnvVarType('HTTP_KEEP_ALIVE_TIMEOUT', process.env.HTTP_KEEP_ALIVE_TIMEOUT, EnvVarType.KeepAliveTimeout);

// Limit the amount of time the parser will wait to receive the complete HTTP headers.
// NOTE: This value HAS to be higher than HTTP_KEEP_ALIVE_TIMEOUT.
// Ref: https://nodejs.org/api/http.html#http_server_headerstimeout
export const HTTP_HEADERS_TIMEOUT = _.isEmpty(process.env.HTTP_HEADERS_TIMEOUT)
    ? 77 * 1000
    : assertEnvVarType('HTTP_HEADERS_TIMEOUT', process.env.HTTP_HEADERS_TIMEOUT, EnvVarType.KeepAliveTimeout);

// Default chain id to use when not specified
export const CHAIN_ID: ChainId = _.isEmpty(process.env.CHAIN_ID)
    ? ChainId.Kovan
    : assertEnvVarType('CHAIN_ID', process.env.CHAIN_ID, EnvVarType.ChainId);

// Whitelisted token addresses. Set to a '*' instead of an array to allow all tokens.
export const WHITELISTED_TOKENS: string[] | '*' = _.isEmpty(process.env.WHITELIST_ALL_TOKENS)
    ? TokenMetadatasForChains.map(tm => tm.tokenAddresses[CHAIN_ID])
    : assertEnvVarType('WHITELIST_ALL_TOKENS', process.env.WHITELIST_ALL_TOKENS, EnvVarType.WhitelistAllTokens);

// Ignored addresses. These are ignored at the ingress (Mesh) level and are never stored.
export const MESH_IGNORED_ADDRESSES: string[] = _.isEmpty(process.env.MESH_IGNORED_ADDRESSES)
    ? []
    : assertEnvVarType('MESH_IGNORED_ADDRESSES', process.env.MESH_IGNORED_ADDRESSES, EnvVarType.AddressList);

// Ignored addresses only for Swap endpoints (still present in database and SRA).
export const SWAP_IGNORED_ADDRESSES: string[] = _.isEmpty(process.env.SWAP_IGNORED_ADDRESSES)
    ? []
    : assertEnvVarType('SWAP_IGNORED_ADDRESSES', process.env.SWAP_IGNORED_ADDRESSES, EnvVarType.AddressList);

// MMer addresses whose orders should be pinned to the Mesh node
export const PINNED_POOL_IDS: string[] = _.isEmpty(process.env.PINNED_POOL_IDS)
    ? []
    : assertEnvVarType('PINNED_POOL_IDS', process.env.PINNED_POOL_IDS, EnvVarType.StringList);

// MMer addresses whose orders should be pinned to the Mesh node
export const PINNED_MM_ADDRESSES: string[] = _.isEmpty(process.env.PINNED_MM_ADDRESSES)
    ? []
    : assertEnvVarType('PINNED_MM_ADDRESSES', process.env.PINNED_MM_ADDRESSES, EnvVarType.AddressList);

// Ethereum RPC Url
export const ETHEREUM_RPC_URL = assertEnvVarType('ETHEREUM_RPC_URL', process.env.ETHEREUM_RPC_URL, EnvVarType.Url);

// Mesh Endpoint
export const MESH_WEBSOCKET_URI = _.isEmpty(process.env.MESH_WEBSOCKET_URI)
    ? 'ws://localhost:60557'
    : assertEnvVarType('MESH_WEBSOCKET_URI', process.env.MESH_WEBSOCKET_URI, EnvVarType.Url);
export const MESH_HTTP_URI = _.isEmpty(process.env.MESH_HTTP_URI)
    ? undefined
    : assertEnvVarType('assertEnvVarType', process.env.MESH_HTTP_URI, EnvVarType.Url);
// The fee recipient for orders
export const FEE_RECIPIENT_ADDRESS = _.isEmpty(process.env.FEE_RECIPIENT_ADDRESS)
    ? NULL_ADDRESS
    : assertEnvVarType('FEE_RECIPIENT_ADDRESS', process.env.FEE_RECIPIENT_ADDRESS, EnvVarType.ETHAddressHex);
// A flat fee that should be charged to the order maker
export const MAKER_FEE_UNIT_AMOUNT = _.isEmpty(process.env.MAKER_FEE_UNIT_AMOUNT)
    ? new BigNumber(0)
    : assertEnvVarType('MAKER_FEE_UNIT_AMOUNT', process.env.MAKER_FEE_UNIT_AMOUNT, EnvVarType.UnitAmount);
// A flat fee that should be charged to the order taker
export const TAKER_FEE_UNIT_AMOUNT = _.isEmpty(process.env.TAKER_FEE_UNIT_AMOUNT)
    ? new BigNumber(0)
    : assertEnvVarType('TAKER_FEE_UNIT_AMOUNT', process.env.TAKER_FEE_UNIT_AMOUNT, EnvVarType.UnitAmount);
// The maker fee token encoded as asset data
export const MAKER_FEE_ASSET_DATA = _.isEmpty(process.env.MAKER_FEE_ASSET_DATA)
    ? NULL_BYTES
    : assertEnvVarType('MAKER_FEE_ASSET_DATA', process.env.MAKER_FEE_ASSET_DATA, EnvVarType.FeeAssetData);
// The taker fee token encoded as asset data
export const TAKER_FEE_ASSET_DATA = _.isEmpty(process.env.TAKER_FEE_ASSET_DATA)
    ? NULL_BYTES
    : assertEnvVarType('TAKER_FEE_ASSET_DATA', process.env.TAKER_FEE_ASSET_DATA, EnvVarType.FeeAssetData);

// If there are any orders in the orderbook that are expired by more than x seconds, log an error
export const MAX_ORDER_EXPIRATION_BUFFER_SECONDS: number = _.isEmpty(process.env.MAX_ORDER_EXPIRATION_BUFFER_SECONDS)
    ? 3 * 60
    : assertEnvVarType(
          'MAX_ORDER_EXPIRATION_BUFFER_SECONDS',
          process.env.MAX_ORDER_EXPIRATION_BUFFER_SECONDS,
          EnvVarType.KeepAliveTimeout,
      );

// Ignore orders greater than x seconds when responding to SRA requests
export const SRA_ORDER_EXPIRATION_BUFFER_SECONDS: number = _.isEmpty(process.env.SRA_ORDER_EXPIRATION_BUFFER_SECONDS)
    ? 10
    : assertEnvVarType(
          'SRA_ORDER_EXPIRATION_BUFFER_SECONDS',
          process.env.SRA_ORDER_EXPIRATION_BUFFER_SECONDS,
          EnvVarType.KeepAliveTimeout,
      );

export const POSTGRES_URI = _.isEmpty(process.env.POSTGRES_URI)
    ? DEFAULT_LOCAL_POSTGRES_URI
    : assertEnvVarType('POSTGRES_URI', process.env.POSTGRES_URI, EnvVarType.Url);
// Should the logger include time field in the output logs, defaults to true.
export const LOGGER_INCLUDE_TIMESTAMP = _.isEmpty(process.env.LOGGER_INCLUDE_TIMESTAMP)
    ? DEFAULT_LOGGER_INCLUDE_TIMESTAMP
    : assertEnvVarType('LOGGER_INCLUDE_TIMESTAMP', process.env.LOGGER_INCLUDE_TIMESTAMP, EnvVarType.Boolean);

export const LIQUIDITY_POOL_REGISTRY_ADDRESS: string | undefined = _.isEmpty(
    process.env.LIQUIDITY_POOL_REGISTRY_ADDRESS,
)
    ? undefined
    : assertEnvVarType(
          'LIQUIDITY_POOL_REGISTRY_ADDRESS',
          process.env.LIQUIDITY_POOL_REGISTRY_ADDRESS,
          EnvVarType.ETHAddressHex,
      );

export const RFQT_API_KEY_WHITELIST: string[] = _.isEmpty(process.env.RFQT_API_KEY_WHITELIST)
    ? []
    : assertEnvVarType('RFQT_API_KEY_WHITELIST', process.env.RFQT_API_KEY_WHITELIST, EnvVarType.StringList);

export const RFQT_MAKER_ASSET_OFFERINGS: RfqtMakerAssetOfferings = _.isEmpty(process.env.RFQT_MAKER_ASSET_OFFERINGS)
    ? {}
    : assertEnvVarType(
          'RFQT_MAKER_ASSET_OFFERINGS',
          process.env.RFQT_MAKER_ASSET_OFFERINGS,
          EnvVarType.RfqtMakerAssetOfferings,
      );

// tslint:disable-next-line:boolean-naming
export const RFQT_SKIP_BUY_REQUESTS: boolean = _.isEmpty(process.env.RFQT_SKIP_BUY_REQUESTS)
    ? DEFAULT_RFQT_SKIP_BUY_REQUESTS
    : assertEnvVarType('RFQT_SKIP_BUY_REQUESTS', process.env.RFQT_SKIP_BUY_REQUESTS, EnvVarType.Boolean);

export const RFQT_REQUEST_MAX_RESPONSE_MS = 600;

// Whitelisted 0x API keys that can use the meta-txn /submit endpoint
export const META_TXN_SUBMIT_WHITELISTED_API_KEYS: string[] =
    process.env.META_TXN_SUBMIT_WHITELISTED_API_KEYS === undefined
        ? []
        : assertEnvVarType(
              'META_TXN_SUBMIT_WHITELISTED_API_KEYS',
              process.env.META_TXN_SUBMIT_WHITELISTED_API_KEYS,
              EnvVarType.APIKeys,
          );

// The meta-txn relay sender private keys managed by the TransactionWatcher
export const META_TXN_RELAY_PRIVATE_KEYS: string[] = _.isEmpty(process.env.META_TXN_RELAY_PRIVATE_KEYS)
    ? []
    : assertEnvVarType('META_TXN_RELAY_PRIVATE_KEYS', process.env.META_TXN_RELAY_PRIVATE_KEYS, EnvVarType.StringList);

// The expected time for a meta-txn to be included in a block.
export const META_TXN_RELAY_EXPECTED_MINED_SEC: number = _.isEmpty(process.env.META_TXN_RELAY_EXPECTED_MINED_SEC)
    ? DEFAULT_EXPECTED_MINED_SEC
    : assertEnvVarType(
          'META_TXN_RELAY_EXPECTED_MINED_SEC',
          process.env.META_TXN_RELAY_EXPECTED_MINED_SEC,
          EnvVarType.Integer,
      );
// Should TransactionWatcherSignerService sign transactions
// tslint:disable-next-line:boolean-naming
export const META_TXN_SIGNING_ENABLED: boolean = _.isEmpty(process.env.META_TXN_SIGNING_ENABLED)
    ? true
    : assertEnvVarType('META_TXN_SIGNING_ENABLED', process.env.META_TXN_SIGNING_ENABLED, EnvVarType.Boolean);
// The maximum gas price (in gwei) the service will allow
export const META_TXN_MAX_GAS_PRICE_GWEI: BigNumber = _.isEmpty(process.env.META_TXN_MAX_GAS_PRICE_GWEI)
    ? new BigNumber(50)
    : assertEnvVarType('META_TXN_MAX_GAS_PRICE_GWEI', process.env.META_TXN_MAX_GAS_PRICE_GWEI, EnvVarType.UnitAmount);

export const META_TXN_RATE_LIMITER_CONFIG: MetaTransactionRateLimitConfig | undefined = _.isEmpty(
    process.env.META_TXN_RATE_LIMIT_TYPE,
)
    ? undefined
    : assertEnvVarType(
          'META_TXN_RATE_LIMITER_CONFIG',
          process.env.META_TXN_RATE_LIMITER_CONFIG,
          EnvVarType.RateLimitConfig,
      );

// Whether or not prometheus metrics should be enabled.
// tslint:disable-next-line:boolean-naming
export const ENABLE_PROMETHEUS_METRICS: boolean = _.isEmpty(process.env.ENABLE_PROMETHEUS_METRICS)
    ? false
    : assertEnvVarType('ENABLE_PROMETHEUS_METRICS', process.env.ENABLE_PROMETHEUS_METRICS, EnvVarType.Boolean);

export const PROMETHEUS_PORT: number = _.isEmpty(process.env.PROMETHEUS_PORT)
    ? 8080
    : assertEnvVarType('PROMETHEUS_PORT', process.env.PROMETHEUS_PORT, EnvVarType.Port);

// Eth Gas Station URL
export const ETH_GAS_STATION_API_URL: string = _.isEmpty(process.env.ETH_GAS_STATION_API_URL)
    ? DEFAULT_ETH_GAS_STATION_API_URL
    : assertEnvVarType('ETH_GAS_STATION_API_URL', process.env.ETH_GAS_STATION_API_URL, EnvVarType.Url);

// Max number of entities per page
export const MAX_PER_PAGE = 1000;
// Default ERC20 token precision
export const DEFAULT_ERC20_TOKEN_PRECISION = 18;

const EXCLUDED_SOURCES = (() => {
    switch (CHAIN_ID) {
        case ChainId.Mainnet:
            return [];
        case ChainId.Kovan:
            return [ERC20BridgeSource.Kyber];
        default:
            return [
                ERC20BridgeSource.Eth2Dai,
                ERC20BridgeSource.Kyber,
                ERC20BridgeSource.Uniswap,
                ERC20BridgeSource.UniswapV2,
                ERC20BridgeSource.MultiBridge,
                ERC20BridgeSource.Balancer,
            ];
    }
})();

<<<<<<< HEAD
export const GAS_SCHEDULE_V0: { [key in ERC20BridgeSource]: number } = {
    [ERC20BridgeSource.Native]: 1.5e5,
    [ERC20BridgeSource.Uniswap]: 3e5,
    [ERC20BridgeSource.UniswapV2]: 3.5e5,
    [ERC20BridgeSource.UniswapV2Eth]: 4e5,
    [ERC20BridgeSource.LiquidityProvider]: 3e5,
    [ERC20BridgeSource.MultiBridge]: 6.5e5,
    [ERC20BridgeSource.Eth2Dai]: 5.5e5,
    [ERC20BridgeSource.Kyber]: 8e5,
    [ERC20BridgeSource.CurveUsdcDai]: 9e5,
    [ERC20BridgeSource.CurveUsdcDaiUsdt]: 9e5,
    [ERC20BridgeSource.CurveUsdcDaiUsdtTusd]: 10e5,
    [ERC20BridgeSource.CurveUsdcDaiUsdtBusd]: 10e5,
    [ERC20BridgeSource.CurveUsdcDaiUsdtSusd]: 6e5,
};

const FEE_SCHEDULE_V0: { [key in ERC20BridgeSource]: BigNumber } = Object.assign(
    {},
    ...(Object.keys(GAS_SCHEDULE_V0) as ERC20BridgeSource[]).map(k => ({
        [k]: new BigNumber(GAS_SCHEDULE_V0[k] + 1.5e5),
=======
export const GAS_SCHEDULE: FeeSchedule = {
    [ERC20BridgeSource.Native]: () => 1.5e5,
    [ERC20BridgeSource.Uniswap]: () => 3e5,
    [ERC20BridgeSource.LiquidityProvider]: () => 3e5,
    [ERC20BridgeSource.Eth2Dai]: () => 5.5e5,
    [ERC20BridgeSource.Kyber]: () => 8e5,
    [ERC20BridgeSource.Curve]: fillData => {
        switch ((fillData as CurveFillData).poolAddress.toLowerCase()) {
            case '0xa2b47e3d5c44877cca798226b7b8118f9bfb7a56':
            case '0x52ea46506b9cc5ef470c5bf89f17dc28bb35d85c':
                return 9e5;
            case '0x45f783cce6b7ff23b2ab2d70e416cdb7d6055f51':
            case '0x79a8c46dea5ada233abaffd40f3a0a2b1e5a4f27':
                return 10e5;
            case '0xa5407eae9ba41422680e2e00537571bcc53efbfd':
                return 6e5;
            default:
                throw new Error('Unrecognized Curve address');
        }
    },
    [ERC20BridgeSource.MultiBridge]: () => 6.5e5,
    [ERC20BridgeSource.UniswapV2]: fillData => {
        let gas = 3e5;
        if ((fillData as UniswapV2FillData).tokenAddressPath.length > 2) {
            gas += 5e4;
        }
        return gas;
    },
    [ERC20BridgeSource.Balancer]: () => 4.5e5,
};

const feeSchedule: FeeSchedule = Object.assign(
    {},
    ...(Object.keys(GAS_SCHEDULE) as ERC20BridgeSource[]).map(k => ({
        [k]: fillData => new BigNumber(1.5e5).plus(GAS_SCHEDULE[k](fillData)),
>>>>>>> 6d15016c
    })),
);

export const ASSET_SWAPPER_MARKET_ORDERS_V0_OPTS: Partial<SwapQuoteRequestOpts> = {
    excludedSources: EXCLUDED_SOURCES,
    bridgeSlippage: DEFAULT_QUOTE_SLIPPAGE_PERCENTAGE,
    maxFallbackSlippage: DEFAULT_FALLBACK_SLIPPAGE_PERCENTAGE,
    numSamples: 13,
    sampleDistributionBase: 1.05,
    feeSchedule: FEE_SCHEDULE_V0,
    gasSchedule: GAS_SCHEDULE_V0,
    shouldBatchBridgeOrders: true,
};

export const GAS_SCHEDULE_V1: { [key in ERC20BridgeSource]: number } = {
    ...GAS_SCHEDULE_V0,
};

const FEE_SCHEDULE_V1: { [key in ERC20BridgeSource]: BigNumber } = Object.assign(
    {},
    ...(Object.keys(GAS_SCHEDULE_V0) as ERC20BridgeSource[]).map(k => ({
        [k]:
            k === ERC20BridgeSource.Native
                ? new BigNumber(GAS_SCHEDULE_V1[k] + 1.5e5)
                : new BigNumber(GAS_SCHEDULE_V1[k]),
    })),
);

export const ASSET_SWAPPER_MARKET_ORDERS_V1_OPTS: Partial<SwapQuoteRequestOpts> = {
    excludedSources: EXCLUDED_SOURCES,
    bridgeSlippage: DEFAULT_QUOTE_SLIPPAGE_PERCENTAGE,
    maxFallbackSlippage: DEFAULT_FALLBACK_SLIPPAGE_PERCENTAGE,
    numSamples: 13,
    sampleDistributionBase: 1.05,
    feeSchedule: FEE_SCHEDULE_V1,
    gasSchedule: GAS_SCHEDULE_V1,
    shouldBatchBridgeOrders: false,
};

export const defaultHttpServiceConfig: HttpServiceConfig = {
    httpPort: HTTP_PORT,
    ethereumRpcUrl: ETHEREUM_RPC_URL,
    httpKeepAliveTimeout: HTTP_KEEP_ALIVE_TIMEOUT,
    httpHeadersTimeout: HTTP_HEADERS_TIMEOUT,
    enablePrometheusMetrics: ENABLE_PROMETHEUS_METRICS,
    prometheusPort: PROMETHEUS_PORT,
    meshWebsocketUri: MESH_WEBSOCKET_URI,
    meshHttpUri: MESH_HTTP_URI,
};

export const defaultHttpServiceWithRateLimiterConfig: HttpServiceConfig = {
    ...defaultHttpServiceConfig,
    metaTxnRateLimiters: META_TXN_RATE_LIMITER_CONFIG,
};

function assertEnvVarType(name: string, value: any, expectedType: EnvVarType): any {
    let returnValue;
    switch (expectedType) {
        case EnvVarType.Port:
            try {
                returnValue = parseInt(value, 10);
                const isWithinRange = returnValue >= 0 && returnValue <= 65535;
                if (!isWithinRange) {
                    throw new Error();
                }
            } catch (err) {
                throw new Error(`${name} must be between 0 to 65535, found ${value}.`);
            }
            return returnValue;
        case EnvVarType.Integer:
            try {
                returnValue = parseInt(value, 10);
            } catch (err) {
                throw new Error(`${name} must be a valid integer, found ${value}.`);
            }
            return returnValue;
        case EnvVarType.KeepAliveTimeout:
            try {
                returnValue = parseInt(value, 10);
            } catch (err) {
                throw new Error(`${name} must be a valid integer, found ${value}.`);
            }
            return returnValue;
        case EnvVarType.ChainId:
            try {
                returnValue = parseInt(value, 10);
            } catch (err) {
                throw new Error(`${name} must be a valid integer, found ${value}.`);
            }
            return returnValue;
        case EnvVarType.ETHAddressHex:
            assert.isETHAddressHex(name, value);
            return value;
        case EnvVarType.Url:
            assert.isUri(name, value);
            return value;
        case EnvVarType.Boolean:
            return value === 'true';
        case EnvVarType.UnitAmount:
            try {
                returnValue = new BigNumber(parseFloat(value));
                if (returnValue.isNegative()) {
                    throw new Error();
                }
            } catch (err) {
                throw new Error(`${name} must be valid number greater than 0.`);
            }
            return returnValue;
        case EnvVarType.AddressList:
            assert.isString(name, value);
            const addressList = (value as string).split(',').map(a => a.toLowerCase());
            addressList.forEach((a, i) => assert.isETHAddressHex(`${name}[${i}]`, a));
            return addressList;
        case EnvVarType.StringList:
            assert.isString(name, value);
            const stringList = (value as string).split(',');
            return stringList;
        case EnvVarType.WhitelistAllTokens:
            return '*';
        case EnvVarType.FeeAssetData:
            assert.isString(name, value);
            return value;
        case EnvVarType.NonEmptyString:
            assert.isString(name, value);
            if (value === '') {
                throw new Error(`${name} must be supplied`);
            }
            return value;
        case EnvVarType.RateLimitConfig:
            assert.isString(name, value);
            return parseUtils.parseJsonStringForMetaTransactionRateLimitConfigOrThrow(value);
        case EnvVarType.APIKeys:
            assert.isString(name, value);
            const apiKeys = (value as string).split(',');
            apiKeys.forEach(apiKey => {
                const isValidUUID = validateUUID(apiKey);
                if (!isValidUUID) {
                    throw new Error(`API Key ${apiKey} isn't UUID compliant`);
                }
            });
            return apiKeys;
        case EnvVarType.RfqtMakerAssetOfferings:
            const offerings: RfqtMakerAssetOfferings = JSON.parse(value);
            // tslint:disable-next-line:forin
            for (const makerEndpoint in offerings) {
                assert.isWebUri('market maker endpoint', makerEndpoint);

                const assetOffering = offerings[makerEndpoint];
                assert.isArray(`value in maker endpoint mapping, for index ${makerEndpoint},`, assetOffering);
                assetOffering.forEach((assetPair, i) => {
                    assert.isArray(`asset pair array ${i} for maker endpoint ${makerEndpoint}`, assetPair);
                    assert.assert(
                        assetPair.length === 2,
                        `asset pair array ${i} for maker endpoint ${makerEndpoint} does not consist of exactly two elements.`,
                    );
                    assert.isETHAddressHex(
                        `first token address for asset pair ${i} for maker endpoint ${makerEndpoint}`,
                        assetPair[0],
                    );
                    assert.isETHAddressHex(
                        `second token address for asset pair ${i} for maker endpoint ${makerEndpoint}`,
                        assetPair[1],
                    );
                    assert.assert(
                        assetPair[0] !== assetPair[1],
                        `asset pair array ${i} for maker endpoint ${makerEndpoint} has identical assets`,
                    );
                });
            }
            return offerings;

        default:
            throw new Error(`Unrecognised EnvVarType: ${expectedType} encountered for variable ${name}.`);
    }
}<|MERGE_RESOLUTION|>--- conflicted
+++ resolved
@@ -269,29 +269,7 @@
     }
 })();
 
-<<<<<<< HEAD
-export const GAS_SCHEDULE_V0: { [key in ERC20BridgeSource]: number } = {
-    [ERC20BridgeSource.Native]: 1.5e5,
-    [ERC20BridgeSource.Uniswap]: 3e5,
-    [ERC20BridgeSource.UniswapV2]: 3.5e5,
-    [ERC20BridgeSource.UniswapV2Eth]: 4e5,
-    [ERC20BridgeSource.LiquidityProvider]: 3e5,
-    [ERC20BridgeSource.MultiBridge]: 6.5e5,
-    [ERC20BridgeSource.Eth2Dai]: 5.5e5,
-    [ERC20BridgeSource.Kyber]: 8e5,
-    [ERC20BridgeSource.CurveUsdcDai]: 9e5,
-    [ERC20BridgeSource.CurveUsdcDaiUsdt]: 9e5,
-    [ERC20BridgeSource.CurveUsdcDaiUsdtTusd]: 10e5,
-    [ERC20BridgeSource.CurveUsdcDaiUsdtBusd]: 10e5,
-    [ERC20BridgeSource.CurveUsdcDaiUsdtSusd]: 6e5,
-};
-
-const FEE_SCHEDULE_V0: { [key in ERC20BridgeSource]: BigNumber } = Object.assign(
-    {},
-    ...(Object.keys(GAS_SCHEDULE_V0) as ERC20BridgeSource[]).map(k => ({
-        [k]: new BigNumber(GAS_SCHEDULE_V0[k] + 1.5e5),
-=======
-export const GAS_SCHEDULE: FeeSchedule = {
+export const GAS_SCHEDULE_V0: FeeSchedule = {
     [ERC20BridgeSource.Native]: () => 1.5e5,
     [ERC20BridgeSource.Uniswap]: () => 3e5,
     [ERC20BridgeSource.LiquidityProvider]: () => 3e5,
@@ -322,11 +300,10 @@
     [ERC20BridgeSource.Balancer]: () => 4.5e5,
 };
 
-const feeSchedule: FeeSchedule = Object.assign(
+const FEE_SCHEDULE_V0: FeeSchedule = Object.assign(
     {},
-    ...(Object.keys(GAS_SCHEDULE) as ERC20BridgeSource[]).map(k => ({
-        [k]: fillData => new BigNumber(1.5e5).plus(GAS_SCHEDULE[k](fillData)),
->>>>>>> 6d15016c
+    ...(Object.keys(GAS_SCHEDULE_V0) as ERC20BridgeSource[]).map(k => ({
+        [k]: fillData => new BigNumber(1.5e5).plus(GAS_SCHEDULE_V0[k](fillData)),
     })),
 );
 
@@ -341,17 +318,17 @@
     shouldBatchBridgeOrders: true,
 };
 
-export const GAS_SCHEDULE_V1: { [key in ERC20BridgeSource]: number } = {
+export const GAS_SCHEDULE_V1: FeeSchedule = {
     ...GAS_SCHEDULE_V0,
 };
 
-const FEE_SCHEDULE_V1: { [key in ERC20BridgeSource]: BigNumber } = Object.assign(
+const FEE_SCHEDULE_V1: FeeSchedule = Object.assign(
     {},
     ...(Object.keys(GAS_SCHEDULE_V0) as ERC20BridgeSource[]).map(k => ({
         [k]:
             k === ERC20BridgeSource.Native
-                ? new BigNumber(GAS_SCHEDULE_V1[k] + 1.5e5)
-                : new BigNumber(GAS_SCHEDULE_V1[k]),
+                ? fillData => new BigNumber(1.5e5).plus(GAS_SCHEDULE_V1[k](fillData))
+                : fillData => GAS_SCHEDULE_V1[k](fillData),
     })),
 );
 

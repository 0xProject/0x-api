import { ChainId } from '@0x/contract-addresses';
import { LimitOrderFields } from '@0x/protocol-utils';
import { BigNumber, logUtils } from '@0x/utils';
import { formatBytes32String } from '@ethersproject/strings';
import * as _ from 'lodash';

import { ERC20BridgeSamplerContract } from '../../../wrappers';
import { AaveV2Sampler } from '../../noop_samplers/AaveV2Sampler';
import { SamplerCallResult, SignedNativeOrder, ERC20BridgeSource, FeeSchedule } from '../../types';
import { TokenAdjacencyGraph } from '../token_adjacency_graph';

import { AaveReservesCache, AaveV3Reserve, AaveV2Reserve } from './aave_reserves_cache';
import { BancorService } from './bancor_service';
import {
    getCurveLikeInfosForPair,
    getDodoV2Offsets,
    getPlatypusInfoForPair,
    getShellLikeInfosForPair,
    isBadTokenForSource,
    isValidAddress,
    uniswapV2LikeRouterAddress,
} from './bridge_source_utils';
import { CompoundCTokenCache } from './compound_ctoken_cache';
import {
    AAVE_V2_SUBGRAPH_URL_BY_CHAIN_ID,
    AAVE_V3_SUBGRAPH_URL_BY_CHAIN_ID,
    AAVE_V3_L2_ENCODERS_BY_CHAIN_ID,
    AVALANCHE_TOKENS,
    BALANCER_V2_VAULT_ADDRESS_BY_CHAIN,
    BANCORV3_NETWORK_BY_CHAIN_ID,
    BANCORV3_NETWORK_INFO_BY_CHAIN_ID,
    BANCOR_REGISTRY_BY_CHAIN_ID,
    COMPOUND_API_URL_BY_CHAIN_ID,
    DODOV1_CONFIG_BY_CHAIN_ID,
    DODOV2_FACTORIES_BY_CHAIN_ID,
    DYSTOPIA_ROUTER_BY_CHAIN_ID,
    GMX_READER_BY_CHAIN_ID,
    GMX_ROUTER_BY_CHAIN_ID,
    GMX_VAULT_BY_CHAIN_ID,
    KYBER_DMM_ROUTER_BY_CHAIN_ID,
    LIDO_INFO_BY_CHAIN,
    MAINNET_TOKENS,
    MAKER_PSM_INFO_BY_CHAIN_ID,
    MAX_UINT256,
    MOONISWAP_REGISTRIES_BY_CHAIN_ID,
    NATIVE_FEE_TOKEN_BY_CHAIN_ID,
    NULL_ADDRESS,
    OPTIMISM_TOKENS,
    PLATYPUS_ROUTER_BY_CHAIN_ID,
    REBASING_TOKENS,
    SELL_SOURCE_FILTER_BY_CHAIN_ID,
    SYNTHETIX_CURRENCY_KEYS_BY_CHAIN_ID,
    SYNTHETIX_READ_PROXY_BY_CHAIN_ID,
    UNISWAPV1_ROUTER_BY_CHAIN_ID,
    UNISWAPV3_CONFIG_BY_CHAIN_ID,
    VELODROME_ROUTER_BY_CHAIN_ID,
    WOOFI_POOL_BY_CHAIN_ID,
    WOOFI_SUPPORTED_TOKENS,
    ZERO_AMOUNT,
} from './constants';
<<<<<<< HEAD
import { getLiquidityProvidersForPair } from './liquidity_provider_utils';
import { BalancerPoolsCache, PoolsCache } from './pools_cache';
=======
import { BalancerPoolsCache, BalancerV2PoolsCache, PoolsCache } from './pools_cache';
>>>>>>> 6083373e
import { BalancerV2SwapInfoCache } from './pools_cache/balancer_v2_swap_info_cache';
import { SamplerContractOperation } from './sampler_contract_operation';
import { SamplerNoOperation } from './sampler_no_operation';
import { SourceFilters } from './source_filters';
import {
    AaveV2FillData,
    AaveV3FillData,
    AaveInfo,
    BalancerFillData,
    BalancerSwapInfo,
    BalancerV2BatchSwapFillData,
    BalancerV2FillData,
    BalancerV2PoolInfo,
    BancorFillData,
    BatchedOperation,
    CompoundFillData,
    CurveFillData,
    CurveInfo,
    DexSample,
    DODOFillData,
    GenericRouterFillData,
    GMXFillData,
    HopInfo,
    KyberDmmFillData,
    LidoFillData,
    LidoInfo,
    MakerPsmFillData,
    MooniswapFillData,
    MultiHopFillData,
    PlatypusFillData,
    PsmInfo,
    ShellFillData,
    SourceQuoteOperation,
    SynthetixFillData,
    UniswapV2FillData,
    UniswapV3FillData,
    VelodromeFillData,
    WOOFiFillData,
} from './types';

/**
 * Source filters for `getTwoHopBuyQuotes()` and `getTwoHopSellQuotes()`.
 */
const TWO_HOP_SOURCE_FILTERS = SourceFilters.all().exclude([ERC20BridgeSource.MultiHop, ERC20BridgeSource.Native]);
/**
 * Source filters for `getSellQuotes()` and `getBuyQuotes()`.
 */
export const BATCH_SOURCE_FILTERS = SourceFilters.all().exclude([ERC20BridgeSource.MultiHop, ERC20BridgeSource.Native]);

export interface PoolsCacheMap {
    [ERC20BridgeSource.Balancer]: PoolsCache;
    [ERC20BridgeSource.BalancerV2]: BalancerV2SwapInfoCache | undefined;
    [ERC20BridgeSource.Beethovenx]: BalancerV2SwapInfoCache | undefined;
}

/**
 * Composable operations that can be batched in a single transaction,
 * for use with `DexOrderSampler.executeAsync()`.
 */
export class SamplerOperations {
    public readonly poolsCaches: PoolsCacheMap;
    public readonly aaveV2ReservesCache: AaveReservesCache | undefined;
    public readonly aaveV3ReservesCache: AaveReservesCache | undefined;
    public readonly compoundCTokenCache: CompoundCTokenCache | undefined;
    protected _bancorService?: BancorService;
    public static constant<T>(result: T): BatchedOperation<T> {
        return {
            encodeCall: () => '0x',
            handleCallResults: (_callResults) => result,
            handleRevert: (_callResults) => result,
        };
    }

    constructor(
        public readonly chainId: ChainId,
        protected readonly _samplerContract: ERC20BridgeSamplerContract,
        poolsCaches?: PoolsCacheMap,
        protected readonly tokenAdjacencyGraph: TokenAdjacencyGraph = TokenAdjacencyGraph.getEmptyGraph(),
        bancorServiceFn: () => Promise<BancorService | undefined> = async () => undefined,
    ) {
        this.poolsCaches = poolsCaches
            ? poolsCaches
            : {
                  [ERC20BridgeSource.Beethovenx]:
                      BALANCER_V2_VAULT_ADDRESS_BY_CHAIN[chainId] === NULL_ADDRESS
                          ? undefined
                          : new BalancerV2SwapInfoCache(chainId),
                  [ERC20BridgeSource.Balancer]: BalancerPoolsCache.create(chainId),
                  [ERC20BridgeSource.BalancerV2]:
                      BALANCER_V2_VAULT_ADDRESS_BY_CHAIN[chainId] === NULL_ADDRESS
                          ? undefined
                          : new BalancerV2SwapInfoCache(chainId),
              };

        const aaveV2SubgraphUrl = AAVE_V2_SUBGRAPH_URL_BY_CHAIN_ID[chainId];
        if (aaveV2SubgraphUrl) {
            this.aaveV2ReservesCache = new AaveReservesCache(aaveV2SubgraphUrl, false);
        }

        const aaveV3SubgraphUrl = AAVE_V3_SUBGRAPH_URL_BY_CHAIN_ID[chainId];
        if (aaveV3SubgraphUrl) {
            this.aaveV3ReservesCache = new AaveReservesCache(aaveV3SubgraphUrl, true);
        }

        const compoundApiUrl = COMPOUND_API_URL_BY_CHAIN_ID[chainId];
        if (compoundApiUrl) {
            this.compoundCTokenCache = new CompoundCTokenCache(
                compoundApiUrl,
                NATIVE_FEE_TOKEN_BY_CHAIN_ID[this.chainId],
            );
        }
        // Initialize the Bancor service, fetching paths in the background
        bancorServiceFn()
            .then((service) => (this._bancorService = service))
            .catch(/* do nothing */);
    }

    public getTokenDecimals(tokens: string[]): BatchedOperation<BigNumber[]> {
        return new SamplerContractOperation({
            source: ERC20BridgeSource.Native,
            contract: this._samplerContract,
            function: this._samplerContract.getTokenDecimals,
            params: [tokens],
        });
    }

    public isAddressContract(address: string): BatchedOperation<boolean> {
        return {
            encodeCall: () => this._samplerContract.isContract(address).getABIEncodedTransactionData(),
            handleCallResults: (callResults: string) =>
                this._samplerContract.getABIDecodedReturnData<boolean>('isContract', callResults),
            handleRevert: () => {
                /* should never happen */
                throw new Error('Invalid address for isAddressContract');
            },
        };
    }

    public getGasLeft(): BatchedOperation<BigNumber> {
        return {
            encodeCall: () => this._samplerContract.getGasLeft().getABIEncodedTransactionData(),
            handleCallResults: (callResults: string) =>
                this._samplerContract.getABIDecodedReturnData<BigNumber>('getGasLeft', callResults),
            handleRevert: () => {
                /* should never happen */
                throw new Error('Invalid result for getGasLeft');
            },
        };
    }

    public getBlockNumber(): BatchedOperation<BigNumber> {
        return {
            encodeCall: () => this._samplerContract.getBlockNumber().getABIEncodedTransactionData(),
            handleCallResults: (callResults: string) =>
                this._samplerContract.getABIDecodedReturnData<BigNumber>('getBlockNumber', callResults),
            handleRevert: () => {
                /* should never happen */
                throw new Error('Invalid result for getBlockNumber');
            },
        };
    }

    public getLimitOrderFillableTakerAmounts(
        orders: SignedNativeOrder[],
        exchangeAddress: string,
    ): BatchedOperation<BigNumber[]> {
        // Skip checking empty or invalid orders on-chain, returning a constant
        if (orders.length === 0) {
            return SamplerOperations.constant<BigNumber[]>([]);
        }
        if (orders.length === 1 && orders[0].order.maker === NULL_ADDRESS) {
            return SamplerOperations.constant<BigNumber[]>([ZERO_AMOUNT]);
        }
        return new SamplerContractOperation({
            source: ERC20BridgeSource.Native,
            contract: this._samplerContract,
            function: this._samplerContract.getLimitOrderFillableTakerAssetAmounts,
            params: [orders.map((o) => o.order as LimitOrderFields), orders.map((o) => o.signature), exchangeAddress],
        });
    }

    public getLimitOrderFillableMakerAmounts(
        orders: SignedNativeOrder[],
        exchangeAddress: string,
    ): BatchedOperation<BigNumber[]> {
        // Skip checking empty or invalid orders on-chain, returning a constant
        if (orders.length === 0) {
            return SamplerOperations.constant<BigNumber[]>([]);
        }
        if (orders.length === 1 && orders[0].order.maker === NULL_ADDRESS) {
            return SamplerOperations.constant<BigNumber[]>([ZERO_AMOUNT]);
        }
        return new SamplerContractOperation({
            source: ERC20BridgeSource.Native,
            contract: this._samplerContract,
            function: this._samplerContract.getLimitOrderFillableMakerAssetAmounts,
            params: [orders.map((o) => o.order as LimitOrderFields), orders.map((o) => o.signature), exchangeAddress],
        });
    }

    public getKyberDmmSellQuotes(
        router: string,
        tokenAddressPath: string[],
        takerFillAmounts: BigNumber[],
    ): SourceQuoteOperation<KyberDmmFillData> {
        return new SamplerContractOperation({
            source: ERC20BridgeSource.KyberDmm,
            contract: this._samplerContract,
            function: this._samplerContract.sampleSellsFromKyberDmm,
            params: [router, tokenAddressPath, takerFillAmounts],
            callback: (callResults: string, fillData: KyberDmmFillData): BigNumber[] => {
                const [pools, samples] = this._samplerContract.getABIDecodedReturnData<[string[], BigNumber[]]>(
                    'sampleSellsFromKyberDmm',
                    callResults,
                );
                fillData.poolsPath = pools;
                fillData.router = router;
                fillData.tokenAddressPath = tokenAddressPath;
                return samples;
            },
        });
    }

    public getKyberDmmBuyQuotes(
        router: string,
        tokenAddressPath: string[],
        makerFillAmounts: BigNumber[],
    ): SourceQuoteOperation<KyberDmmFillData> {
        return new SamplerContractOperation({
            source: ERC20BridgeSource.KyberDmm,
            contract: this._samplerContract,
            function: this._samplerContract.sampleBuysFromKyberDmm,
            params: [router, tokenAddressPath, makerFillAmounts],
            callback: (callResults: string, fillData: KyberDmmFillData): BigNumber[] => {
                const [pools, samples] = this._samplerContract.getABIDecodedReturnData<[string[], BigNumber[]]>(
                    'sampleBuysFromKyberDmm',
                    callResults,
                );
                fillData.poolsPath = pools;
                fillData.router = router;
                fillData.tokenAddressPath = tokenAddressPath;
                return samples;
            },
        });
    }

    public getUniswapSellQuotes(
        router: string,
        makerToken: string,
        takerToken: string,
        takerFillAmounts: BigNumber[],
    ): SourceQuoteOperation<GenericRouterFillData> {
        // Uniswap uses ETH instead of WETH, represented by address(0)
        const uniswapTakerToken = takerToken === NATIVE_FEE_TOKEN_BY_CHAIN_ID[this.chainId] ? NULL_ADDRESS : takerToken;
        const uniswapMakerToken = makerToken === NATIVE_FEE_TOKEN_BY_CHAIN_ID[this.chainId] ? NULL_ADDRESS : makerToken;
        return new SamplerContractOperation({
            source: ERC20BridgeSource.Uniswap,
            fillData: { router },
            contract: this._samplerContract,
            function: this._samplerContract.sampleSellsFromUniswap,
            params: [router, uniswapTakerToken, uniswapMakerToken, takerFillAmounts],
        });
    }

    public getUniswapBuyQuotes(
        router: string,
        makerToken: string,
        takerToken: string,
        makerFillAmounts: BigNumber[],
    ): SourceQuoteOperation<GenericRouterFillData> {
        // Uniswap uses ETH instead of WETH, represented by address(0)
        const uniswapTakerToken = takerToken === NATIVE_FEE_TOKEN_BY_CHAIN_ID[this.chainId] ? NULL_ADDRESS : takerToken;
        const uniswapMakerToken = makerToken === NATIVE_FEE_TOKEN_BY_CHAIN_ID[this.chainId] ? NULL_ADDRESS : makerToken;
        return new SamplerContractOperation({
            source: ERC20BridgeSource.Uniswap,
            fillData: { router },
            contract: this._samplerContract,
            function: this._samplerContract.sampleBuysFromUniswap,
            params: [router, uniswapTakerToken, uniswapMakerToken, makerFillAmounts],
        });
    }

    public getUniswapV2SellQuotes(
        router: string,
        tokenAddressPath: string[],
        takerFillAmounts: BigNumber[],
        source: ERC20BridgeSource = ERC20BridgeSource.UniswapV2,
    ): SourceQuoteOperation<UniswapV2FillData> {
        return new SamplerContractOperation({
            source,
            fillData: { tokenAddressPath, router },
            contract: this._samplerContract,
            function: this._samplerContract.sampleSellsFromUniswapV2,
            params: [router, tokenAddressPath, takerFillAmounts],
        });
    }

    public getUniswapV2BuyQuotes(
        router: string,
        tokenAddressPath: string[],
        makerFillAmounts: BigNumber[],
        source: ERC20BridgeSource = ERC20BridgeSource.UniswapV2,
    ): SourceQuoteOperation<UniswapV2FillData> {
        return new SamplerContractOperation({
            source,
            fillData: { tokenAddressPath, router },
            contract: this._samplerContract,
            function: this._samplerContract.sampleBuysFromUniswapV2,
            params: [router, tokenAddressPath, makerFillAmounts],
        });
    }

    public getCurveSellQuotes(
        pool: CurveInfo,
        fromTokenIdx: number,
        toTokenIdx: number,
        takerFillAmounts: BigNumber[],
        source: ERC20BridgeSource = ERC20BridgeSource.Curve,
    ): SourceQuoteOperation<CurveFillData> {
        return new SamplerContractOperation({
            source,
            fillData: {
                pool,
                fromTokenIdx,
                toTokenIdx,
            },
            contract: this._samplerContract,
            function: this._samplerContract.sampleSellsFromCurve,
            params: [
                {
                    poolAddress: pool.poolAddress,
                    sellQuoteFunctionSelector: pool.sellQuoteFunctionSelector,
                    buyQuoteFunctionSelector: pool.buyQuoteFunctionSelector,
                },
                new BigNumber(fromTokenIdx),
                new BigNumber(toTokenIdx),
                takerFillAmounts,
            ],
        });
    }

    public getCurveBuyQuotes(
        pool: CurveInfo,
        fromTokenIdx: number,
        toTokenIdx: number,
        makerFillAmounts: BigNumber[],
        source: ERC20BridgeSource = ERC20BridgeSource.Curve,
    ): SourceQuoteOperation<CurveFillData> {
        return new SamplerContractOperation({
            source,
            fillData: {
                pool,
                fromTokenIdx,
                toTokenIdx,
            },
            contract: this._samplerContract,
            function: this._samplerContract.sampleBuysFromCurve,
            params: [
                {
                    poolAddress: pool.poolAddress,
                    sellQuoteFunctionSelector: pool.sellQuoteFunctionSelector,
                    buyQuoteFunctionSelector: pool.buyQuoteFunctionSelector,
                },
                new BigNumber(fromTokenIdx),
                new BigNumber(toTokenIdx),
                makerFillAmounts,
            ],
        });
    }

    public getBalancerV2MultihopSellQuotes(
        vault: string,
        quoteSwaps: BalancerSwapInfo, // Should always be sell swap steps.
        fillSwaps: BalancerSwapInfo, // Should always be sell swap steps.
        takerFillAmounts: BigNumber[],
        source: ERC20BridgeSource,
    ): SourceQuoteOperation<BalancerV2BatchSwapFillData> {
        const quoteSwapSteps = quoteSwaps.swapSteps.map((s) => ({
            ...s,
            assetInIndex: new BigNumber(s.assetInIndex),
            assetOutIndex: new BigNumber(s.assetOutIndex),
        }));
        return new SamplerContractOperation({
            source,
            fillData: { vault, swapSteps: fillSwaps.swapSteps, assets: fillSwaps.assets, chainId: this.chainId },
            contract: this._samplerContract,
            function: this._samplerContract.sampleMultihopSellsFromBalancerV2,
            params: [vault, quoteSwapSteps, quoteSwaps.assets, takerFillAmounts],
        });
    }

    public getBalancerV2MultihopBuyQuotes(
        vault: string,
        quoteSwaps: BalancerSwapInfo, // Should always be buy swap steps.
        fillSwaps: BalancerSwapInfo, // Should always be a sell quote.
        makerFillAmounts: BigNumber[],
        source: ERC20BridgeSource,
    ): SourceQuoteOperation<BalancerV2BatchSwapFillData> {
        const quoteSwapSteps = quoteSwaps.swapSteps.map((s) => ({
            ...s,
            assetInIndex: new BigNumber(s.assetInIndex),
            assetOutIndex: new BigNumber(s.assetOutIndex),
        }));
        return new SamplerContractOperation({
            source,
            // NOTE: fillData is set up for sells but quote function is set up for buys.
            fillData: { vault, swapSteps: fillSwaps.swapSteps, assets: fillSwaps.assets, chainId: this.chainId },
            contract: this._samplerContract,
            function: this._samplerContract.sampleMultihopBuysFromBalancerV2,
            params: [vault, quoteSwapSteps, quoteSwaps.assets, makerFillAmounts],
        });
    }

    public getBalancerV2SellQuotes(
        poolInfo: BalancerV2PoolInfo,
        makerToken: string,
        takerToken: string,
        takerFillAmounts: BigNumber[],
        source: ERC20BridgeSource,
    ): SourceQuoteOperation<BalancerV2FillData> {
        return new SamplerContractOperation({
            source,
            fillData: poolInfo,
            contract: this._samplerContract,
            function: this._samplerContract.sampleSellsFromBalancerV2,
            params: [poolInfo, takerToken, makerToken, takerFillAmounts],
        });
    }

    public getBalancerV2BuyQuotes(
        poolInfo: BalancerV2PoolInfo,
        makerToken: string,
        takerToken: string,
        makerFillAmounts: BigNumber[],
        source: ERC20BridgeSource,
    ): SourceQuoteOperation<BalancerV2FillData> {
        return new SamplerContractOperation({
            source,
            fillData: poolInfo,
            contract: this._samplerContract,
            function: this._samplerContract.sampleBuysFromBalancerV2,
            params: [poolInfo, takerToken, makerToken, makerFillAmounts],
        });
    }

    public getBalancerSellQuotes(
        poolAddress: string,
        makerToken: string,
        takerToken: string,
        takerFillAmounts: BigNumber[],
        source: ERC20BridgeSource,
    ): SourceQuoteOperation<BalancerFillData> {
        return new SamplerContractOperation({
            source,
            fillData: { poolAddress },
            contract: this._samplerContract,
            function: this._samplerContract.sampleSellsFromBalancer,
            params: [poolAddress, takerToken, makerToken, takerFillAmounts],
        });
    }

    public getBalancerBuyQuotes(
        poolAddress: string,
        makerToken: string,
        takerToken: string,
        makerFillAmounts: BigNumber[],
        source: ERC20BridgeSource,
    ): SourceQuoteOperation<BalancerFillData> {
        return new SamplerContractOperation({
            source,
            fillData: { poolAddress },
            contract: this._samplerContract,
            function: this._samplerContract.sampleBuysFromBalancer,
            params: [poolAddress, takerToken, makerToken, makerFillAmounts],
        });
    }

    public getMStableSellQuotes(
        router: string,
        makerToken: string,
        takerToken: string,
        takerFillAmounts: BigNumber[],
    ): SourceQuoteOperation<GenericRouterFillData> {
        return new SamplerContractOperation({
            source: ERC20BridgeSource.MStable,
            fillData: { router },
            contract: this._samplerContract,
            function: this._samplerContract.sampleSellsFromMStable,
            params: [router, takerToken, makerToken, takerFillAmounts],
        });
    }

    public getMStableBuyQuotes(
        router: string,
        makerToken: string,
        takerToken: string,
        makerFillAmounts: BigNumber[],
    ): SourceQuoteOperation<GenericRouterFillData> {
        return new SamplerContractOperation({
            source: ERC20BridgeSource.MStable,
            fillData: { router },
            contract: this._samplerContract,
            function: this._samplerContract.sampleBuysFromMStable,
            params: [router, takerToken, makerToken, makerFillAmounts],
        });
    }

    public getBancorSellQuotes(
        registry: string,
        makerToken: string,
        takerToken: string,
        takerFillAmounts: BigNumber[],
    ): SourceQuoteOperation<BancorFillData> {
        const paths = this._bancorService ? this._bancorService.getPaths(takerToken, makerToken) : [];
        return new SamplerContractOperation({
            source: ERC20BridgeSource.Bancor,
            contract: this._samplerContract,
            function: this._samplerContract.sampleSellsFromBancor,
            params: [{ registry, paths }, takerToken, makerToken, takerFillAmounts],
            callback: (callResults: string, fillData: BancorFillData): BigNumber[] => {
                const [networkAddress, path, samples] = this._samplerContract.getABIDecodedReturnData<
                    [string, string[], BigNumber[]]
                >('sampleSellsFromBancor', callResults);
                fillData.networkAddress = networkAddress;
                fillData.path = path;
                return samples;
            },
        });
    }

    // Unimplemented
    public getBancorBuyQuotes(
        registry: string,
        makerToken: string,
        takerToken: string,
        makerFillAmounts: BigNumber[],
    ): SourceQuoteOperation<BancorFillData> {
        return new SamplerContractOperation({
            source: ERC20BridgeSource.Bancor,
            contract: this._samplerContract,
            function: this._samplerContract.sampleBuysFromBancor,
            params: [{ registry, paths: [] }, takerToken, makerToken, makerFillAmounts],
            callback: (callResults: string, fillData: BancorFillData): BigNumber[] => {
                const [networkAddress, path, samples] = this._samplerContract.getABIDecodedReturnData<
                    [string, string[], BigNumber[]]
                >('sampleBuysFromBancor', callResults);
                fillData.networkAddress = networkAddress;
                fillData.path = path;
                return samples;
            },
        });
    }

    public getBancorV3SellQuotes(
        networkAddress: string,
        networkInfoAddress: string,
        path: string[],
        takerFillAmounts: BigNumber[],
    ): SourceQuoteOperation<BancorFillData> {
        return new SamplerContractOperation({
            source: ERC20BridgeSource.BancorV3,
            fillData: { networkAddress, path },
            contract: this._samplerContract,
            function: this._samplerContract.sampleSellsFromBancorV3,
            params: [MAINNET_TOKENS.WETH, networkInfoAddress, path, takerFillAmounts],
        });
    }

    public getBancorV3BuyQuotes(
        networkAddress: string,
        networkInfoAddress: string,
        path: string[],
        makerFillAmounts: BigNumber[],
    ): SourceQuoteOperation<BancorFillData> {
        return new SamplerContractOperation({
            source: ERC20BridgeSource.BancorV3,
            fillData: { networkAddress, path },
            contract: this._samplerContract,
            function: this._samplerContract.sampleBuysFromBancorV3,
            params: [MAINNET_TOKENS.WETH, networkInfoAddress, path, makerFillAmounts],
        });
    }

    public getMooniswapSellQuotes(
        registry: string,
        makerToken: string,
        takerToken: string,
        takerFillAmounts: BigNumber[],
    ): SourceQuoteOperation<MooniswapFillData> {
        // Mooniswap uses ETH instead of WETH, represented by address(0)
        const mooniswapTakerToken =
            takerToken === NATIVE_FEE_TOKEN_BY_CHAIN_ID[this.chainId] ? NULL_ADDRESS : takerToken;
        const mooniswapMakerToken =
            makerToken === NATIVE_FEE_TOKEN_BY_CHAIN_ID[this.chainId] ? NULL_ADDRESS : makerToken;
        return new SamplerContractOperation({
            source: ERC20BridgeSource.Mooniswap,
            contract: this._samplerContract,
            function: this._samplerContract.sampleSellsFromMooniswap,
            params: [registry, mooniswapTakerToken, mooniswapMakerToken, takerFillAmounts],
            callback: (callResults: string, fillData: MooniswapFillData): BigNumber[] => {
                const [poolAddress, samples] = this._samplerContract.getABIDecodedReturnData<[string, BigNumber[]]>(
                    'sampleSellsFromMooniswap',
                    callResults,
                );
                fillData.poolAddress = poolAddress;
                return samples;
            },
        });
    }

    public getMooniswapBuyQuotes(
        registry: string,
        makerToken: string,
        takerToken: string,
        makerFillAmounts: BigNumber[],
    ): SourceQuoteOperation<MooniswapFillData> {
        // Mooniswap uses ETH instead of WETH, represented by address(0)
        const mooniswapTakerToken =
            takerToken === NATIVE_FEE_TOKEN_BY_CHAIN_ID[this.chainId] ? NULL_ADDRESS : takerToken;
        const mooniswapMakerToken =
            makerToken === NATIVE_FEE_TOKEN_BY_CHAIN_ID[this.chainId] ? NULL_ADDRESS : makerToken;
        return new SamplerContractOperation({
            source: ERC20BridgeSource.Mooniswap,
            contract: this._samplerContract,
            function: this._samplerContract.sampleBuysFromMooniswap,
            params: [registry, mooniswapTakerToken, mooniswapMakerToken, makerFillAmounts],
            callback: (callResults: string, fillData: MooniswapFillData): BigNumber[] => {
                const [poolAddress, samples] = this._samplerContract.getABIDecodedReturnData<[string, BigNumber[]]>(
                    'sampleBuysFromMooniswap',
                    callResults,
                );
                fillData.poolAddress = poolAddress;
                return samples;
            },
        });
    }

    public getUniswapV3SellQuotes(
        router: string,
        quoter: string,
        tokenAddressPath: string[],
        takerFillAmounts: BigNumber[],
        source: ERC20BridgeSource = ERC20BridgeSource.UniswapV3,
    ): SourceQuoteOperation<UniswapV3FillData> {
        return new SamplerContractOperation({
            source,
            contract: this._samplerContract,
            function: this._samplerContract.sampleSellsFromUniswapV3,
            params: [quoter, tokenAddressPath, takerFillAmounts],
            callback: (callResults: string, fillData: UniswapV3FillData): BigNumber[] => {
                const [paths, gasUsed, samples] = this._samplerContract.getABIDecodedReturnData<
                    [string[], BigNumber[], BigNumber[]]
                >('sampleSellsFromUniswapV3', callResults);
                fillData.router = router;
                fillData.tokenAddressPath = tokenAddressPath;
                fillData.pathAmounts = paths.map((uniswapPath, i) => ({
                    uniswapPath,
                    inputAmount: takerFillAmounts[i],
                    gasUsed: gasUsed[i].toNumber(),
                }));
                return samples;
            },
        });
    }

    public getUniswapV3BuyQuotes(
        router: string,
        quoter: string,
        tokenAddressPath: string[],
        makerFillAmounts: BigNumber[],
        source: ERC20BridgeSource = ERC20BridgeSource.UniswapV3,
    ): SourceQuoteOperation<UniswapV3FillData> {
        return new SamplerContractOperation({
            source,
            contract: this._samplerContract,
            function: this._samplerContract.sampleBuysFromUniswapV3,
            params: [quoter, tokenAddressPath, makerFillAmounts],
            callback: (callResults: string, fillData: UniswapV3FillData): BigNumber[] => {
                const [paths, gasUsed, samples] = this._samplerContract.getABIDecodedReturnData<
                    [string[], BigNumber[], BigNumber[]]
                >('sampleBuysFromUniswapV3', callResults);
                fillData.router = router;
                fillData.tokenAddressPath = tokenAddressPath;
                fillData.pathAmounts = paths.map((uniswapPath, i) => ({
                    uniswapPath,
                    inputAmount: makerFillAmounts[i],
                    gasUsed: gasUsed[i].toNumber(),
                }));
                return samples;
            },
        });
    }

    public getTwoHopSellQuotes(
        sources: ERC20BridgeSource[],
        makerToken: string,
        takerToken: string,
        sellAmounts: BigNumber[],
    ): BatchedOperation<DexSample<MultiHopFillData>[]> {
        const _sources = TWO_HOP_SOURCE_FILTERS.getAllowed(sources);
        if (_sources.length === 0) {
            return SamplerOperations.constant([]);
        }
        const intermediateTokens = this.tokenAdjacencyGraph.getIntermediateTokens(makerToken, takerToken);
        const subOps = intermediateTokens.map((intermediateToken) => {
            const firstHopOps = this._getSellQuoteOperations(_sources, intermediateToken, takerToken, sellAmounts);
            const secondHopOps = this._getSellQuoteOperations(
                _sources,
                makerToken,
                intermediateToken,
                new Array(sellAmounts.length).fill(ZERO_AMOUNT),
            );
            return new SamplerContractOperation({
                contract: this._samplerContract,
                source: ERC20BridgeSource.MultiHop,
                function: this._samplerContract.sampleTwoHopSell,
                params: [
                    firstHopOps.map((op) => op.encodeCall()),
                    secondHopOps.map((op) => op.encodeCall()),
                    new BigNumber(sellAmounts.length),
                ],
                fillData: { intermediateToken } as MultiHopFillData,
                callback: (callResults: string, fillData: MultiHopFillData): BigNumber[] => {
                    const [firstHop, secondHop, buyAmounts] = this._samplerContract.getABIDecodedReturnData<
                        [HopInfo, HopInfo, BigNumber[]]
                    >('sampleTwoHopSell', callResults);
                    // Ensure the hop sources are set even when the buy amount is zero
                    fillData.firstHopSource = firstHopOps[firstHop.sourceIndex.toNumber()];
                    fillData.secondHopSource = secondHopOps[secondHop.sourceIndex.toNumber()];
                    if (buyAmounts[buyAmounts.length - 1].isZero()) {
                        return new Array(buyAmounts.length).fill(ZERO_AMOUNT);
                    }
                    fillData.firstHopSource.handleCallResults(firstHop.returnData);
                    fillData.secondHopSource.handleCallResults(secondHop.returnData);
                    return buyAmounts;
                },
            });
        });
        return this._createBatch(
            subOps,
            (samples: BigNumber[][]) => {
                return subOps.map((op, i) => {
                    // TODO(kyu-c): make it return DexSample<MultiHopFillData>[][] once it actually samples more than 1 point.
                    return {
                        source: op.source,
                        output: samples[i][0],
                        input: sellAmounts[0],
                        fillData: op.fillData,
                    };
                });
            },
            () => {
                logUtils.warn('SamplerContractOperation: Two hop sampler reverted');
                return [];
            },
        );
    }

    public getTwoHopBuyQuotes(
        sources: ERC20BridgeSource[],
        makerToken: string,
        takerToken: string,
        buyAmounts: BigNumber[],
    ): BatchedOperation<DexSample<MultiHopFillData>[]> {
        const _sources = TWO_HOP_SOURCE_FILTERS.getAllowed(sources);
        if (_sources.length === 0) {
            return SamplerOperations.constant([]);
        }
        const intermediateTokens = this.tokenAdjacencyGraph.getIntermediateTokens(makerToken, takerToken);
        const subOps = intermediateTokens.map((intermediateToken) => {
            const firstHopOps = this._getBuyQuoteOperations(
                _sources,
                intermediateToken,
                takerToken,
                new Array(buyAmounts.length).fill(new BigNumber(0)),
            );
            const secondHopOps = this._getBuyQuoteOperations(_sources, makerToken, intermediateToken, buyAmounts);
            return new SamplerContractOperation({
                contract: this._samplerContract,
                source: ERC20BridgeSource.MultiHop,
                function: this._samplerContract.sampleTwoHopBuy,
                params: [
                    firstHopOps.map((op) => op.encodeCall()),
                    secondHopOps.map((op) => op.encodeCall()),
                    new BigNumber(buyAmounts.length),
                ],
                fillData: { intermediateToken } as MultiHopFillData,
                callback: (callResults: string, fillData: MultiHopFillData): BigNumber[] => {
                    const [firstHop, secondHop, sellAmounts] = this._samplerContract.getABIDecodedReturnData<
                        [HopInfo, HopInfo, BigNumber[]]
                    >('sampleTwoHopBuy', callResults);
                    if (sellAmounts[sellAmounts.length - 1].isEqualTo(MAX_UINT256)) {
                        return new Array(sellAmounts.length).fill(MAX_UINT256);
                    }
                    fillData.firstHopSource = firstHopOps[firstHop.sourceIndex.toNumber()];
                    fillData.secondHopSource = secondHopOps[secondHop.sourceIndex.toNumber()];
                    fillData.firstHopSource.handleCallResults(firstHop.returnData);
                    fillData.secondHopSource.handleCallResults(secondHop.returnData);
                    return sellAmounts;
                },
            });
        });

        return this._createBatch(
            subOps,
            (samples: BigNumber[][]) => {
                // TODO(kyu-c): make it return DexSample<MultiHopFillData>[][] once it actually samples more than 1 point.
                return subOps.map((op, i) => {
                    return {
                        source: op.source,
                        output: samples[i][0],
                        input: buyAmounts[0],
                        fillData: op.fillData,
                    };
                });
            },
            () => {
                logUtils.warn('SamplerContractOperation: Two hop sampler reverted');
                return [];
            },
        );
    }

    public getShellSellQuotes(
        poolAddress: string,
        makerToken: string,
        takerToken: string,
        takerFillAmounts: BigNumber[],
        source: ERC20BridgeSource = ERC20BridgeSource.Shell,
    ): SourceQuoteOperation<ShellFillData> {
        return new SamplerContractOperation({
            source,
            fillData: { poolAddress },
            contract: this._samplerContract,
            function: this._samplerContract.sampleSellsFromShell,
            params: [poolAddress, takerToken, makerToken, takerFillAmounts],
        });
    }

    public getShellBuyQuotes(
        poolAddress: string,
        makerToken: string,
        takerToken: string,
        makerFillAmounts: BigNumber[],
        source: ERC20BridgeSource = ERC20BridgeSource.Shell,
    ): SourceQuoteOperation {
        return new SamplerContractOperation({
            source,
            fillData: { poolAddress },
            contract: this._samplerContract,
            function: this._samplerContract.sampleBuysFromShell,
            params: [poolAddress, takerToken, makerToken, makerFillAmounts],
        });
    }

    public getDODOSellQuotes(
        opts: { registry: string; helper: string },
        makerToken: string,
        takerToken: string,
        takerFillAmounts: BigNumber[],
    ): SourceQuoteOperation<DODOFillData> {
        return new SamplerContractOperation({
            source: ERC20BridgeSource.Dodo,
            contract: this._samplerContract,
            function: this._samplerContract.sampleSellsFromDODO,
            params: [opts, takerToken, makerToken, takerFillAmounts],
            callback: (callResults: string, fillData: DODOFillData): BigNumber[] => {
                const [isSellBase, pool, samples] = this._samplerContract.getABIDecodedReturnData<
                    [boolean, string, BigNumber[]]
                >('sampleSellsFromDODO', callResults);
                fillData.isSellBase = isSellBase;
                fillData.poolAddress = pool;
                fillData.helperAddress = opts.helper;
                return samples;
            },
        });
    }

    public getDODOBuyQuotes(
        opts: { registry: string; helper: string },
        makerToken: string,
        takerToken: string,
        makerFillAmounts: BigNumber[],
    ): SourceQuoteOperation<DODOFillData> {
        return new SamplerContractOperation({
            source: ERC20BridgeSource.Dodo,
            contract: this._samplerContract,
            function: this._samplerContract.sampleBuysFromDODO,
            params: [opts, takerToken, makerToken, makerFillAmounts],
            callback: (callResults: string, fillData: DODOFillData): BigNumber[] => {
                const [isSellBase, pool, samples] = this._samplerContract.getABIDecodedReturnData<
                    [boolean, string, BigNumber[]]
                >('sampleBuysFromDODO', callResults);
                fillData.isSellBase = isSellBase;
                fillData.poolAddress = pool;
                fillData.helperAddress = opts.helper;
                return samples;
            },
        });
    }

    public getDODOV2SellQuotes(
        registry: string,
        offset: BigNumber,
        makerToken: string,
        takerToken: string,
        takerFillAmounts: BigNumber[],
    ): SourceQuoteOperation<DODOFillData> {
        return new SamplerContractOperation({
            source: ERC20BridgeSource.DodoV2,
            contract: this._samplerContract,
            function: this._samplerContract.sampleSellsFromDODOV2,
            params: [registry, offset, takerToken, makerToken, takerFillAmounts],
            callback: (callResults: string, fillData: DODOFillData): BigNumber[] => {
                const [isSellBase, pool, samples] = this._samplerContract.getABIDecodedReturnData<
                    [boolean, string, BigNumber[]]
                >('sampleSellsFromDODOV2', callResults);
                fillData.isSellBase = isSellBase;
                fillData.poolAddress = pool;
                return samples;
            },
        });
    }

    public getDODOV2BuyQuotes(
        registry: string,
        offset: BigNumber,
        makerToken: string,
        takerToken: string,
        makerFillAmounts: BigNumber[],
    ): SourceQuoteOperation<DODOFillData> {
        return new SamplerContractOperation({
            source: ERC20BridgeSource.DodoV2,
            contract: this._samplerContract,
            function: this._samplerContract.sampleBuysFromDODOV2,
            params: [registry, offset, takerToken, makerToken, makerFillAmounts],
            callback: (callResults: string, fillData: DODOFillData): BigNumber[] => {
                const [isSellBase, pool, samples] = this._samplerContract.getABIDecodedReturnData<
                    [boolean, string, BigNumber[]]
                >('sampleSellsFromDODOV2', callResults);
                fillData.isSellBase = isSellBase;
                fillData.poolAddress = pool;
                return samples;
            },
        });
    }

    public getMakerPsmSellQuotes(
        psmInfo: PsmInfo,
        makerToken: string,
        takerToken: string,
        takerFillAmounts: BigNumber[],
    ): SourceQuoteOperation<MakerPsmFillData> {
        return new SamplerContractOperation({
            source: ERC20BridgeSource.MakerPsm,
            fillData: {
                isSellOperation: true,
                takerToken,
                makerToken,
                ...psmInfo,
            },
            contract: this._samplerContract,
            function: this._samplerContract.sampleSellsFromMakerPsm,
            params: [psmInfo, takerToken, makerToken, takerFillAmounts],
        });
    }

    public getMakerPsmBuyQuotes(
        psmInfo: PsmInfo,
        makerToken: string,
        takerToken: string,
        makerFillAmounts: BigNumber[],
    ): SourceQuoteOperation<MakerPsmFillData> {
        return new SamplerContractOperation({
            source: ERC20BridgeSource.MakerPsm,
            fillData: {
                isSellOperation: false,
                takerToken,
                makerToken,
                ...psmInfo,
            },
            contract: this._samplerContract,
            function: this._samplerContract.sampleBuysFromMakerPsm,
            params: [psmInfo, takerToken, makerToken, makerFillAmounts],
        });
    }

    public getLidoSellQuotes(
        lidoInfo: LidoInfo,
        makerToken: string,
        takerToken: string,
        takerFillAmounts: BigNumber[],
    ): SourceQuoteOperation<LidoFillData> {
        return new SamplerContractOperation({
            source: ERC20BridgeSource.Lido,
            fillData: {
                makerToken,
                takerToken,
                stEthTokenAddress: lidoInfo.stEthToken,
                wstEthTokenAddress: lidoInfo.wstEthToken,
            },
            contract: this._samplerContract,
            function: this._samplerContract.sampleSellsFromLido,
            params: [lidoInfo, takerToken, makerToken, takerFillAmounts],
        });
    }

    public getLidoBuyQuotes(
        lidoInfo: LidoInfo,
        makerToken: string,
        takerToken: string,
        makerFillAmounts: BigNumber[],
    ): SourceQuoteOperation<LidoFillData> {
        return new SamplerContractOperation({
            source: ERC20BridgeSource.Lido,
            fillData: {
                makerToken,
                takerToken,
                stEthTokenAddress: lidoInfo.stEthToken,
                wstEthTokenAddress: lidoInfo.wstEthToken,
            },
            contract: this._samplerContract,
            function: this._samplerContract.sampleBuysFromLido,
            params: [lidoInfo, takerToken, makerToken, makerFillAmounts],
        });
    }

    public getAaveV2SellQuotes(
        aaveInfo: AaveInfo,
        makerToken: string,
        takerToken: string,
        takerFillAmounts: BigNumber[],
    ): SourceQuoteOperation<AaveV2FillData> {
        return new SamplerNoOperation({
            source: ERC20BridgeSource.AaveV2,
            fillData: { ...aaveInfo, takerToken },
            callback: () => AaveV2Sampler.sampleSellsFromAaveV2(aaveInfo, takerToken, makerToken, takerFillAmounts),
        });
    }

    public getAaveV2BuyQuotes(
        aaveInfo: AaveInfo,
        makerToken: string,
        takerToken: string,
        makerFillAmounts: BigNumber[],
    ): SourceQuoteOperation<AaveV2FillData> {
        return new SamplerNoOperation({
            source: ERC20BridgeSource.AaveV2,
            fillData: { ...aaveInfo, takerToken },
            callback: () => AaveV2Sampler.sampleBuysFromAaveV2(aaveInfo, takerToken, makerToken, makerFillAmounts),
        });
    }

    public getAaveV3SellQuotes(
        aaveInfo: AaveInfo,
        makerToken: string,
        takerToken: string,
        takerFillAmounts: BigNumber[],
        l2EncoderAddress: string,
    ): SourceQuoteOperation<AaveV3FillData> {
        return new SamplerContractOperation({
            source: ERC20BridgeSource.AaveV3,
            contract: this._samplerContract,
            function: this._samplerContract.sampleSellsFromAaveV3,
            params: [
                l2EncoderAddress,
                aaveInfo.aToken,
                aaveInfo.underlyingToken,
                takerToken,
                makerToken,
                takerFillAmounts,
            ],
            callback: (callResults: string, fillData: AaveV3FillData): BigNumber[] => {
                const [l2Params, samples] = this._samplerContract.getABIDecodedReturnData<[string[], BigNumber[]]>(
                    'sampleSellsFromAaveV3',
                    callResults,
                );
                fillData.l2EncodedParams = l2Params.map((l2Param, i) => ({
                    inputAmount: takerFillAmounts[i],
                    l2Parameter: l2Param,
                }));

                fillData.lendingPool = aaveInfo.lendingPool;
                fillData.aToken = aaveInfo.aToken;

                return samples;
            },
        });
    }

    public getAaveV3BuyQuotes(
        aaveInfo: AaveInfo,
        makerToken: string,
        takerToken: string,
        makerFillAmounts: BigNumber[],
        l2EncoderAddress: string,
    ): SourceQuoteOperation<AaveV3FillData> {
        return new SamplerContractOperation({
            source: ERC20BridgeSource.AaveV3,
            contract: this._samplerContract,
            function: this._samplerContract.sampleBuysFromAaveV3,
            params: [
                l2EncoderAddress,
                aaveInfo.aToken,
                aaveInfo.underlyingToken,
                takerToken,
                makerToken,
                makerFillAmounts,
            ],
            callback: (callResults: string, fillData: AaveV3FillData): BigNumber[] => {
                const [l2Params, samples] = this._samplerContract.getABIDecodedReturnData<[string[], BigNumber[]]>(
                    'sampleBuysFromAaveV3',
                    callResults,
                );
                fillData.l2EncodedParams = l2Params.map((l2Param, i) => ({
                    inputAmount: makerFillAmounts[i],
                    l2Parameter: l2Param,
                }));

                fillData.lendingPool = aaveInfo.lendingPool;
                fillData.aToken = aaveInfo.aToken;

                return samples;
            },
        });
    }

    public getCompoundSellQuotes(
        cToken: string,
        makerToken: string,
        takerToken: string,
        takerFillAmounts: BigNumber[],
    ): SourceQuoteOperation<CompoundFillData> {
        return new SamplerContractOperation({
            source: ERC20BridgeSource.Compound,
            fillData: { cToken, takerToken, makerToken },
            contract: this._samplerContract,
            function: this._samplerContract.sampleSellsFromCompound,
            params: [cToken, takerToken, makerToken, takerFillAmounts],
        });
    }

    public getCompoundBuyQuotes(
        cToken: string,
        makerToken: string,
        takerToken: string,
        makerFillAmounts: BigNumber[],
    ): SourceQuoteOperation<CompoundFillData> {
        return new SamplerContractOperation({
            source: ERC20BridgeSource.Compound,
            fillData: { cToken, takerToken, makerToken },
            contract: this._samplerContract,
            function: this._samplerContract.sampleBuysFromCompound,
            params: [cToken, takerToken, makerToken, makerFillAmounts],
        });
    }

    public getGMXSellQuotes(
        router: string,
        reader: string,
        vault: string,
        tokenAddressPath: string[],
        takerFillAmounts: BigNumber[],
    ): SourceQuoteOperation<GMXFillData> {
        return new SamplerContractOperation({
            source: ERC20BridgeSource.GMX,
            fillData: { router, reader, vault, tokenAddressPath },
            contract: this._samplerContract,
            function: this._samplerContract.sampleSellsFromGMX,
            params: [reader, vault, tokenAddressPath, takerFillAmounts],
        });
    }
    public getGMXBuyQuotes(
        router: string,
        reader: string,
        vault: string,
        tokenAddressPath: string[],
        makerFillAmounts: BigNumber[],
    ): SourceQuoteOperation<GMXFillData> {
        return new SamplerContractOperation({
            source: ERC20BridgeSource.GMX,
            fillData: { router, reader, vault, tokenAddressPath },
            contract: this._samplerContract,
            function: this._samplerContract.sampleBuysFromGMX,
            params: [reader, vault, tokenAddressPath, makerFillAmounts],
        });
    }

    public getPlatypusSellQuotes(
        router: string,
        pool: string[],
        tokenAddressPath: string[],
        takerFillAmounts: BigNumber[],
    ): SourceQuoteOperation<PlatypusFillData> {
        return new SamplerContractOperation({
            source: ERC20BridgeSource.Platypus,
            fillData: { router, pool, tokenAddressPath },
            contract: this._samplerContract,
            function: this._samplerContract.sampleSellsFromPlatypus,
            params: [pool[0], tokenAddressPath, takerFillAmounts],
        });
    }

    public getPlatypusBuyQuotes(
        router: string,
        pool: string[],
        tokenAddressPath: string[],
        makerFillAmounts: BigNumber[],
    ): SourceQuoteOperation<PlatypusFillData> {
        return new SamplerContractOperation({
            source: ERC20BridgeSource.Platypus,
            fillData: { router, pool, tokenAddressPath },
            contract: this._samplerContract,
            function: this._samplerContract.sampleBuysFromPlatypus,
            params: [pool[0], tokenAddressPath, makerFillAmounts],
        });
    }

    public getSolidlySellQuotes(
        source: ERC20BridgeSource,
        router: string,
        takerToken: string,
        makerToken: string,
        takerFillAmounts: BigNumber[],
    ): SourceQuoteOperation<VelodromeFillData> {
        return new SamplerContractOperation({
            source,
            contract: this._samplerContract,
            function: this._samplerContract.sampleSellsFromVelodrome,
            params: [router, takerToken, makerToken, takerFillAmounts],
            callback: (callResults: string, fillData: VelodromeFillData): BigNumber[] => {
                const [isStable, samples] = this._samplerContract.getABIDecodedReturnData<[boolean, BigNumber[]]>(
                    'sampleSellsFromVelodrome',
                    callResults,
                );
                fillData.router = router;
                fillData.stable = isStable;
                return samples;
            },
        });
    }

    public getSolidlyBuyQuotes(
        source: ERC20BridgeSource,
        router: string,
        takerToken: string,
        makerToken: string,
        makerFillAmounts: BigNumber[],
    ): SourceQuoteOperation<VelodromeFillData> {
        return new SamplerContractOperation({
            source: source,
            contract: this._samplerContract,
            function: this._samplerContract.sampleBuysFromVelodrome,
            params: [router, takerToken, makerToken, makerFillAmounts],
            callback: (callResults: string, fillData: VelodromeFillData): BigNumber[] => {
                const [isStable, samples] = this._samplerContract.getABIDecodedReturnData<[boolean, BigNumber[]]>(
                    'sampleBuysFromVelodrome',
                    callResults,
                );
                fillData.router = router;
                fillData.stable = isStable;
                return samples;
            },
        });
    }

    public getSynthetixSellQuotes(
        readProxy: string,
        takerTokenSymbol: string,
        makerTokenSymbol: string,
        takerFillAmounts: BigNumber[],
    ): SourceQuoteOperation<SynthetixFillData> {
        const takerTokenSymbolBytes32 = formatBytes32String(takerTokenSymbol);
        const makerTokenSymbolBytes32 = formatBytes32String(makerTokenSymbol);
        return new SamplerContractOperation({
            source: ERC20BridgeSource.Synthetix,
            contract: this._samplerContract,
            function: this._samplerContract.sampleSellsFromSynthetix,
            params: [readProxy, takerTokenSymbolBytes32, makerTokenSymbolBytes32, takerFillAmounts],
            callback: (callResults: string, fillData: SynthetixFillData): BigNumber[] => {
                const [synthetix, samples] = this._samplerContract.getABIDecodedReturnData<[string, BigNumber[]]>(
                    'sampleSellsFromSynthetix',
                    callResults,
                );
                fillData.synthetix = synthetix;
                fillData.takerTokenSymbolBytes32 = takerTokenSymbolBytes32;
                fillData.makerTokenSymbolBytes32 = makerTokenSymbolBytes32;
                fillData.chainId = this.chainId;
                return samples;
            },
        });
    }

    public getSynthetixBuyQuotes(
        readProxy: string,
        takerTokenSymbol: string,
        makerTokenSymbol: string,
        makerFillAmounts: BigNumber[],
    ): SourceQuoteOperation<SynthetixFillData> {
        const takerTokenSymbolBytes32 = formatBytes32String(takerTokenSymbol);
        const makerTokenSymbolBytes32 = formatBytes32String(makerTokenSymbol);
        return new SamplerContractOperation({
            source: ERC20BridgeSource.Synthetix,
            contract: this._samplerContract,
            function: this._samplerContract.sampleBuysFromSynthetix,
            params: [readProxy, takerTokenSymbolBytes32, makerTokenSymbolBytes32, makerFillAmounts],
            callback: (callResults: string, fillData: SynthetixFillData): BigNumber[] => {
                const [synthetix, samples] = this._samplerContract.getABIDecodedReturnData<[string, BigNumber[]]>(
                    'sampleBuysFromSynthetix',
                    callResults,
                );
                fillData.synthetix = synthetix;
                fillData.takerTokenSymbolBytes32 = takerTokenSymbolBytes32;
                fillData.makerTokenSymbolBytes32 = makerTokenSymbolBytes32;
                fillData.chainId = this.chainId;
                return samples;
            },
        });
    }
    public getWOOFiSellQuotes(
        poolAddress: string,
        takerToken: string,
        makerToken: string,
        makerFillAmounts: BigNumber[],
    ): SourceQuoteOperation<WOOFiFillData> {
        const chainId = this.chainId;
        return new SamplerContractOperation({
            fillData: { poolAddress, takerToken, makerToken, chainId },
            source: ERC20BridgeSource.WOOFi,
            contract: this._samplerContract,
            function: this._samplerContract.sampleSellsFromWooPP,
            params: [poolAddress, takerToken, makerToken, makerFillAmounts],
        });
    }

    public getWOOFiBuyQuotes(
        poolAddress: string,
        takerToken: string,
        makerToken: string,
        makerFillAmounts: BigNumber[],
    ): SourceQuoteOperation<WOOFiFillData> {
        const chainId = this.chainId;
        return new SamplerContractOperation({
            fillData: { poolAddress, takerToken, makerToken, chainId },
            source: ERC20BridgeSource.WOOFi,
            contract: this._samplerContract,
            function: this._samplerContract.sampleBuysFromWooPP,
            params: [poolAddress, takerToken, makerToken, makerFillAmounts],
        });
    }

    /**
     * Returns the best price for the native token
     * Best is calculated according to the fee schedule, so the price of the
     * best source, fee adjusted, will be returned.
     */
    public getBestNativeTokenSellRate(
        sources: ERC20BridgeSource[],
        makerToken: string,
        nativeToken: string,
        nativeFillAmount: BigNumber,
        feeSchedule: FeeSchedule,
    ): BatchedOperation<BigNumber> {
        if (makerToken.toLowerCase() === nativeToken.toLowerCase()) {
            return SamplerOperations.constant(new BigNumber(1));
        }
        const subOps = this._getSellQuoteOperations(sources, makerToken, nativeToken, [nativeFillAmount]);
        return this._createBatch(
            subOps,
            (samples: BigNumber[][]) => {
                if (samples.length === 0) {
                    return ZERO_AMOUNT;
                }

                const adjustedPrices = subOps.map((s, i) => {
                    // If the source gave us nothing, skip it and return a default
                    if (samples[i].length === 0 || samples[i][0].isZero()) {
                        return { adjustedPrice: ZERO_AMOUNT, source: s.source, price: ZERO_AMOUNT };
                    }
                    const v = samples[i][0];
                    const price = v.dividedBy(nativeFillAmount);
                    // Create an adjusted price to avoid selecting the following:
                    // * a source that is too expensive to arbitrage given the gas environment
                    // * when a number of sources are poorly priced or liquidity is low

                    // Fee is already gas * gasPrice
                    const fee = feeSchedule[subOps[i].source]
                        ? // eslint-disable-next-line @typescript-eslint/no-non-null-assertion -- TODO: fix me!
                          feeSchedule[subOps[i].source]!(subOps[i].fillData).fee
                        : ZERO_AMOUNT;
                    const adjustedNativeAmount = nativeFillAmount.plus(fee);
                    const adjustedPrice = v.div(adjustedNativeAmount);
                    return {
                        adjustedPrice,
                        source: subOps[i].source,
                        price,
                    };
                });

                const sortedPrices = adjustedPrices.sort((a, b) => a.adjustedPrice.comparedTo(b.adjustedPrice));
                const selectedPrice = sortedPrices[sortedPrices.length - 1].price;

                return selectedPrice;
            },
            () => ZERO_AMOUNT,
        );
    }

    public getSellQuotes(
        sources: ERC20BridgeSource[],
        makerToken: string,
        takerToken: string,
        takerFillAmounts: BigNumber[],
    ): BatchedOperation<DexSample[][]> {
        const subOps = this._getSellQuoteOperations(sources, makerToken, takerToken, takerFillAmounts);
        return this._createBatch(
            subOps,
            (samples: BigNumber[][]) => {
                return subOps.map((op, i) => {
                    return samples[i].map((output, j) => ({
                        source: op.source,
                        output,
                        input: takerFillAmounts[j],
                        fillData: op.fillData,
                    }));
                });
            },
            () => [],
        );
    }

    public getBuyQuotes(
        sources: ERC20BridgeSource[],
        makerToken: string,
        takerToken: string,
        makerFillAmounts: BigNumber[],
    ): BatchedOperation<DexSample[][]> {
        const subOps = this._getBuyQuoteOperations(sources, makerToken, takerToken, makerFillAmounts);
        return this._createBatch(
            subOps,
            (samples: BigNumber[][]) => {
                return subOps.map((op, i) => {
                    return samples[i].map((output, j) => ({
                        source: op.source,
                        output,
                        input: makerFillAmounts[j],
                        fillData: op.fillData,
                    }));
                });
            },
            () => [],
        );
    }

    private _getSellQuoteOperations(
        sources: ERC20BridgeSource[],
        makerToken: string,
        takerToken: string,
        takerFillAmounts: BigNumber[],
        tokenAdjacencyGraph: TokenAdjacencyGraph = this.tokenAdjacencyGraph,
    ): SourceQuoteOperation[] {
        // Find the adjacent tokens in the provided token adjacency graph,
        // e.g if this is DAI->USDC we may check for DAI->WETH->USDC
        const intermediateTokens = tokenAdjacencyGraph.getIntermediateTokens(makerToken, takerToken);
        // Drop out MultiHop and Native as we do not query those here.
        const _sources = SELL_SOURCE_FILTER_BY_CHAIN_ID[this.chainId]
            .exclude([ERC20BridgeSource.MultiHop, ERC20BridgeSource.Native])
            .getAllowed(sources);
        const allOps = _.flatten(
            _sources.map((source): SourceQuoteOperation | SourceQuoteOperation[] => {
                if (isBadTokenForSource(makerToken, source) || isBadTokenForSource(takerToken, source)) {
                    return [];
                }
                switch (source) {
                    case ERC20BridgeSource.Uniswap:
                        return isValidAddress(UNISWAPV1_ROUTER_BY_CHAIN_ID[this.chainId])
                            ? this.getUniswapSellQuotes(
                                  UNISWAPV1_ROUTER_BY_CHAIN_ID[this.chainId],
                                  makerToken,
                                  takerToken,
                                  takerFillAmounts,
                              )
                            : [];
                    case ERC20BridgeSource.UniswapV2:
                    case ERC20BridgeSource.SushiSwap:
                    case ERC20BridgeSource.CryptoCom:
                    case ERC20BridgeSource.PancakeSwap:
                    case ERC20BridgeSource.PancakeSwapV2:
                    case ERC20BridgeSource.BakerySwap:
                    case ERC20BridgeSource.ApeSwap:
                    case ERC20BridgeSource.QuickSwap:
                    case ERC20BridgeSource.Dfyn:
                    case ERC20BridgeSource.WaultSwap:
                    case ERC20BridgeSource.ShibaSwap:
                    case ERC20BridgeSource.Pangolin:
                    case ERC20BridgeSource.TraderJoe:
                    case ERC20BridgeSource.UbeSwap:
                    case ERC20BridgeSource.SpiritSwap:
                    case ERC20BridgeSource.SpookySwap:
                    case ERC20BridgeSource.Yoshi:
                    case ERC20BridgeSource.MorpheusSwap:
                    case ERC20BridgeSource.BiSwap:
                    case ERC20BridgeSource.MDex:
                    case ERC20BridgeSource.KnightSwap:
                    case ERC20BridgeSource.MeshSwap: {
                        // Skip sampling when it involves a known rebasing token as it results in high revert rate.
                        // https://docs.uniswap.org/protocol/V2/reference/smart-contracts/common-errors#rebasing-tokens
                        if (REBASING_TOKENS.has(takerToken) || REBASING_TOKENS.has(makerToken)) {
                            return [];
                        }

                        const uniLikeRouter = uniswapV2LikeRouterAddress(this.chainId, source);
                        if (!isValidAddress(uniLikeRouter)) {
                            return [];
                        }
                        return [
                            [takerToken, makerToken],
                            ...intermediateTokens.map((t) => [takerToken, t, makerToken]),
                        ].map((path) => this.getUniswapV2SellQuotes(uniLikeRouter, path, takerFillAmounts, source));
                    }
                    case ERC20BridgeSource.KyberDmm: {
                        const kyberDmmRouter = KYBER_DMM_ROUTER_BY_CHAIN_ID[this.chainId];
                        if (!isValidAddress(kyberDmmRouter)) {
                            return [];
                        }
                        return this.getKyberDmmSellQuotes(kyberDmmRouter, [takerToken, makerToken], takerFillAmounts);
                    }
                    case ERC20BridgeSource.Curve:
                    case ERC20BridgeSource.CurveV2:
                    case ERC20BridgeSource.Nerve:
                    case ERC20BridgeSource.Synapse:
                    case ERC20BridgeSource.Belt:
                    case ERC20BridgeSource.Ellipsis:
                    case ERC20BridgeSource.Saddle:
                    case ERC20BridgeSource.FirebirdOneSwap:
                    case ERC20BridgeSource.IronSwap:
                    case ERC20BridgeSource.ACryptos:
                    case ERC20BridgeSource.MobiusMoney:
                        return getCurveLikeInfosForPair(this.chainId, takerToken, makerToken, source).map((pool) =>
                            this.getCurveSellQuotes(
                                pool,
                                pool.takerTokenIdx,
                                pool.makerTokenIdx,
                                takerFillAmounts,
                                source,
                            ),
                        );
                    case ERC20BridgeSource.Shell:
                    case ERC20BridgeSource.Component:
                        return getShellLikeInfosForPair(this.chainId, takerToken, makerToken, source).map((pool) =>
                            this.getShellSellQuotes(pool, makerToken, takerToken, takerFillAmounts, source),
                        );
                    case ERC20BridgeSource.MStable:
                        return getShellLikeInfosForPair(this.chainId, takerToken, makerToken, source).map((pool) =>
                            this.getMStableSellQuotes(pool, makerToken, takerToken, takerFillAmounts),
                        );
                    case ERC20BridgeSource.Mooniswap:
                        return [
                            ...MOONISWAP_REGISTRIES_BY_CHAIN_ID[this.chainId]
                                .filter((r) => isValidAddress(r))
                                .map((registry) =>
                                    this.getMooniswapSellQuotes(registry, makerToken, takerToken, takerFillAmounts),
                                ),
                        ];
                    case ERC20BridgeSource.Balancer:
                        return this.poolsCaches[ERC20BridgeSource.Balancer]
                            .getPoolAddressesForPair(takerToken, makerToken)
                            .map((balancerPool) =>
                                this.getBalancerSellQuotes(
                                    balancerPool,
                                    makerToken,
                                    takerToken,
                                    takerFillAmounts,
                                    ERC20BridgeSource.Balancer,
                                ),
                            );
                    case ERC20BridgeSource.Beethovenx:
                    case ERC20BridgeSource.BalancerV2: {
                        if (
                            this.chainId === ChainId.Optimism &&
                            source === ERC20BridgeSource.Beethovenx &&
                            (takerToken === OPTIMISM_TOKENS.OP || makerToken === OPTIMISM_TOKENS.OP)
                        ) {
                            // BeethovenX on Optimism is currently seeing some revert issues with the OP token
                            // so we're going to blacklist the token until we can investigate.
                            return [];
                        }

                        const cache = this.poolsCaches[source];
                        if (!cache) {
                            return [];
                        }

                        const swaps = cache.getCachedSwapInfoForPair(takerToken, makerToken);
                        const vault = BALANCER_V2_VAULT_ADDRESS_BY_CHAIN[this.chainId];
                        if (!swaps || vault === NULL_ADDRESS) {
                            return [];
                        }
                        // Changed to retrieve queryBatchSwap for swap steps > 1 of length
                        return swaps.swapInfoExactIn.map((swapInfo) =>
                            this.getBalancerV2MultihopSellQuotes(vault, swapInfo, swapInfo, takerFillAmounts, source),
                        );
                    }
                    case ERC20BridgeSource.Dodo:
                        if (!isValidAddress(DODOV1_CONFIG_BY_CHAIN_ID[this.chainId].registry)) {
                            return [];
                        }
                        return this.getDODOSellQuotes(
                            DODOV1_CONFIG_BY_CHAIN_ID[this.chainId],
                            makerToken,
                            takerToken,
                            takerFillAmounts,
                        );
                    case ERC20BridgeSource.DodoV2:
                        return _.flatten(
                            DODOV2_FACTORIES_BY_CHAIN_ID[this.chainId]
                                .filter((factory) => isValidAddress(factory))
                                .map((factory) =>
                                    getDodoV2Offsets().map((offset) =>
                                        this.getDODOV2SellQuotes(
                                            factory,
                                            offset,
                                            makerToken,
                                            takerToken,
                                            takerFillAmounts,
                                        ),
                                    ),
                                ),
                        );
                    case ERC20BridgeSource.Bancor:
                        if (!isValidAddress(BANCOR_REGISTRY_BY_CHAIN_ID[this.chainId])) {
                            return [];
                        }
                        return this.getBancorSellQuotes(
                            BANCOR_REGISTRY_BY_CHAIN_ID[this.chainId],
                            makerToken,
                            takerToken,
                            takerFillAmounts,
                        );
                    case ERC20BridgeSource.MakerPsm: {
                        const psmInfo = MAKER_PSM_INFO_BY_CHAIN_ID[this.chainId];
                        if (!isValidAddress(psmInfo.psmAddress)) {
                            return [];
                        }
                        return this.getMakerPsmSellQuotes(psmInfo, makerToken, takerToken, takerFillAmounts);
                    }
                    case ERC20BridgeSource.UniswapV3: {
                        // Rebasing tokens lead to a high revert rate.
                        if (REBASING_TOKENS.has(takerToken) || REBASING_TOKENS.has(makerToken)) {
                            return [];
                        }
                        const { quoter, router } = UNISWAPV3_CONFIG_BY_CHAIN_ID[this.chainId];
                        if (!isValidAddress(router) || !isValidAddress(quoter)) {
                            return [];
                        }
                        return [
                            [takerToken, makerToken],
                            ...intermediateTokens.map((t) => [takerToken, t, makerToken]),
                        ].map((path) => this.getUniswapV3SellQuotes(router, quoter, path, takerFillAmounts));
                    }
                    case ERC20BridgeSource.Lido: {
                        if (!this._isLidoSupported(takerToken, makerToken)) {
                            return [];
                        }
                        const lidoInfo = LIDO_INFO_BY_CHAIN[this.chainId];
                        return this.getLidoSellQuotes(lidoInfo, makerToken, takerToken, takerFillAmounts);
                    }
                    case ERC20BridgeSource.AaveV3: {
                        if (!this.aaveV3ReservesCache) {
                            return [];
                        }
                        const reserve = this.aaveV3ReservesCache.get(takerToken, makerToken);
                        if (!reserve) {
                            return [];
                        }

                        const info: AaveInfo = {
                            lendingPool: (reserve as AaveV3Reserve).pool.pool,
                            aToken: reserve.aToken.id,
                            underlyingToken: reserve.underlyingAsset,
                        };

                        const l2Encoder = AAVE_V3_L2_ENCODERS_BY_CHAIN_ID[this.chainId];

                        return this.getAaveV3SellQuotes(info, makerToken, takerToken, takerFillAmounts, l2Encoder);
                    }
                    case ERC20BridgeSource.AaveV2: {
                        if (!this.aaveV2ReservesCache) {
                            return [];
                        }
                        const reserve = this.aaveV2ReservesCache.get(takerToken, makerToken);
                        if (!reserve) {
                            return [];
                        }

                        const info: AaveInfo = {
                            lendingPool: (reserve as AaveV2Reserve).pool.lendingPool,
                            aToken: reserve.aToken.id,
                            underlyingToken: reserve.underlyingAsset,
                        };
                        return this.getAaveV2SellQuotes(info, makerToken, takerToken, takerFillAmounts);
                    }
                    case ERC20BridgeSource.Compound: {
                        if (!this.compoundCTokenCache) {
                            return [];
                        }

                        const cToken = this.compoundCTokenCache.get(takerToken, makerToken);
                        if (!cToken) {
                            return [];
                        }
                        return this.getCompoundSellQuotes(
                            cToken.tokenAddress,
                            makerToken,
                            takerToken,
                            takerFillAmounts,
                        );
                    }
                    case ERC20BridgeSource.GMX: {
                        // MIM has no liquidity.
                        if (takerToken === AVALANCHE_TOKENS.MIM || makerToken === AVALANCHE_TOKENS.MIM) {
                            return [];
                        }
                        return this.getGMXSellQuotes(
                            GMX_ROUTER_BY_CHAIN_ID[this.chainId],
                            GMX_READER_BY_CHAIN_ID[this.chainId],
                            GMX_VAULT_BY_CHAIN_ID[this.chainId],
                            [takerToken, makerToken],
                            takerFillAmounts,
                        );
                    }
                    case ERC20BridgeSource.Platypus: {
                        return getPlatypusInfoForPair(this.chainId, takerToken, makerToken).map((pool) =>
                            this.getPlatypusSellQuotes(
                                PLATYPUS_ROUTER_BY_CHAIN_ID[this.chainId],
                                [pool.poolAddress],
                                [takerToken, makerToken],
                                takerFillAmounts,
                            ),
                        );
                    }
                    case ERC20BridgeSource.BancorV3: {
                        return this.getBancorV3SellQuotes(
                            BANCORV3_NETWORK_BY_CHAIN_ID[this.chainId],
                            BANCORV3_NETWORK_INFO_BY_CHAIN_ID[this.chainId],
                            [takerToken, makerToken],
                            takerFillAmounts,
                        );
                    }
                    case ERC20BridgeSource.Dystopia:
                    case ERC20BridgeSource.Velodrome: {
                        let address: string;

                        if (source === ERC20BridgeSource.Dystopia) {
                            address = DYSTOPIA_ROUTER_BY_CHAIN_ID[this.chainId];
                        } else {
                            address = VELODROME_ROUTER_BY_CHAIN_ID[this.chainId];
                        }
                        return this.getSolidlySellQuotes(source, address, takerToken, makerToken, takerFillAmounts);
                    }
                    case ERC20BridgeSource.Synthetix: {
                        const readProxy = SYNTHETIX_READ_PROXY_BY_CHAIN_ID[this.chainId];
                        const currencyKeyMap = SYNTHETIX_CURRENCY_KEYS_BY_CHAIN_ID[this.chainId];
                        const takerTokenSymbol = currencyKeyMap.get(takerToken.toLowerCase());
                        const makerTokenSymbol = currencyKeyMap.get(makerToken.toLowerCase());
                        if (takerTokenSymbol === undefined || makerTokenSymbol === undefined) {
                            return [];
                        }
                        return this.getSynthetixSellQuotes(
                            readProxy,
                            takerTokenSymbol,
                            makerTokenSymbol,
                            takerFillAmounts,
                        );
                    }
                    case ERC20BridgeSource.WOOFi: {
                        if (!(WOOFI_SUPPORTED_TOKENS.has(takerToken) && WOOFI_SUPPORTED_TOKENS.has(makerToken))) {
                            return [];
                        }
                        return this.getWOOFiSellQuotes(
                            WOOFI_POOL_BY_CHAIN_ID[this.chainId],
                            takerToken,
                            makerToken,
                            takerFillAmounts,
                        );
                    }
                    default:
                        throw new Error(`Unsupported sell sample source: ${source}`);
                }
            }),
        );
        return allOps;
    }

    private _isLidoSupported(takerTokenAddress: string, makerTokenAddress: string): boolean {
        const lidoInfo = LIDO_INFO_BY_CHAIN[this.chainId];
        if (lidoInfo.wethToken === NULL_ADDRESS) {
            return false;
        }
        const takerToken = takerTokenAddress.toLowerCase();
        const makerToken = makerTokenAddress.toLowerCase();
        const wethToken = lidoInfo.wethToken.toLowerCase();
        const stEthToken = lidoInfo.stEthToken.toLowerCase();
        const wstEthToken = lidoInfo.wstEthToken.toLowerCase();

        if (takerToken === wethToken && makerToken === stEthToken) {
            return true;
        }

        return _.difference([stEthToken, wstEthToken], [takerToken, makerToken]).length === 0;
    }

    private _getBuyQuoteOperations(
        sources: ERC20BridgeSource[],
        makerToken: string,
        takerToken: string,
        makerFillAmounts: BigNumber[],
    ): SourceQuoteOperation[] {
        // Find the adjacent tokens in the provided token adjacency graph,
        // e.g if this is DAI->USDC we may check for DAI->WETH->USDC
        const intermediateTokens = this.tokenAdjacencyGraph.getIntermediateTokens(makerToken, takerToken);
        const _sources = BATCH_SOURCE_FILTERS.getAllowed(sources);
        return _.flatten(
            _sources.map((source): SourceQuoteOperation | SourceQuoteOperation[] => {
                switch (source) {
                    case ERC20BridgeSource.Uniswap:
                        return isValidAddress(UNISWAPV1_ROUTER_BY_CHAIN_ID[this.chainId])
                            ? this.getUniswapBuyQuotes(
                                  UNISWAPV1_ROUTER_BY_CHAIN_ID[this.chainId],
                                  makerToken,
                                  takerToken,
                                  makerFillAmounts,
                              )
                            : [];
                    case ERC20BridgeSource.UniswapV2:
                    case ERC20BridgeSource.SushiSwap:
                    case ERC20BridgeSource.CryptoCom:
                    case ERC20BridgeSource.PancakeSwap:
                    case ERC20BridgeSource.PancakeSwapV2:
                    case ERC20BridgeSource.BakerySwap:
                    case ERC20BridgeSource.ApeSwap:
                    case ERC20BridgeSource.QuickSwap:
                    case ERC20BridgeSource.Dfyn:
                    case ERC20BridgeSource.WaultSwap:
                    case ERC20BridgeSource.ShibaSwap:
                    case ERC20BridgeSource.Pangolin:
                    case ERC20BridgeSource.TraderJoe:
                    case ERC20BridgeSource.UbeSwap:
                    case ERC20BridgeSource.SpiritSwap:
                    case ERC20BridgeSource.SpookySwap:
                    case ERC20BridgeSource.Yoshi:
                    case ERC20BridgeSource.MorpheusSwap:
                    case ERC20BridgeSource.BiSwap:
                    case ERC20BridgeSource.MDex:
                    case ERC20BridgeSource.KnightSwap:
                    case ERC20BridgeSource.MeshSwap: {
                        // Skip sampling when it involves a known rebasing token as it results in high revert rate.
                        // https://docs.uniswap.org/protocol/V2/reference/smart-contracts/common-errors#rebasing-tokens
                        if (REBASING_TOKENS.has(takerToken) || REBASING_TOKENS.has(makerToken)) {
                            return [];
                        }
                        const uniLikeRouter = uniswapV2LikeRouterAddress(this.chainId, source);
                        if (!isValidAddress(uniLikeRouter)) {
                            return [];
                        }
                        return [
                            [takerToken, makerToken],
                            ...intermediateTokens.map((t) => [takerToken, t, makerToken]),
                        ].map((path) => this.getUniswapV2BuyQuotes(uniLikeRouter, path, makerFillAmounts, source));
                    }
                    case ERC20BridgeSource.KyberDmm: {
                        const kyberDmmRouter = KYBER_DMM_ROUTER_BY_CHAIN_ID[this.chainId];
                        if (!isValidAddress(kyberDmmRouter)) {
                            return [];
                        }
                        return this.getKyberDmmBuyQuotes(kyberDmmRouter, [takerToken, makerToken], makerFillAmounts);
                    }
                    case ERC20BridgeSource.Curve:
                    case ERC20BridgeSource.CurveV2:
                    case ERC20BridgeSource.Nerve:
                    case ERC20BridgeSource.Synapse:
                    case ERC20BridgeSource.Belt:
                    case ERC20BridgeSource.Ellipsis:
                    case ERC20BridgeSource.Saddle:
                    case ERC20BridgeSource.FirebirdOneSwap:
                    case ERC20BridgeSource.IronSwap:
                    case ERC20BridgeSource.ACryptos:
                    case ERC20BridgeSource.MobiusMoney:
                        return getCurveLikeInfosForPair(this.chainId, takerToken, makerToken, source).map((pool) =>
                            this.getCurveBuyQuotes(
                                pool,
                                pool.takerTokenIdx,
                                pool.makerTokenIdx,
                                makerFillAmounts,
                                source,
                            ),
                        );
                    case ERC20BridgeSource.Shell:
                    case ERC20BridgeSource.Component:
                        return getShellLikeInfosForPair(this.chainId, takerToken, makerToken, source).map((pool) =>
                            this.getShellBuyQuotes(pool, makerToken, takerToken, makerFillAmounts, source),
                        );
                    case ERC20BridgeSource.MStable:
                        return getShellLikeInfosForPair(this.chainId, takerToken, makerToken, source).map((pool) =>
                            this.getMStableBuyQuotes(pool, makerToken, takerToken, makerFillAmounts),
                        );
                    case ERC20BridgeSource.Mooniswap:
                        return [
                            ...MOONISWAP_REGISTRIES_BY_CHAIN_ID[this.chainId]
                                .filter((r) => isValidAddress(r))
                                .map((registry) =>
                                    this.getMooniswapBuyQuotes(registry, makerToken, takerToken, makerFillAmounts),
                                ),
                        ];
                    case ERC20BridgeSource.Balancer:
                        return this.poolsCaches[ERC20BridgeSource.Balancer]
                            .getPoolAddressesForPair(takerToken, makerToken)
                            .map((poolAddress) =>
                                this.getBalancerBuyQuotes(
                                    poolAddress,
                                    makerToken,
                                    takerToken,
                                    makerFillAmounts,
                                    ERC20BridgeSource.Balancer,
                                ),
                            );
                    case ERC20BridgeSource.Beethovenx:
                    case ERC20BridgeSource.BalancerV2: {
                        if (
                            this.chainId === ChainId.Optimism &&
                            source === ERC20BridgeSource.Beethovenx &&
                            (takerToken === OPTIMISM_TOKENS.OP || makerToken === OPTIMISM_TOKENS.OP)
                        ) {
                            // BeethovenX on Optimism is currently seeing some revert issues with the OP token
                            // so we're going to blacklist the token until we can investigate.
                            return [];
                        }

                        const cache = this.poolsCaches[source];
                        if (!cache) {
                            return [];
                        }

                        const swaps = cache.getCachedSwapInfoForPair(takerToken, makerToken);
                        const vault = BALANCER_V2_VAULT_ADDRESS_BY_CHAIN[this.chainId];
                        if (!swaps || vault === NULL_ADDRESS) {
                            return [];
                        }
                        // Changed to retrieve queryBatchSwap for swap steps > 1 of length
                        return swaps.swapInfoExactOut.map((quoteSwapInfo, i) =>
                            this.getBalancerV2MultihopBuyQuotes(
                                vault,
                                quoteSwapInfo,
                                swaps.swapInfoExactIn[i],
                                makerFillAmounts,
                                source,
                            ),
                        );
                    }
                    case ERC20BridgeSource.Dodo:
                        if (!isValidAddress(DODOV1_CONFIG_BY_CHAIN_ID[this.chainId].registry)) {
                            return [];
                        }
                        return this.getDODOBuyQuotes(
                            DODOV1_CONFIG_BY_CHAIN_ID[this.chainId],
                            makerToken,
                            takerToken,
                            makerFillAmounts,
                        );
                    case ERC20BridgeSource.DodoV2:
                        return _.flatten(
                            DODOV2_FACTORIES_BY_CHAIN_ID[this.chainId]
                                .filter((factory) => isValidAddress(factory))
                                .map((factory) =>
                                    getDodoV2Offsets().map((offset) =>
                                        this.getDODOV2BuyQuotes(
                                            factory,
                                            offset,
                                            makerToken,
                                            takerToken,
                                            makerFillAmounts,
                                        ),
                                    ),
                                ),
                        );
                    case ERC20BridgeSource.Bancor:
                        // Unimplemented
                        // return this.getBancorBuyQuotes(makerToken, takerToken, makerFillAmounts);
                        return [];
                    case ERC20BridgeSource.MakerPsm: {
                        const psmInfo = MAKER_PSM_INFO_BY_CHAIN_ID[this.chainId];
                        if (!isValidAddress(psmInfo.psmAddress)) {
                            return [];
                        }
                        return this.getMakerPsmBuyQuotes(psmInfo, makerToken, takerToken, makerFillAmounts);
                    }
                    case ERC20BridgeSource.UniswapV3: {
                        // Rebasing tokens lead to a high revert rate.
                        if (REBASING_TOKENS.has(takerToken) || REBASING_TOKENS.has(makerToken)) {
                            return [];
                        }
                        const { quoter, router } = UNISWAPV3_CONFIG_BY_CHAIN_ID[this.chainId];
                        if (!isValidAddress(router) || !isValidAddress(quoter)) {
                            return [];
                        }
                        return [
                            [takerToken, makerToken],
                            ...intermediateTokens.map((t) => [takerToken, t, makerToken]),
                        ].map((path) => this.getUniswapV3BuyQuotes(router, quoter, path, makerFillAmounts));
                    }
                    case ERC20BridgeSource.Lido: {
                        if (!this._isLidoSupported(takerToken, makerToken)) {
                            return [];
                        }
                        const lidoInfo = LIDO_INFO_BY_CHAIN[this.chainId];
                        return this.getLidoBuyQuotes(lidoInfo, makerToken, takerToken, makerFillAmounts);
                    }
                    case ERC20BridgeSource.AaveV3: {
                        if (!this.aaveV3ReservesCache) {
                            return [];
                        }
                        const reserve = this.aaveV3ReservesCache.get(takerToken, makerToken);
                        if (!reserve) {
                            return [];
                        }
                        const info: AaveInfo = {
                            lendingPool: (reserve as AaveV3Reserve).pool.pool,
                            aToken: reserve.aToken.id,
                            underlyingToken: reserve.underlyingAsset,
                        };

                        const l2Encoder = AAVE_V3_L2_ENCODERS_BY_CHAIN_ID[this.chainId];
                        return this.getAaveV3BuyQuotes(info, makerToken, takerToken, makerFillAmounts, l2Encoder);
                    }
                    case ERC20BridgeSource.AaveV2: {
                        if (!this.aaveV2ReservesCache) {
                            return [];
                        }
                        const reserve = this.aaveV2ReservesCache.get(takerToken, makerToken);
                        if (!reserve) {
                            return [];
                        }
                        const info: AaveInfo = {
                            lendingPool: (reserve as AaveV2Reserve).pool.lendingPool,
                            aToken: reserve.aToken.id,
                            underlyingToken: reserve.underlyingAsset,
                        };
                        return this.getAaveV2BuyQuotes(info, makerToken, takerToken, makerFillAmounts);
                    }
                    case ERC20BridgeSource.Compound: {
                        if (!this.compoundCTokenCache) {
                            return [];
                        }

                        const cToken = this.compoundCTokenCache.get(takerToken, makerToken);
                        if (!cToken) {
                            return [];
                        }
                        return this.getCompoundBuyQuotes(cToken.tokenAddress, makerToken, takerToken, makerFillAmounts);
                    }
                    case ERC20BridgeSource.GMX: {
                        // MIM has no liquidity.
                        if (takerToken === AVALANCHE_TOKENS.MIM || makerToken === AVALANCHE_TOKENS.MIM) {
                            return [];
                        }
                        return this.getGMXBuyQuotes(
                            GMX_ROUTER_BY_CHAIN_ID[this.chainId],
                            GMX_READER_BY_CHAIN_ID[this.chainId],
                            GMX_VAULT_BY_CHAIN_ID[this.chainId],
                            [takerToken, makerToken],
                            makerFillAmounts,
                        );
                    }
                    case ERC20BridgeSource.Platypus: {
                        return getPlatypusInfoForPair(this.chainId, takerToken, makerToken).map((pool) =>
                            this.getPlatypusBuyQuotes(
                                PLATYPUS_ROUTER_BY_CHAIN_ID[this.chainId],
                                [pool.poolAddress],
                                [takerToken, makerToken],
                                makerFillAmounts,
                            ),
                        );
                    }
                    case ERC20BridgeSource.BancorV3: {
                        return this.getBancorV3BuyQuotes(
                            BANCORV3_NETWORK_BY_CHAIN_ID[this.chainId],
                            BANCORV3_NETWORK_INFO_BY_CHAIN_ID[this.chainId],
                            [takerToken, makerToken],
                            makerFillAmounts,
                        );
                    }
                    case ERC20BridgeSource.Dystopia:
                    case ERC20BridgeSource.Velodrome: {
                        let address: string;

                        if (source === ERC20BridgeSource.Dystopia) {
                            address = DYSTOPIA_ROUTER_BY_CHAIN_ID[this.chainId];
                        } else {
                            address = VELODROME_ROUTER_BY_CHAIN_ID[this.chainId];
                        }
                        return this.getSolidlyBuyQuotes(source, address, takerToken, makerToken, makerFillAmounts);
                    }
                    case ERC20BridgeSource.Synthetix: {
                        const readProxy = SYNTHETIX_READ_PROXY_BY_CHAIN_ID[this.chainId];
                        const currencyKeyMap = SYNTHETIX_CURRENCY_KEYS_BY_CHAIN_ID[this.chainId];
                        const takerTokenSymbol = currencyKeyMap.get(takerToken.toLowerCase());
                        const makerTokenSymbol = currencyKeyMap.get(makerToken.toLowerCase());
                        if (takerTokenSymbol === undefined || makerTokenSymbol === undefined) {
                            return [];
                        }
                        return this.getSynthetixBuyQuotes(
                            readProxy,
                            takerTokenSymbol,
                            makerTokenSymbol,
                            makerFillAmounts,
                        );
                    }
                    case ERC20BridgeSource.WOOFi: {
                        if (!(WOOFI_SUPPORTED_TOKENS.has(takerToken) && WOOFI_SUPPORTED_TOKENS.has(makerToken))) {
                            return [];
                        }
                        return this.getWOOFiBuyQuotes(
                            WOOFI_POOL_BY_CHAIN_ID[this.chainId],
                            takerToken,
                            makerToken,
                            makerFillAmounts,
                        );
                    }
                    default:
                        throw new Error(`Unsupported buy sample source: ${source}`);
                }
            }),
        );
    }

    /**
     * Wraps `subOps` operations into a batch call to the sampler
     * @param subOps An array of Sampler operations
     * @param resultHandler The handler of the parsed batch results
     * @param revertHandler The handle for when the batch operation reverts. The result data is provided as an argument
     */
    private _createBatch<T, TResult>(
        subOps: BatchedOperation<TResult>[],
        resultHandler: (results: TResult[]) => T,
        revertHandler: (result: string) => T,
    ): BatchedOperation<T> {
        return {
            encodeCall: () => {
                const subCalls = subOps.map((op) => op.encodeCall());
                return this._samplerContract.batchCall(subCalls).getABIEncodedTransactionData();
            },
            handleCallResults: (callResults) => {
                const rawSubCallResults = this._samplerContract.getABIDecodedReturnData<SamplerCallResult[]>(
                    'batchCall',
                    callResults,
                );
                const results = subOps.map((op, i) =>
                    rawSubCallResults[i].success
                        ? op.handleCallResults(rawSubCallResults[i].data)
                        : op.handleRevert(rawSubCallResults[i].data),
                );
                return resultHandler(results);
            },
            handleRevert: revertHandler,
        };
    }
}<|MERGE_RESOLUTION|>--- conflicted
+++ resolved
@@ -58,12 +58,7 @@
     WOOFI_SUPPORTED_TOKENS,
     ZERO_AMOUNT,
 } from './constants';
-<<<<<<< HEAD
-import { getLiquidityProvidersForPair } from './liquidity_provider_utils';
 import { BalancerPoolsCache, PoolsCache } from './pools_cache';
-=======
-import { BalancerPoolsCache, BalancerV2PoolsCache, PoolsCache } from './pools_cache';
->>>>>>> 6083373e
 import { BalancerV2SwapInfoCache } from './pools_cache/balancer_v2_swap_info_cache';
 import { SamplerContractOperation } from './sampler_contract_operation';
 import { SamplerNoOperation } from './sampler_no_operation';

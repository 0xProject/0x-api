import { ChainId, getContractAddressesForChainOrThrow } from '@0x/contract-addresses';
import { FillQuoteTransformerOrderType } from '@0x/protocol-utils';
import { BigNumber } from '@0x/utils';
import { formatBytes32String, parseBytes32String } from '@ethersproject/strings';

import { TokenAdjacencyGraph, TokenAdjacencyGraphBuilder } from '../token_adjacency_graph';

import { IdentityFillAdjustor } from './identity_fill_adjustor';
import { SourceFilters } from './source_filters';
import {
    AaveV2FillData,
    BalancerV2BatchSwapFillData,
    BancorFillData,
    CompoundFillData,
    CurveFillData,
    CurveFunctionSelectors,
    CurveInfo,
    DODOFillData,
    ERC20BridgeSource,
    FeeSchedule,
    FillData,
    FinalUniswapV3FillData,
    GasSchedule,
    GetMarketOrdersOpts,
    isFinalUniswapV3FillData,
    LidoFillData,
    LidoInfo,
    LiquidityProviderFillData,
    LiquidityProviderRegistry,
    MakerPsmFillData,
    MultiHopFillData,
    PlatypusInfo,
    PsmInfo,
    SynthetixFillData,
    UniswapV2FillData,
    UniswapV3FillData,
    WOOFiFillData,
} from './types';

export const ONE_ETHER = new BigNumber(1e18);
export const POSITIVE_INF = new BigNumber('Infinity');
export const ZERO_AMOUNT = new BigNumber(0);
export const MAX_UINT256 = new BigNumber(2).pow(256).minus(1);
export const ONE_HOUR_IN_SECONDS = 60 * 60;
export const ONE_SECOND_MS = 1000;
export const NULL_BYTES = '0x';
export const NULL_ADDRESS = '0x0000000000000000000000000000000000000000';
export const SAMPLER_ADDRESS = '0x5555555555555555555555555555555555555555';
export const COMPARISON_PRICE_DECIMALS = 10;

// TODO(kimpers): Consolidate this implementation with the one in @0x/token-metadata
function valueByChainId<T>(rest: Partial<{ [key in ChainId]: T }>, defaultValue: T): { [key in ChainId]: T } {
    // TODO I don't like this but iterating through enums is weird
    return {
        [ChainId.Mainnet]: defaultValue,
        [ChainId.Goerli]: defaultValue,
        [ChainId.Kovan]: defaultValue,
        [ChainId.Ganache]: defaultValue,
        [ChainId.BSC]: defaultValue,
        [ChainId.Polygon]: defaultValue,
        [ChainId.PolygonMumbai]: defaultValue,
        [ChainId.Avalanche]: defaultValue,
        [ChainId.Fantom]: defaultValue,
        [ChainId.Celo]: defaultValue,
        [ChainId.Optimism]: defaultValue,
        [ChainId.Arbitrum]: defaultValue,
        [ChainId.ArbitrumRinkeby]: defaultValue,
        ...(rest || {}),
    };
}

/**
 * Valid sources for market sell.
 */
export const SELL_SOURCE_FILTER_BY_CHAIN_ID = valueByChainId<SourceFilters>(
    {
        [ChainId.Mainnet]: new SourceFilters([
            ERC20BridgeSource.Native,
            ERC20BridgeSource.Uniswap,
            ERC20BridgeSource.UniswapV2,
            ERC20BridgeSource.Curve,
            ERC20BridgeSource.Balancer,
            ERC20BridgeSource.BalancerV2,
            ERC20BridgeSource.Bancor,
            ERC20BridgeSource.BancorV3,
            ERC20BridgeSource.MStable,
            ERC20BridgeSource.SushiSwap,
            ERC20BridgeSource.Shell,
            ERC20BridgeSource.MultiHop,
            ERC20BridgeSource.Dodo,
            ERC20BridgeSource.DodoV2,
            ERC20BridgeSource.LiquidityProvider,
            ERC20BridgeSource.CryptoCom,
            ERC20BridgeSource.Lido,
            ERC20BridgeSource.MakerPsm,
            ERC20BridgeSource.KyberDmm,
            ERC20BridgeSource.Component,
            ERC20BridgeSource.Saddle,
            ERC20BridgeSource.UniswapV3,
            ERC20BridgeSource.CurveV2,
            ERC20BridgeSource.ShibaSwap,
            ERC20BridgeSource.Synapse,
            ERC20BridgeSource.Synthetix,
            ERC20BridgeSource.AaveV2,
            // TODO: Explore adding compound as a source
            // ERC20BridgeSource.Compound,
        ]),
        [ChainId.Kovan]: new SourceFilters([ERC20BridgeSource.Native]),
        [ChainId.Goerli]: new SourceFilters([
            ERC20BridgeSource.Native,
            ERC20BridgeSource.SushiSwap,
            ERC20BridgeSource.Uniswap,
            ERC20BridgeSource.UniswapV2,
            ERC20BridgeSource.UniswapV3,
            ERC20BridgeSource.MultiHop,
        ]),
        [ChainId.PolygonMumbai]: new SourceFilters([ERC20BridgeSource.Native, ERC20BridgeSource.UniswapV3]),
        [ChainId.Ganache]: new SourceFilters([ERC20BridgeSource.Native]),
        [ChainId.BSC]: new SourceFilters([
            ERC20BridgeSource.BakerySwap,
            ERC20BridgeSource.Belt,
            ERC20BridgeSource.Dodo,
            ERC20BridgeSource.DodoV2,
            ERC20BridgeSource.Ellipsis,
            ERC20BridgeSource.Mooniswap,
            ERC20BridgeSource.MultiHop,
            ERC20BridgeSource.Nerve,
            ERC20BridgeSource.Synapse,
            ERC20BridgeSource.PancakeSwap,
            ERC20BridgeSource.PancakeSwapV2,
            ERC20BridgeSource.SushiSwap,
            ERC20BridgeSource.ApeSwap,
            ERC20BridgeSource.LiquidityProvider,
            ERC20BridgeSource.WaultSwap,
            ERC20BridgeSource.FirebirdOneSwap,
            ERC20BridgeSource.ACryptos,
            ERC20BridgeSource.KyberDmm,
            ERC20BridgeSource.BiSwap,
            ERC20BridgeSource.MDex,
            ERC20BridgeSource.KnightSwap,
            ERC20BridgeSource.WOOFi,
        ]),
        [ChainId.Polygon]: new SourceFilters([
            ERC20BridgeSource.SushiSwap,
            ERC20BridgeSource.QuickSwap,
            ERC20BridgeSource.Dfyn,
            ERC20BridgeSource.MStable,
            ERC20BridgeSource.Curve,
            ERC20BridgeSource.DodoV2,
            ERC20BridgeSource.Dodo,
            ERC20BridgeSource.CurveV2,
            ERC20BridgeSource.WaultSwap,
            ERC20BridgeSource.ApeSwap,
            ERC20BridgeSource.FirebirdOneSwap,
            ERC20BridgeSource.BalancerV2,
            ERC20BridgeSource.KyberDmm,
            ERC20BridgeSource.LiquidityProvider,
            ERC20BridgeSource.MultiHop,
            ERC20BridgeSource.IronSwap,
            ERC20BridgeSource.AaveV2,
            ERC20BridgeSource.UniswapV3,
            ERC20BridgeSource.Synapse,
            ERC20BridgeSource.MeshSwap,
            ERC20BridgeSource.WOOFi,
        ]),
        [ChainId.Avalanche]: new SourceFilters([
            ERC20BridgeSource.MultiHop,
            ERC20BridgeSource.Pangolin,
            ERC20BridgeSource.TraderJoe,
            ERC20BridgeSource.SushiSwap,
            ERC20BridgeSource.Curve,
            ERC20BridgeSource.CurveV2,
            ERC20BridgeSource.KyberDmm,
            ERC20BridgeSource.AaveV2,
            ERC20BridgeSource.Synapse,
            ERC20BridgeSource.GMX,
            ERC20BridgeSource.Platypus,
            ERC20BridgeSource.WOOFi,
        ]),
        [ChainId.Fantom]: new SourceFilters([
            ERC20BridgeSource.MultiHop,
            ERC20BridgeSource.Beethovenx,
            ERC20BridgeSource.Curve,
            ERC20BridgeSource.CurveV2,
            ERC20BridgeSource.MorpheusSwap,
            ERC20BridgeSource.SpiritSwap,
            ERC20BridgeSource.SpookySwap,
            ERC20BridgeSource.SushiSwap,
            ERC20BridgeSource.Synapse,
            ERC20BridgeSource.Yoshi,
            ERC20BridgeSource.WOOFi,
        ]),
        [ChainId.Celo]: new SourceFilters([
            ERC20BridgeSource.UbeSwap,
            ERC20BridgeSource.SushiSwap,
            ERC20BridgeSource.MultiHop,
            ERC20BridgeSource.MobiusMoney,
        ]),
        [ChainId.Optimism]: new SourceFilters([
            ERC20BridgeSource.UniswapV3,
            ERC20BridgeSource.Synapse,
            ERC20BridgeSource.Curve,
            ERC20BridgeSource.CurveV2,
            ERC20BridgeSource.MultiHop,
            ERC20BridgeSource.Saddle,
            ERC20BridgeSource.Velodrome,
            ERC20BridgeSource.Synthetix,
        ]),
        [ChainId.Arbitrum]: new SourceFilters([
            ERC20BridgeSource.UniswapV3,
            ERC20BridgeSource.SushiSwap,
            ERC20BridgeSource.BalancerV2,
            ERC20BridgeSource.Synapse,
            ERC20BridgeSource.CurveV2,
            ERC20BridgeSource.GMX,
            ERC20BridgeSource.MultiHop,
            //ERC20BridgeSource.Dodo,
            ERC20BridgeSource.Saddle,
        ]),
    },
    new SourceFilters([]),
);

/**
 * Valid sources for market buy.
 */
export const BUY_SOURCE_FILTER_BY_CHAIN_ID = valueByChainId<SourceFilters>(
    {
        [ChainId.Mainnet]: new SourceFilters([
            ERC20BridgeSource.Native,
            ERC20BridgeSource.Uniswap,
            ERC20BridgeSource.UniswapV2,
            ERC20BridgeSource.Curve,
            ERC20BridgeSource.Balancer,
            ERC20BridgeSource.BalancerV2,
            // ERC20BridgeSource.Bancor, // FIXME: Bancor Buys not implemented in Sampler
            ERC20BridgeSource.BancorV3,
            ERC20BridgeSource.MStable,
            ERC20BridgeSource.Shell,
            ERC20BridgeSource.SushiSwap,
            ERC20BridgeSource.MultiHop,
            ERC20BridgeSource.Dodo,
            ERC20BridgeSource.DodoV2,
            ERC20BridgeSource.Lido,
            ERC20BridgeSource.LiquidityProvider,
            ERC20BridgeSource.CryptoCom,
            ERC20BridgeSource.MakerPsm,
            ERC20BridgeSource.KyberDmm,
            ERC20BridgeSource.Component,
            ERC20BridgeSource.Saddle,
            ERC20BridgeSource.UniswapV3,
            ERC20BridgeSource.CurveV2,
            ERC20BridgeSource.ShibaSwap,
            ERC20BridgeSource.Synapse,
            ERC20BridgeSource.Synthetix,
            ERC20BridgeSource.AaveV2,
            // TODO: Explore adding compound as a source
            // ERC20BridgeSource.Compound,
        ]),
        [ChainId.Goerli]: new SourceFilters([
            ERC20BridgeSource.Native,
            ERC20BridgeSource.SushiSwap,
            ERC20BridgeSource.Uniswap,
            ERC20BridgeSource.UniswapV2,
            ERC20BridgeSource.UniswapV3,
            ERC20BridgeSource.MultiHop,
        ]),
        [ChainId.PolygonMumbai]: new SourceFilters([ERC20BridgeSource.Native, ERC20BridgeSource.UniswapV3]),
        [ChainId.Kovan]: new SourceFilters([ERC20BridgeSource.Native]),
        [ChainId.Ganache]: new SourceFilters([ERC20BridgeSource.Native]),
        [ChainId.BSC]: new SourceFilters([
            ERC20BridgeSource.BakerySwap,
            ERC20BridgeSource.Belt,
            ERC20BridgeSource.Dodo,
            ERC20BridgeSource.DodoV2,
            ERC20BridgeSource.Ellipsis,
            ERC20BridgeSource.Mooniswap,
            ERC20BridgeSource.MultiHop,
            ERC20BridgeSource.Nerve,
            ERC20BridgeSource.Synapse,
            ERC20BridgeSource.PancakeSwap,
            ERC20BridgeSource.PancakeSwapV2,
            ERC20BridgeSource.SushiSwap,
            ERC20BridgeSource.ApeSwap,
            ERC20BridgeSource.LiquidityProvider,
            ERC20BridgeSource.WaultSwap,
            ERC20BridgeSource.FirebirdOneSwap,
            ERC20BridgeSource.ACryptos,
            ERC20BridgeSource.KyberDmm,
            ERC20BridgeSource.BiSwap,
            ERC20BridgeSource.MDex,
            ERC20BridgeSource.KnightSwap,
            ERC20BridgeSource.WOOFi,
        ]),
        [ChainId.Polygon]: new SourceFilters([
            ERC20BridgeSource.SushiSwap,
            ERC20BridgeSource.QuickSwap,
            ERC20BridgeSource.Dfyn,
            ERC20BridgeSource.MStable,
            ERC20BridgeSource.Curve,
            ERC20BridgeSource.DodoV2,
            ERC20BridgeSource.Dodo,
            ERC20BridgeSource.CurveV2,
            ERC20BridgeSource.WaultSwap,
            ERC20BridgeSource.ApeSwap,
            ERC20BridgeSource.FirebirdOneSwap,
            ERC20BridgeSource.BalancerV2,
            ERC20BridgeSource.KyberDmm,
            ERC20BridgeSource.LiquidityProvider,
            ERC20BridgeSource.MultiHop,
            ERC20BridgeSource.IronSwap,
            ERC20BridgeSource.AaveV2,
            ERC20BridgeSource.UniswapV3,
            ERC20BridgeSource.Synapse,
            ERC20BridgeSource.MeshSwap,
            ERC20BridgeSource.WOOFi,
        ]),
        [ChainId.Avalanche]: new SourceFilters([
            ERC20BridgeSource.MultiHop,
            ERC20BridgeSource.Pangolin,
            ERC20BridgeSource.TraderJoe,
            ERC20BridgeSource.SushiSwap,
            ERC20BridgeSource.Curve,
            ERC20BridgeSource.CurveV2,
            ERC20BridgeSource.KyberDmm,
            ERC20BridgeSource.AaveV2,
            ERC20BridgeSource.Synapse,
            ERC20BridgeSource.GMX,
            ERC20BridgeSource.Platypus,
            ERC20BridgeSource.WOOFi,
        ]),
        [ChainId.Fantom]: new SourceFilters([
            ERC20BridgeSource.MultiHop,
            ERC20BridgeSource.Beethovenx,
            ERC20BridgeSource.Curve,
            ERC20BridgeSource.CurveV2,
            ERC20BridgeSource.MorpheusSwap,
            ERC20BridgeSource.SpiritSwap,
            ERC20BridgeSource.SpookySwap,
            ERC20BridgeSource.SushiSwap,
            ERC20BridgeSource.Synapse,
            ERC20BridgeSource.Yoshi,
            ERC20BridgeSource.WOOFi,
        ]),
        [ChainId.Celo]: new SourceFilters([
            ERC20BridgeSource.UbeSwap,
            ERC20BridgeSource.SushiSwap,
            ERC20BridgeSource.MultiHop,
            ERC20BridgeSource.MobiusMoney,
        ]),
        [ChainId.Optimism]: new SourceFilters([
            ERC20BridgeSource.UniswapV3,
            ERC20BridgeSource.Synapse,
            ERC20BridgeSource.Curve,
            ERC20BridgeSource.CurveV2,
            ERC20BridgeSource.MultiHop,
            ERC20BridgeSource.Saddle,
            ERC20BridgeSource.Velodrome,
            ERC20BridgeSource.Synthetix,
        ]),
        [ChainId.Arbitrum]: new SourceFilters([
            ERC20BridgeSource.UniswapV3,
            ERC20BridgeSource.SushiSwap,
            ERC20BridgeSource.BalancerV2,
            ERC20BridgeSource.Synapse,
            ERC20BridgeSource.CurveV2,
            ERC20BridgeSource.GMX,
            ERC20BridgeSource.MultiHop,
            //ERC20BridgeSource.Dodo,
            ERC20BridgeSource.Saddle,
        ]),
    },
    new SourceFilters([]),
);

/**
 *  0x Protocol Fee Multiplier
 */
export const PROTOCOL_FEE_MULTIPLIER = new BigNumber(0);

/**
 * Sources to poll for ETH fee price estimates.
 */
export const FEE_QUOTE_SOURCES_BY_CHAIN_ID = valueByChainId<ERC20BridgeSource[]>(
    {
        [ChainId.Mainnet]: [ERC20BridgeSource.UniswapV2, ERC20BridgeSource.SushiSwap, ERC20BridgeSource.UniswapV3],
        [ChainId.BSC]: [ERC20BridgeSource.PancakeSwap, ERC20BridgeSource.Mooniswap, ERC20BridgeSource.SushiSwap],
        [ChainId.Goerli]: [ERC20BridgeSource.UniswapV2, ERC20BridgeSource.SushiSwap],
        [ChainId.PolygonMumbai]: [ERC20BridgeSource.UniswapV3],
        [ChainId.Polygon]: [ERC20BridgeSource.QuickSwap, ERC20BridgeSource.SushiSwap, ERC20BridgeSource.UniswapV3],
        [ChainId.Avalanche]: [ERC20BridgeSource.Pangolin, ERC20BridgeSource.TraderJoe, ERC20BridgeSource.SushiSwap],
        [ChainId.Fantom]: [ERC20BridgeSource.SpiritSwap, ERC20BridgeSource.SpookySwap, ERC20BridgeSource.SushiSwap],
        [ChainId.Celo]: [ERC20BridgeSource.UbeSwap, ERC20BridgeSource.SushiSwap],
        [ChainId.Optimism]: [ERC20BridgeSource.UniswapV3],
        [ChainId.Arbitrum]: [ERC20BridgeSource.UniswapV3, ERC20BridgeSource.SushiSwap],
    },
    [],
);

// HACK(mzhu25): Limit and RFQ orders need to be treated as different sources
//               when computing the exchange proxy gas overhead.
export const SOURCE_FLAGS: { [key in ERC20BridgeSource]: bigint } & {
    RfqOrder: bigint;
    LimitOrder: bigint;
} = Object.assign(
    {},
    ...['RfqOrder', 'LimitOrder', ...Object.values(ERC20BridgeSource)].map((source, index) => ({
        [source]: source === ERC20BridgeSource.Native ? BigInt(0) : BigInt(1) << BigInt(index),
    })),
);

// Mainnet tokens
// Not an exhaustive list, just enough so we don't repeat ourselves
export const MAINNET_TOKENS = {
    WETH: '0xc02aaa39b223fe8d0a0e5c4f27ead9083c756cc2',
    // Stable Coins
    DAI: '0x6b175474e89094c44da98b954eedeac495271d0f',
    USDC: '0xa0b86991c6218b36c1d19d4a2e9eb0ce3606eb48',
    USDT: '0xdac17f958d2ee523a2206206994597c13d831ec7',
    sUSD: '0x57ab1ec28d129707052df4df418d58a2d46d5f51',
    BUSD: '0x4fabb145d64652a948d72533023f6e7a623c7c53',
    TUSD: '0x0000000000085d4780b73119b644ae5ecd22b376',
    PAX: '0x8e870d67f660d95d5be530380d0ec0bd388289e1',
    GUSD: '0x056fd409e1d7a124bd7017459dfea2f387b6d5cd',
    HUSD: '0xdf574c24545e5ffecb9a659c229253d4111d87e1',
    mUSD: '0xe2f2a5c287993345a840db3b0845fbc70f5935a5',
    USDN: '0x674c6ad92fd080e4004b2312b45f796a192d27a0',
    dUSD: '0x5bc25f649fc4e26069ddf4cf4010f9f706c23831',
    USDP: '0x1456688345527be1f37e9e627da0837d6f08c925',
    USX: '0x0a5e677a6a24b2f1a2bf4f3bffc443231d2fdec8',
    WCUSD: '0xad3e3fc59dff318beceaab7d00eb4f68b1ecf195',
    // Bitcoins
    WBTC: '0x2260fac5e5542a773aa44fbcfedf7c193bc2c599',
    RenBTC: '0xeb4c2781e4eba804ce9a9803c67d0893436bb27d',
    sBTC: '0xfe18be6b3bd88a2d2a7f928d00292e7a9963cfc6',
    tBTC: '0x8daebade922df735c38c80c7ebd708af50815faa',
    tBTCv2: '0x18084fbA666a33d37592fA2633fD49a74DD93a88',
    hBTC: '0x0316eb71485b0ab14103307bf65a021042c6d380',
    pBTC: '0x5228a22e72ccc52d415ecfd199f99d0665e7733b',
    bBTC: '0x9be89d2a4cd102d8fecc6bf9da793be995c22541',
    oBTC: '0x8064d9ae6cdf087b1bcd5bdf3531bd5d8c537a68',
    // aTokens (Aave)
    aDAI: '0x028171bca77440897b824ca71d1c56cac55b68a3',
    aUSDC: '0xbcca60bb61934080951369a648fb03df4f96263c',
    aUSDT: '0x3ed3b47dd13ec9a98b44e6204a523e766b225811',
    aSUSD: '0x6c5024cd4f8a59110119c56f8933403a539555eb',
    // Other
    MKR: '0x9f8f72aa9304c8b593d555f12ef6589cc3a579a2',
    EURS: '0xdb25f211ab05b1c97d595516f45794528a807ad8',
    sEUR: '0xd71ecff9342a5ced620049e616c5035f1db98620',
    sETH: '0x5e74c9036fb86bd7ecdcb084a0673efc32ea31cb',
    sJPY: '0xf6b1c627e95bfc3c1b4c9b825a032ff0fbf3e07d',
    sGBP: '0x97fe22e7341a0cd8db6f6c021a24dc8f4dad855f',
    sAUD: '0xf48e200eaf9906362bb1442fca31e0835773b8b4',
    sKRW: '0x269895a3df4d73b077fc823dd6da1b95f72aaf9b',
    sCHF: '0x0f83287ff768d1c1e17a42f44d644d7f22e8ee1d',
    stETH: '0xae7ab96520de3a18e5e111b5eaab095312d7fe84',
    wstETH: '0x7f39c581f595b53c5cb19bd0b3f8da6c935e2ca0',
    LINK: '0x514910771af9ca656af840dff83e8264ecf986ca',
    MANA: '0x0f5d2fb29fb7d3cfee444a200298f468908cc942',
    KNC: '0xdefa4e8a7bcba345f687a2f1456f5edd9ce97202',
    AAVE: '0x7fc66500c84a76ad7e9c93437bfc5ac33e2ddae9',
    sLINK: '0xbbc455cb4f1b9e4bfc4b73970d360c8f032efee6',
    yUSD: '0x5dbcf33d8c2e976c6b560249878e6f1491bca25c',
    ybCRV: '0x2994529c0652d127b7842094103715ec5299bbed',
    yCRV: '0xdf5e0e81dff6faf3a7e52ba697820c5e32d806a8',
    ynCRV: '0xfcc5c47be19d06bf83eb04298b026f81069ff65b',
    bCRV: '0x3b3ac5386837dc563660fb6a0937dfaa5924333b',
    yDAI: '0xacd43e627e64355f1861cec6d3a6688b31a6f952',
    yUSDC: '0x597ad1e0c13bfe8025993d9e79c69e1c0233522e',
    yUSDT: '0x2f08119c6f07c006695e079aafc638b8789faf18',
    yTUSD: '0x37d19d1c4e1fa9dc47bd1ea12f742a0887eda74a',
    crETH: '0xcbc1065255cbc3ab41a6868c22d1f1c573ab89fd',
    ankrETH: '0xe95a203b1a91a908f9b9ce46459d101078c2c3cb',
    vETH: '0x898bad2774eb97cf6b94605677f43b41871410b1',
    alETH: '0x0100546f2cd4c9d97f798ffc9755e47865ff7ee6',
    HT: '0x6f259637dcD74C767781E37Bc6133cd6A68aa161',
    UST: '0xa47c8bf37f92abed4a126bda807a7b7498661acd',
    // StableSwap "open pools" (crv.finance)
    STABLEx: '0xcd91538b91b4ba7797d39a2f66e63810b50a33d0',
    alUSD: '0xbc6da0fe9ad5f3b0d58160288917aa56653660e9',
    // Frax ecosystem
    FRAX: '0x853d955acef822db058eb8505911ed77f175b99e',
    cvxFXS: '0xfeef77d3f69374f66429c91d732a244f074bdf74',
    FXS: '0x3432b6a60d23ca0dfca7761b7ab56459d9c964d0',
    OHM: '0x383518188c0c6d7730d91b2c03a03c837814a899',
    OHMV2: '0x64aa3364f17a4d01c6f1751fd97c2bd3d7e7f1d5',
    BTRFLY: '0xc0d4ceb216b3ba9c3701b291766fdcba977cec3a',
    // Stargate
    STG: '0xaf5191b0de278c7286d6c7cc6ab6bb8a73ba2cd6',
    //
    LUSD: '0x5f98805a4e8be255a32880fdec7f6728c6568ba0',
    // Fei Ecosystem
    FEI: '0x956f47f50a910163d8bf957cf5846d573e7f87ca',
    TRIBE: '0xc7283b66eb1eb5fb86327f08e1b5816b0720212b',
    //
    DSU: '0x605d26fbd5be761089281d5cec2ce86eea667109',
    ESS: '0x24ae124c4cc33d6791f8e8b63520ed7107ac8b3e',
    cvxCRV: '0x62b9c7356a2dc64a1969e19c23e4f579f9810aa7',
    CRV: '0xd533a949740bb3306d119cc777fa900ba034cd52',
    MIM: '0x99d8a9c45b2eca8864373a26d1459e3dff1e17f3',
    EURT: '0xc581b735a1688071a1746c968e0798d642ede491',
    // Synapse ecosystem
    nUSD: '0x1b84765de8b7566e4ceaf4d0fd3c5af52d3dde4f',
    CVX: '0x4e3fbd56cd56c3e72c1403e103b45db9da5b9d2b',
    UST_WORMHOLE: '0xa693b19d2931d498c5b318df961919bb4aee87a5',
    RAI: '0x03ab458634910aad20ef5f1c8ee96f1d6ac54919',
    DOLA: '0x865377367054516e17014ccded1e7d814edc9ce4',
    OUSD: '0x2a8e1e676ec238d8a992307b495b45b3feaa5e86',
    agEUR: '0x1a7e4e63778b4f12a199c062f3efdd288afcbce8',
    ibEUR: '0x96e61422b6a9ba0e068b6c5add4ffabc6a4aae27',
    YFI: '0x0bc529c00c6401aef6d220be8c6ea1667f6ad93e',
<<<<<<< HEAD
    // Cronos (Crypto.com)
    CRO: '0xa0b73e1ff0b80914ab6fe0444e65848c4c34450b',
=======
    LUSDCRV: '0xed279fdd11ca84beef15af5d39bb4d4bee23f0ca',
    bLUSD: '0xb9d7dddca9a4ac480991865efef82e01273f79c3',
    rsr: '0x320623b8e4ff03373931769a31fc52a4e78b5d70',
    crvFRAX: '0x3175df0976dfa876431c2e9ee6bc45b65d3473cc',
>>>>>>> 909aea51
};

export const BSC_TOKENS = {
    WBNB: '0xbb4cdb9cbd36b01bd1cbaebf2de08d9173bc095c',
    BUSD: '0xe9e7cea3dedca5984780bafc599bd69add087d56',
    USDT: '0x55d398326f99059ff775485246999027b3197955',
    USDC: '0x8ac76a51cc950d9822d68b83fe1ad97b32cd580d',
    DAI: '0x1af3f329e8be154074d8769d1ffa4ee058b1dbc3',
    PAX: '0xb7f8cd00c5a06c0537e2abff0b58033d02e5e094',
    UST: '0x23396cf899ca06c4472205fc903bdb4de249d6fc',
    VAI: '0x4bd17003473389a42daf6a0a729f6fdb328bbbd7',
    WEX: '0xa9c41a46a6b3531d28d5c32f6633dd2ff05dfb90',
    WETH: '0x2170ed0880ac9a755fd29b2688956bd959f933f8',
    BTCB: '0x7130d2a12b9bcbfae4f2634d864a1ee1ce3ead9c',
    renBTC: '0xfce146bf3146100cfe5db4129cf6c82b0ef4ad8c',
    pBTC: '0xed28a457a5a76596ac48d87c0f577020f6ea1c4c',
    nUSD: '0x23b891e5c62e0955ae2bd185990103928ab817b3',
    BSW: '0x965F527D9159dCe6288a2219DB51fc6Eef120dD1',
    WOO: '0x4691937a7508860f876c9c0a2a617e7d9e945d4b',
};

export const POLYGON_TOKENS = {
    DAI: '0x8f3cf7ad23cd3cadbd9735aff958023239c6a063',
    USDC: '0x2791bca1f2de4661ed88a30c99a7a9449aa84174',
    USDT: '0xc2132d05d31c914a87c6611c10748aeb04b58e8f',
    amDAI: '0x27f8d03b3a2196956ed754badc28d73be8830a6e',
    amUSDC: '0x1a13f4ca1d028320a707d99520abfefca3998b7f',
    amUSDT: '0x60d55f02a771d515e077c9c2403a1ef324885cec',
    WBTC: '0x1bfd67037b42cf73acf2047067bd4f2c47d9bfd6',
    WMATIC: '0x0d500b1d8e8ef31e21c99d1db9a6444d3adf1270',
    WETH: '0x7ceb23fd6bc0add59e62ac25578270cff1b9f619',
    renBTC: '0xdbf31df14b66535af65aac99c32e9ea844e14501',
    QUICK: '0x831753dd7087cac61ab5644b308642cc1c33dc13',
    DFYN: '0xc168e40227e4ebd8c1cae80f7a55a4f0e6d66c97',
    BANANA: '0x5d47baba0d66083c52009271faf3f50dcc01023c',
    WEXPOLY: '0x4c4bf319237d98a30a929a96112effa8da3510eb',
    nUSD: '0xb6c473756050de474286bed418b77aeac39b02af',
    ANY: '0x6aB6d61428fde76768D7b45D8BFeec19c6eF91A8',
    WOO: '0x1b815d120b3ef02039ee11dc2d33de7aa4a8c603',
};

export const AVALANCHE_TOKENS = {
    WAVAX: '0xb31f66aa3c1e785363f0875a1b74e27b85fd66c7',
    WETH: '0x49d5c2bdffac6ce2bfdb6640f4f80f226bc10bab',
    // bridged WBTC from Ethereum WBTC.e
    WBTC: '0x50b7545627a5162f82a992c33b87adc75187b218',
    // bridged BTC from Bitcoin BTC.b
    BTCb: '0x152b9d0fdc40c096757f570a51e494bd4b943e50',
    DAI: '0xd586e7f844cea2f87f50152665bcbc2c279d8d70',
    // bridged USDC
    USDC: '0xa7d7079b0fead91f3e65f86e8915cb59c1a4c664',
    // native USDC on Avalanche usdc.e
    nUSDC: '0xb97ef9ef8734c71904d8002f8b6bc66dd9c48a6e',
    // usdt.e
    USDt: '0x9702230a8ea53601f5cd2dc00fdbc13d4df4a8c7',
    USDT: '0xc7198437980c041c805a1edcba50c1ce5db95118',
    aDAI: '0x47afa96cdc9fab46904a55a6ad4bf6660b53c38a',
    aUSDC: '0x46a51127c3ce23fb7ab1de06226147f446e4a857',
    aUSDT: '0x532e6537fea298397212f09a61e03311686f548e',
    nETH: '0x19e1ae0ee35c0404f835521146206595d37981ae',
    nUSD: '0xcfc37a6ab183dd4aed08c204d1c2773c0b1bdf46',
    aWETH: '0x53f7c5869a859f0aec3d334ee8b4cf01e3492f21',
    MIM: '0x130966628846bfd36ff31a822705796e8cb8c18d',
    MAG: '0x1d60109178C48E4A937D8AB71699D8eBb6F7c5dE',
    sAVAX: '0x2b2c81e08f1af8835a78bb2a90ae924ace0ea4be',
    UST: '0xb599c3590f42f8f995ecfa0f85d2980b76862fc1',
    FRAX: '0xd24c2ad096400b6fbcd2ad8b24e7acbc21a1da64',
    YUSD: '0x111111111111ed1d73f860f57b2798b683f2d325',
    WOO: '0xabc9547b534519ff73921b1fba6e672b5f58d083',
};

export const CELO_TOKENS = {
    WCELO: '0x471ece3750da237f93b8e339c536989b8978a438',
    // Some of these tokens are Optics bridge? tokens which
    // had an issue and migrated from v1 to v2
    WETHv1: '0xe919f65739c26a42616b7b8eedc6b5524d1e3ac4',
    oWETH: '0x122013fd7df1c6f636a5bb8f03108e876548b455',
    WBTC: '0xbaab46e28388d2779e6e31fd00cf0e5ad95e327b',
    cUSD: '0x765de816845861e75a25fca122bb6898b8b1282a',
    // ??
    cBTC: '0xd629eb00deced2a080b7ec630ef6ac117e614f1b',
    cETH: '0x2def4285787d58a2f811af24755a8150622f4361',
    UBE: '0x00be915b9dcf56a3cbe739d9b9c202ca692409ec',
    // Moolah
    mCELO: '0x7d00cd74ff385c955ea3d79e47bf06bd7386387d',
    mCUSD: '0x918146359264c492bd6934071c6bd31c854edbc3',
    mCEUR: '0xe273ad7ee11dcfaa87383ad5977ee1504ac07568',
    amCUSD: '0x64defa3544c695db8c535d289d843a189aa26b98',
    MOO: '0x17700282592d6917f6a73d0bf8accf4d578c131e',

    //
    wBTC: '0x2260fac5e5542a773aa44fbcfedf7c193bc2c599',
    wETH: '0xc02aaa39b223fe8d0a0e5c4f27ead9083c756cc2',
    wBTCO: '0xbe50a3013a1c94768a1abb78c3cb79ab28fc1ace',
    pUSDC: '0xcc82628f6a8defa1e2b0ad7ed448bef3647f7941',
    cUSDC: '0x2a3684e9dc20b857375ea04235f2f7edbe818fa7',
    cUSDC_V2: '0xef4229c8c3250c675f21bcefa42f58efbff6002a',
    pUSDC_V2: '0x1bfc26ce035c368503fae319cc2596716428ca44',
    pUSD: '0xeadf4a7168a82d30ba0619e64d5bcf5b30b45226',
    pCELO: '0x301a61d01a63c8d670c2b8a43f37d12ef181f997',
    aaUSDC: '0xb70e0a782b058bfdb0d109a3599bec1f19328e36',
    asUSDC: '0xcd7d7ff64746c1909e44db8e95331f9316478817',
    mcUSDT: '0xcfffe0c89a779c09df3df5624f54cdf7ef5fdd5d',
    mcUSDC: '0x93db49be12b864019da9cb147ba75cdc0506190e',
    DAI: '0x90ca507a5d4458a4c6c6249d186b6dcb02a5bccd',
};

export const FANTOM_TOKENS = {
    WFTM: '0x21be370d5312f44cb42ce377bc9b8a0cef1a4c83',
    WETH: '0x74b23882a30290451a17c44f4f05243b6b58c76d',
    USDC: '0x04068da6c83afcfa0e13ba15a6696662335d5b75',
    DAI: '0x8d11ec38a3eb5e956b052f67da8bdc9bef8abf3e',
    fUSDT: '0x049d68029688eabf473097a2fc38ef61633a3c7a',
    WBTC: '0x321162cd933e2be498cd2267a90534a804051b11',
    WCRV: '0x1e4f97b9f9f913c46f1632781732927b9019c68b',
    renBTC: '0xdbf31df14b66535af65aac99c32e9ea844e14501',
    MIM: '0x82f0b8b456c1a451378467398982d4834b6829c1',
    nUSD: '0xed2a7edd7413021d440b09d654f3b87712abab66',
    nETH: '0x67c10c397dd0ba417329543c1a40eb48aaa7cd00',
    gfUSDT: '0x940f41f0ec9ba1a34cf001cc03347ac092f5f6b5',
    gUSDC: '0xe578c856933d8e1082740bf7661e379aa2a30b26',
    gDAI: '0x07e6332dd090d287d3489245038daf987955dcfb',
    FRAX: '0xdc301622e621166bd8e82f2ca0a26c13ad0be355',
    gFTM: '0x39b3bd37208cbade74d0fcbdbb12d606295b430a',
    gETH: '0x25c130b2624cf12a4ea30143ef50c5d68cefa22f',
    gWBTC: '0x38aca5484b8603373acc6961ecd57a6a594510a3',
    gCRV: '0x690754a168b022331caa2467207c61919b3f8a98',
    gMIM: '0xc664fc7b8487a3e10824cda768c1d239f2403bbe',
    WOO: '0x6626c47c00f1d87902fc13eecfac3ed06d5e8d8a',
    USDT: '0x049d68029688eabf473097a2fc38ef61633a3c7a',
    alUSD: '0xb67fa6defce4042070eb1ae1511dcd6dcc6a532e',
};

export const OPTIMISM_TOKENS = {
    WETH: '0x4200000000000000000000000000000000000006',
    USDC: '0x7f5c764cbc14f9669b88837ca1490cca17c31607',
    USDT: '0x94b008aa00579c1307b0ef2c499ad98a8ce58e58',
    DAI: '0xda10009cbd5d07dd0cecc66161fc93d7c9000da1',
    FRAX: '0x2e3d870790dc77a83dd1d18184acc7439a53f475',
    WBTC: '0x68f180fcce6836688e9084f035309e29bf0a2095',
    nETH: '0x809dc529f07651bd43a172e8db6f4a7a0d771036',
    sWETH: '0x121ab82b49b2bc4c7901ca46b8277962b4350204',
    // Synthetix synths:
    sAAVE: '0x00b8d5a5e1ac97cb4341c4bc4367443c8776e8d9',
    sAVAX: '0xb2b42b231c68cbb0b4bf2ffebf57782fd97d3da4',
    sBTC: '0x298b9b95708152ff6968aafd889c6586e9169f1d',
    sETH: '0xe405de8f52ba7559f9df3c368500b6e6ae6cee49',
    sEUR: '0xfbc4198702e81ae77c06d58f81b629bdf36f0a71',
    sLINK: '0xc5db22719a06418028a40a9b5e9a7c02959d0d08',
    sMATIC: '0x81ddfac111913d3d5218dea999216323b7cd6356',
    sSOL: '0x8b2f7ae8ca8ee8428b6d76de88326bb413db2766',
    sUNI: '0xf5a6115aa582fd1beea22bc93b7dc7a785f60d03',
    sUSD: '0x8c6f28f2f1a3c87f0f938b96d27520d9751ec8d9',
};

export const ARBITRUM_TOKENS = {
    USDT: '0xfd086bc7cd5c481dcc9c85ebe478a1c0b69fcbb9',
    USDC: '0xff970a61a04b1ca14834a43f5de4533ebddb5cc8',
    FRAX: '0x17fc002b466eec40dae837fc4be5c67993ddbd6f',
    nETH: '0x3ea9b0ab55f34fb188824ee288ceaefc63cf908e',
    WETH: '0x82af49447d8a07e3bd95bd0d56f35241523fbab1',
    nUSD: '0x2913e812cf0dcca30fb28e6cac3d2dcff4497688',
    MIM: '0xfea7a6a0b346362bf88a9e4a88416b77a57d6c2a',
    WBTC: '0x2f2a2543b76a4166549f7aab2e75bef0aefc5b0f',
    VST: '0x64343594ab9b56e99087bfa6f2335db24c2d1f17',
};

export const REBASING_TOKENS = new Set<string>([MAINNET_TOKENS.stETH]);

export const CURVE_POOLS = {
    compound: '0xa2b47e3d5c44877cca798226b7b8118f9bfb7a56', // 0.Compound
    // 1.USDT is dead
    PAX: '0x06364f10b501e868329afbc005b3492902d6c763', // 2.PAX
    // 3.y is dead
    // 3.bUSD is dead
    sUSD: '0xa5407eae9ba41422680e2e00537571bcc53efbfd', // 5.sUSD
    renBTC: '0x93054188d876f558f4a66b2ef1d97d16edf0895b', // 6.ren
    sBTC: '0x7fc77b5c7614e1533320ea6ddc2eb61fa00a9714', // 7.sbtc
    HBTC: '0x4ca9b3063ec5866a4b82e437059d2c43d1be596f', // 8.hbtc
    TRI: '0xbebc44782c7db0a1a60cb6fe97d0b483032ff1c7', // 9.3pool
    GUSD: '0x4f062658eaaf2c1ccf8c8e36d6824cdf41167956', // 10.gusd
    HUSD: '0x3ef6a01a0f81d6046290f3e2a8c5b843e738e604', // 11.husd
    // 12.usdk is dead
    USDN: '0x0f9cb53ebe405d49a0bbdbd291a65ff571bc83e1', // 13.usdn
    // 14.linkusd is dead
    mUSD: '0x8474ddbe98f5aa3179b3b3f5942d724afcdec9f6', // 15.musd
    // 16.rsv is dead
    dUSD: '0x8038c01a0390a8c547446a0b2c18fc9aefecc10c', // 17.dusd
    tBTC: '0xc25099792e9349c7dd09759744ea681c7de2cb66', // 18.tbtc
    pBTC: '0x7f55dde206dbad629c080068923b36fe9d6bdbef', // 19.pbtc
    bBTC: '0x071c661b4deefb59e2a3ddb20db036821eee8f4b', // 20.bbtc
    oBTC: '0xd81da8d904b52208541bade1bd6595d8a251f8dd', // 21.obtc
    UST: '0x890f4e345b1daed0367a877a1612f86a1f86985f', // 22.ust
    eurs: '0x0ce6a5ff5217e38315f87032cf90686c96627caa', // 23.eurs
    seth: '0xc5424b857f758e906013f3555dad202e4bdb4567', // 24.seth
    aave: '0xdebf20617708857ebe4f679508e7b7863a8a8eee', // 25.aave
    steth: '0xdc24316b9ae028f1497c275eb9192a3ea0f67022', // 26.stETH
    saave: '0xeb16ae0052ed37f479f7fe63849198df1765a733', // saave
    ankreth: '0xa96a65c051bf88b4095ee1f2451c2a9d43f53ae2', // ankreth
    USDP: '0x42d7025938bec20b69cbae5a77421082407f053a', // usdp
    ib: '0x2dded6da1bf5dbdf597c45fcfaa3194e53ecfeaf', // iron bank
    link: '0xf178c0b5bb7e7abf4e12a4838c7b7c5ba2c623c0', // link
    btrflyweth: '0xf43b15ab692fde1f9c24a9fce700adcc809d5391', // redacted cartel
    stgusdc: '0x3211c6cbef1429da3d0d58494938299c92ad5860', // stargate
    // StableSwap "open pools" (crv.finance)
    TUSD: '0xecd5e75afb02efa118af914515d6521aabd189f1',
    STABLEx: '0x3252efd4ea2d6c78091a1f43982ee2c3659cc3d1',
    alUSD: '0x43b4fdfd4ff969587185cdb6f0bd875c5fc83f8c',
    FRAX: '0xd632f22692fac7611d2aa1c0d552930d43caed3b',
    LUSD: '0xed279fdd11ca84beef15af5d39bb4d4bee23f0ca',
    BUSD: '0x4807862aa8b2bf68830e4c8dc86d0e9a998e085a',
    DSU3CRV: '0x6ec80df362d7042c50d4469bcfbc174c9dd9109a',
    cvxcrv: '0x9d0464996170c6b9e75eed71c68b99ddedf279e8',
    cvxfxs: '0xd658a338613198204dca1143ac3f01a722b5d94a',
    mim: '0x5a6a4d54456819380173272a5e8e9b9904bdf41b',
    eurt: '0xfd5db7463a3ab53fd211b4af195c5bccc1a03890',
    ethcrv: '0x8301ae4fc9c624d1d396cbdaa1ed877821d7c511',
    ethcvx: '0xb576491f1e6e5e62f1d8f26062ee822b40b0e0d4',
    fei_tri: '0x06cb22615ba53e60d67bf6c341a0fd5e718e1655',
    rai_tri: '0x618788357d0ebd8a37e763adab3bc575d54c2c7d',
    DOLA_tri: '0xaa5a67c256e27a5d80712c51971408db3370927d',
    OUSD_tri: '0x87650d7bbfc3a9f10587d7778206671719d9910d',
    d3pool: '0xbaaa1f5dba42c3389bdbc2c9d2de134f5cd0dc89',
    triEURpool: '0xb9446c4ef5ebe66268da6700d26f96273de3d571',
    ibEURsEUR: '0x19b080fe1ffa0553469d20ca36219f17fcf03859',
    wethyfi: '0xc26b89a667578ec7b3f11b2f98d6fd15c07c54ba',
    ycrvcrv: '0x453d92c7d4263201c69aacfaf589ed14202d83a4',
    bLUSD: '0x74ed5d42203806c8cdcf2f04ca5f60dc777b901c',
    rsr: '0x6a6283ab6e31c2aec3fa08697a8f806b740660b2',
    DOLAFRAX: '0xe57180685e3348589e9521aa53af0bcd497e884d',
};

export const CURVE_V2_POOLS = {
    tricrypto: '0x80466c64868e1ab14a1ddf27a676c3fcbe638fe5',
    tricrypto2: '0xd51a44d3fae010294c616388b506acda1bfaae46',
};

export const CURVE_POLYGON_POOLS = {
    aave: '0x445fe580ef8d70ff569ab36e80c647af338db351',
    ren: '0xc2d95eef97ec6c17551d45e77b590dc1f9117c67',
};

export const CURVE_V2_POLYGON_POOLS = {
    atricrypto3: '0x1d8b86e3d88cdb2d34688e87e72f388cb541b7c8',
};

export const CURVE_AVALANCHE_POOLS = {
    aave: '0x7f90122bf0700f9e7e1f688fe926940e8839f353',
    mim: '0xaea2e71b631fa93683bcf256a8689dfa0e094fcd',
    USDC: '0x3a43a5851a3e3e0e25a3c1089670269786be1577',
};

export const CURVE_V2_AVALANCHE_POOLS = {
    atricrypto: '0x58e57ca18b7a47112b877e31929798cd3d703b0f',
};

export const CURVE_FANTOM_POOLS = {
    fUSDT: '0x92d5ebf3593a92888c25c0abef126583d4b5312e',
    twoPool: '0x27e611fd27b276acbd5ffd632e5eaebec9761e40',
    ren: '0x3ef6a01a0f81d6046290f3e2a8c5b843e738e604',
    tri_v2: '0x2dd7c9371965472e5a5fd28fbe165007c61439e1',
    geist: '0x0fa949783947bf6c1b171db13aeacbb488845b3f',
    FRAX_twoPool: '0x7a656b342e14f745e2b164890e88017e27ae7320',
};

export const CURVE_V2_FANTOM_POOLS = {
    tricrypto: '0x3a1659ddcf2339be3aea159ca010979fb49155ff',
};

export const CURVE_OPTIMISM_POOLS = {
    tri: '0x1337bedc9d22ecbe766df105c9623922a27963ec',
};

export const CURVE_V2_ARBITRUM_POOLS = {
    tri: '0x960ea3e3c7fb317332d990873d354e18d7645590',
    twoPool: '0x7f90122bf0700f9e7e1f688fe926940e8839f353',
    vstFrax: '0x59bf0545fca0e5ad48e13da269facd2e8c886ba4',
    MIM: '0x30df229cefa463e991e29d42db0bae2e122b2ac7',
    fraxBP: '0xc9b8a3fdecb9d5b218d02555a8baf332e5b740d5',
};

export const SADDLE_MAINNET_POOLS = {
    // swaps
    stablesV2: '0xaCb83E0633d6605c5001e2Ab59EF3C745547C8C7',
    bitcoinsV2: '0xdf3309771d2BF82cb2B6C56F9f5365C8bD97c4f2',
    alETH: '0xa6018520eaacc06c30ff2e1b3ee2c7c22e64196a',
    d4: '0xc69ddcd4dfef25d8a793241834d4cc4b3668ead6',
    '4Pool': '0x101cd330d088634b6f64c2eb4276e63bf1bbfde3',
    fraxBP: '0x13cc34aa8037f722405285ad2c82fe570bfa2bdc',
    frax3Pool: '0x8caea59f3bf1f341f89c51607e4919841131e47a',
    usx: '0x2bff1b48cc01284416e681b099a0cddca0231d72',

    // metaswaps
    susdMetaPoolV3: '0x4568727f50c7246ded8c39214ed6ff3c157f080d',
    fraxAlusdMetaPool: '0xfb516cf3710fc6901f2266aaeb8834cf5e4e9558',
    fraxSusdMetaPool: '0x69baa0d7c2e864b74173922ca069ac79d3be1556',
};

export const SADDLE_OPTIMISM_POOLS = {
    // swaps
    fraxBP: '0xf6c2e0adc659007ba7c48446f5a4e4e94dfe08b5',
};

export const SADDLE_ARBITRUM_POOLS = {
    // swaps
    arbUSDPoolV2: '0xfeea4d1bacb0519e8f952460a70719944fe56ee0',
    fraxBP: '0x401afbc31ad2a3bc0ed8960d63efcdea749b4849',
};

export const IRONSWAP_POOLS = {
    is3usd: '0x837503e8a8753ae17fb8c8151b8e6f586defcb57',
};

export const NERVE_POOLS = {
    threePool: '0x1b3771a66ee31180906972580ade9b81afc5fcdc',
};

export const SYNAPSE_MAINNET_POOLS = {
    nUSDLP: '0x1116898dda4015ed8ddefb84b6e8bc24528af2d8',
};

export const SYNAPSE_OPTIMISM_POOLS = {
    nETHLP: '0xe27bff97ce92c3e1ff7aa9f86781fdd6d48f5ee9',
};

export const SYNAPSE_BSC_POOLS = {
    nUSDLP: '0x28ec0b36f0819ecb5005cab836f4ed5a2eca4d13',
};

export const SYNAPSE_POLYGON_POOLS = {
    nUSDLP: '0x85fcd7dd0a1e1a9fcd5fd886ed522de8221c3ee5',
};

export const SYNAPSE_FANTOM_POOLS = {
    nUSDLP: '0x2913e812cf0dcca30fb28e6cac3d2dcff4497688',
    nETHLP: '0x8d9ba570d6cb60c7e3e0f31343efe75ab8e65fb1',
};

export const SYNAPSE_AVALANCHE_POOLS = {
    nUSDLP: '0xed2a7edd7413021d440b09d654f3b87712abab66',
    nETHLP: '0x77a7e60555bc18b4be44c181b2575eee46212d44',
};

export const SYNAPSE_ARBITRUM_POOLS = {
    nUSDLP: '0x0db3fe3b770c95a0b99d1ed6f2627933466c0dd8',
    nETHLP: '0xa067668661c84476afcdc6fa5d758c4c01c34352',
};

export const BELT_POOLS = {
    vPool: '0xf16d312d119c13dd27fd0dc814b0bcdcaaa62dfd',
};

export const ELLIPSIS_POOLS = {
    threePool: '0x160caed03795365f3a589f10c379ffa7d75d4e76',
};

export const FIREBIRDONESWAP_BSC_POOLS = {
    oneswap: '0x01c9475dbd36e46d1961572c8de24b74616bae9e',
};

export const FIREBIRDONESWAP_POLYGON_POOLS = {
    oneswap: '0x01c9475dbd36e46d1961572c8de24b74616bae9e',
};
export const MOBIUSMONEY_CELO_POOLS = {
    usdc_optics_v2: '0x9906589ea8fd27504974b7e8201df5bbde986b03',
    dai_optics_v2: '0xf3f65dfe0c8c8f2986da0fec159abe6fd4e700b4',
    weth_optics_v2: '0x74ef28d635c6c5800dd3cd62d4c4f8752daacb09',
    pusdc_optics_v2: '0xcce0d62ce14fb3e4363eb92db37ff3630836c252',
    usdc_allbridge_solana: '0x63c1914bf00a9b395a2bf89aada55a5615a3656e',
    usdc_poly_optics: '0xa2f0e57d4ceacf025e81c76f28b9ad6e9fbe8735',
};

export const ACRYPTOS_POOLS = {
    acs4usd: '0xb3f0c9ea1f05e312093fdb031e789a756659b0ac',
    acs4vai: '0x191409d5a4effe25b0f4240557ba2192d18a191e',
    acs4ust: '0x99c92765efc472a9709ced86310d64c4573c4b77',
    acs3btc: '0xbe7caa236544d1b9a0e7f91e94b9f5bfd3b5ca81',
};

export const PLATYPUS_AVALANCHE_POOLS = {
    usd: '0x66357dcace80431aee0a7507e2e361b7e2402370',
    yusd: '0xc828d995c686aaba78a4ac89dfc8ec0ff4c5be83',
    frax: '0xb8e567fc23c39c94a1f6359509d7b43d1fbed824',
    mim: '0x30c30d826be87cd0a4b90855c2f38f7fcfe4eaa7',
    sAVAX: '0x4658ea7e9960d6158a261104aaa160cc953bb6ba',
};

export const WOOFI_POOL_BY_CHAIN_ID = valueByChainId<string>(
    {
        [ChainId.BSC]: '0xbf365ce9cfcb2d5855521985e351ba3bcf77fd3f',
        [ChainId.Fantom]: '0x9503e7517d3c5bc4f9e4a1c6ae4f8b33ac2546f2',
        [ChainId.Avalanche]: '0x1df3009c57a8b143c6246149f00b090bce3b8f88',
        [ChainId.Polygon]: '0x7400b665c8f4f3a951a99f1ee9872efb8778723d',
    },
    NULL_ADDRESS,
);

export const WOOFI_SUPPORTED_TOKENS = new Set([
    BSC_TOKENS.USDT,
    BSC_TOKENS.WBNB,
    BSC_TOKENS.WOO,
    BSC_TOKENS.WETH,
    BSC_TOKENS.BTCB,
    AVALANCHE_TOKENS.nUSDC,
    AVALANCHE_TOKENS.WAVAX,
    AVALANCHE_TOKENS.BTCb,
    AVALANCHE_TOKENS.WETH,
    AVALANCHE_TOKENS.WOO,
    FANTOM_TOKENS.USDC,
    FANTOM_TOKENS.WFTM,
    FANTOM_TOKENS.WETH,
    FANTOM_TOKENS.WBTC,
    FANTOM_TOKENS.WOO,
    POLYGON_TOKENS.USDC,
    POLYGON_TOKENS.WMATIC,
    POLYGON_TOKENS.WBTC,
    POLYGON_TOKENS.WETH,
    POLYGON_TOKENS.WOO,
]);

export const DEFAULT_INTERMEDIATE_TOKENS_BY_CHAIN_ID = valueByChainId<string[]>(
    {
        [ChainId.Mainnet]: [
            MAINNET_TOKENS.WETH,
            MAINNET_TOKENS.USDT,
            MAINNET_TOKENS.DAI,
            MAINNET_TOKENS.USDC,
            MAINNET_TOKENS.WBTC,
        ],
        [ChainId.BSC]: [
            BSC_TOKENS.WBNB,
            BSC_TOKENS.BUSD,
            BSC_TOKENS.DAI,
            BSC_TOKENS.USDC,
            BSC_TOKENS.WETH,
            BSC_TOKENS.USDT,
            BSC_TOKENS.WEX,
        ],
        [ChainId.Goerli]: [
            getContractAddressesForChainOrThrow(ChainId.Goerli).etherToken,
            '0x11fE4B6AE13d2a6055C8D9cF65c55bac32B5d844', // DAI
            '0x07865c6E87B9F70255377e024ace6630C1Eaa37F', // USDC
        ],
        [ChainId.PolygonMumbai]: [
            getContractAddressesForChainOrThrow(ChainId.PolygonMumbai).etherToken,
            '0xe6b8a5CF854791412c1f6EFC7CAf629f5Df1c747', // USDC
        ],
        [ChainId.Polygon]: [
            POLYGON_TOKENS.WMATIC,
            POLYGON_TOKENS.WETH,
            POLYGON_TOKENS.USDC,
            POLYGON_TOKENS.DAI,
            POLYGON_TOKENS.USDT,
            POLYGON_TOKENS.WBTC,
        ],
        [ChainId.Avalanche]: [
            AVALANCHE_TOKENS.WAVAX,
            AVALANCHE_TOKENS.WETH,
            AVALANCHE_TOKENS.DAI,
            AVALANCHE_TOKENS.USDT,
            AVALANCHE_TOKENS.USDC,
            AVALANCHE_TOKENS.nUSD,
            AVALANCHE_TOKENS.nETH,
            AVALANCHE_TOKENS.aWETH,
            AVALANCHE_TOKENS.MIM,
        ],
        [ChainId.Fantom]: [
            FANTOM_TOKENS.WFTM,
            FANTOM_TOKENS.WETH,
            FANTOM_TOKENS.DAI,
            FANTOM_TOKENS.USDC,
            FANTOM_TOKENS.nUSD,
            FANTOM_TOKENS.nETH,
            FANTOM_TOKENS.MIM,
        ],
        [ChainId.Celo]: [
            CELO_TOKENS.WCELO,
            CELO_TOKENS.mCUSD,
            CELO_TOKENS.WETHv1,
            CELO_TOKENS.amCUSD,
            CELO_TOKENS.WBTC,
            CELO_TOKENS.cUSD,
        ],
        [ChainId.Optimism]: [
            OPTIMISM_TOKENS.WETH,
            OPTIMISM_TOKENS.DAI,
            OPTIMISM_TOKENS.USDC,
            OPTIMISM_TOKENS.USDT,
            OPTIMISM_TOKENS.nETH,
            OPTIMISM_TOKENS.sWETH,
        ],
        [ChainId.Arbitrum]: [
            ARBITRUM_TOKENS.USDC,
            ARBITRUM_TOKENS.USDT,
            ARBITRUM_TOKENS.WETH,
            ARBITRUM_TOKENS.WBTC,
            ARBITRUM_TOKENS.FRAX,
            ARBITRUM_TOKENS.MIM,
        ],
    },
    [],
);

// Note be careful here as a UNION is performed when finding intermediary tokens
// attaching to a default intermediary token (stables or ETH etc) can have a large impact
export const DEFAULT_TOKEN_ADJACENCY_GRAPH_BY_CHAIN_ID = valueByChainId<TokenAdjacencyGraph>(
    {
        [ChainId.Mainnet]: new TokenAdjacencyGraphBuilder(DEFAULT_INTERMEDIATE_TOKENS_BY_CHAIN_ID[ChainId.Mainnet])
            .tap((builder) => {
                // Convex and Curve
                builder.addBidirectional(MAINNET_TOKENS.cvxCRV, MAINNET_TOKENS.CRV);
                // Convex and FXS
                builder.addBidirectional(MAINNET_TOKENS.cvxFXS, MAINNET_TOKENS.FXS);
                // FEI TRIBE liquid in UniV2
                builder.addBidirectional(MAINNET_TOKENS.FEI, MAINNET_TOKENS.TRIBE);
                // FRAX ecosystem
                builder.addBidirectional(MAINNET_TOKENS.FRAX, MAINNET_TOKENS.FXS);
                builder.addBidirectional(MAINNET_TOKENS.FRAX, MAINNET_TOKENS.OHM);
                // REDACTED CARTEL
                builder.addBidirectional(MAINNET_TOKENS.OHMV2, MAINNET_TOKENS.BTRFLY);
                // Lido
                builder.addBidirectional(MAINNET_TOKENS.stETH, MAINNET_TOKENS.wstETH);
                // Synthetix Atomic Swap
                builder.addCompleteSubgraph([
                    MAINNET_TOKENS.sBTC,
                    MAINNET_TOKENS.sETH,
                    MAINNET_TOKENS.sUSD,
                    MAINNET_TOKENS.sEUR,
                    MAINNET_TOKENS.sJPY,
                    MAINNET_TOKENS.sGBP,
                    MAINNET_TOKENS.sAUD,
                    MAINNET_TOKENS.sKRW,
                    MAINNET_TOKENS.sCHF,
                ]);
            })
            .build(),
        [ChainId.BSC]: new TokenAdjacencyGraphBuilder(DEFAULT_INTERMEDIATE_TOKENS_BY_CHAIN_ID[ChainId.BSC]).build(),
        [ChainId.Polygon]: new TokenAdjacencyGraphBuilder(DEFAULT_INTERMEDIATE_TOKENS_BY_CHAIN_ID[ChainId.Polygon])
            .tap((builder) => {
                builder.addBidirectional(POLYGON_TOKENS.QUICK, POLYGON_TOKENS.ANY);
            })
            .build(),
        [ChainId.Avalanche]: new TokenAdjacencyGraphBuilder(DEFAULT_INTERMEDIATE_TOKENS_BY_CHAIN_ID[ChainId.Avalanche])
            .tap((builder) => {
                // Synapse nETH/aWETH pool
                builder.addBidirectional(AVALANCHE_TOKENS.aWETH, AVALANCHE_TOKENS.nETH);
                // Trader Joe MAG/MIM pool
                builder.addBidirectional(AVALANCHE_TOKENS.MIM, AVALANCHE_TOKENS.MAG);
            })
            .build(),
        [ChainId.Fantom]: new TokenAdjacencyGraphBuilder(
            DEFAULT_INTERMEDIATE_TOKENS_BY_CHAIN_ID[ChainId.Fantom],
        ).build(),
        [ChainId.Celo]: new TokenAdjacencyGraphBuilder(DEFAULT_INTERMEDIATE_TOKENS_BY_CHAIN_ID[ChainId.Celo]).build(),
        [ChainId.Optimism]: new TokenAdjacencyGraphBuilder(DEFAULT_INTERMEDIATE_TOKENS_BY_CHAIN_ID[ChainId.Optimism])
            .tap((builder) => {
                // Synthetix Atomic Swap
                builder.addCompleteSubgraph([
                    OPTIMISM_TOKENS.sAAVE,
                    OPTIMISM_TOKENS.sAVAX,
                    OPTIMISM_TOKENS.sBTC,
                    OPTIMISM_TOKENS.sETH,
                    OPTIMISM_TOKENS.sEUR,
                    OPTIMISM_TOKENS.sLINK,
                    OPTIMISM_TOKENS.sMATIC,
                    OPTIMISM_TOKENS.sSOL,
                    OPTIMISM_TOKENS.sUNI,
                    OPTIMISM_TOKENS.sUSD,
                ]);
            })
            .build(),
    },
    TokenAdjacencyGraph.getEmptyGraph(),
);

// TODO (rhinodavid): this constant is being used for reasons other than fees
// (see swap_handlers). Needs to be rethought or at least renamed.
export const NATIVE_FEE_TOKEN_BY_CHAIN_ID = valueByChainId<string>(
    {
        [ChainId.Mainnet]: getContractAddressesForChainOrThrow(ChainId.Mainnet).etherToken,
        [ChainId.BSC]: getContractAddressesForChainOrThrow(ChainId.BSC).etherToken,
        [ChainId.Ganache]: getContractAddressesForChainOrThrow(ChainId.Ganache).etherToken,
        [ChainId.Goerli]: getContractAddressesForChainOrThrow(ChainId.Goerli).etherToken,
        [ChainId.PolygonMumbai]: getContractAddressesForChainOrThrow(ChainId.PolygonMumbai).etherToken,
        [ChainId.Kovan]: getContractAddressesForChainOrThrow(ChainId.Kovan).etherToken,
        [ChainId.Polygon]: getContractAddressesForChainOrThrow(ChainId.Polygon).etherToken,
        [ChainId.Avalanche]: getContractAddressesForChainOrThrow(ChainId.Avalanche).etherToken,
        [ChainId.Fantom]: getContractAddressesForChainOrThrow(ChainId.Fantom).etherToken,
        [ChainId.Celo]: getContractAddressesForChainOrThrow(ChainId.Celo).etherToken,
        [ChainId.Optimism]: getContractAddressesForChainOrThrow(ChainId.Optimism).etherToken,
        [ChainId.Arbitrum]: getContractAddressesForChainOrThrow(ChainId.Arbitrum).etherToken,
    },
    NULL_ADDRESS,
);

export const NATIVE_FEE_TOKEN_AMOUNT_BY_CHAIN_ID = valueByChainId(
    {
        [ChainId.Mainnet]: ONE_ETHER.times(0.1),
        [ChainId.Optimism]: ONE_ETHER.times(0.1),
        [ChainId.Arbitrum]: ONE_ETHER.times(0.1),
    },
    ONE_ETHER,
);

// Order dependent
const CURVE_TRI_POOL_MAINNET_TOKENS = [MAINNET_TOKENS.DAI, MAINNET_TOKENS.USDC, MAINNET_TOKENS.USDT];
const CURVE_TRI_BTC_POOL_TOKEN = [MAINNET_TOKENS.RenBTC, MAINNET_TOKENS.WBTC, MAINNET_TOKENS.sBTC];
const CURVE_POLYGON_ATRICRYPTO_UNDERLYING_TOKENS = [POLYGON_TOKENS.DAI, POLYGON_TOKENS.USDC, POLYGON_TOKENS.USDT];
const CURVE_POLYGON_ATRICRYPTO_TOKENS = [POLYGON_TOKENS.amDAI, POLYGON_TOKENS.amUSDC, POLYGON_TOKENS.amUSDT];
const CURVE_FANTOM_TWO_POOL_TOKENS = [FANTOM_TOKENS.DAI, FANTOM_TOKENS.USDC];
const CURVE_ARBITRUM_TWO_POOL_TOKENS = [ARBITRUM_TOKENS.USDC, ARBITRUM_TOKENS.USDT];

const createCurveExchangePool = (info: { tokens: string[]; pool: string; gasSchedule: number }) => ({
    exchangeFunctionSelector: CurveFunctionSelectors.exchange,
    sellQuoteFunctionSelector: CurveFunctionSelectors.get_dy,
    buyQuoteFunctionSelector: CurveFunctionSelectors.None,
    tokens: info.tokens,
    metaTokens: undefined,
    poolAddress: info.pool,
    gasSchedule: info.gasSchedule,
});

const createCurveExchangeUnderlyingPool = (info: { tokens: string[]; pool: string; gasSchedule: number }) => ({
    exchangeFunctionSelector: CurveFunctionSelectors.exchange_underlying,
    sellQuoteFunctionSelector: CurveFunctionSelectors.get_dy_underlying,
    buyQuoteFunctionSelector: CurveFunctionSelectors.None,
    tokens: info.tokens,
    metaTokens: undefined,
    poolAddress: info.pool,
    gasSchedule: info.gasSchedule,
});

const createCurveMetaTriPool = (info: { tokens: string[]; pool: string; gasSchedule: number }) => ({
    exchangeFunctionSelector: CurveFunctionSelectors.exchange_underlying,
    sellQuoteFunctionSelector: CurveFunctionSelectors.get_dy_underlying,
    buyQuoteFunctionSelector: CurveFunctionSelectors.None,
    tokens: [...info.tokens, ...CURVE_TRI_POOL_MAINNET_TOKENS],
    metaTokens: info.tokens,
    poolAddress: info.pool,
    gasSchedule: info.gasSchedule,
});

const createCurveMetaTriBtcPool = (info: { tokens: string[]; pool: string; gasSchedule: number }) => ({
    exchangeFunctionSelector: CurveFunctionSelectors.exchange_underlying,
    sellQuoteFunctionSelector: CurveFunctionSelectors.get_dy_underlying,
    buyQuoteFunctionSelector: CurveFunctionSelectors.None,
    tokens: [...info.tokens, ...CURVE_TRI_BTC_POOL_TOKEN],
    metaTokens: info.tokens,
    poolAddress: info.pool,
    gasSchedule: info.gasSchedule,
});

const createCurveMetaTwoPoolFantom = (info: { tokens: string[]; pool: string; gasSchedule: number }) => ({
    exchangeFunctionSelector: CurveFunctionSelectors.exchange_underlying,
    sellQuoteFunctionSelector: CurveFunctionSelectors.get_dy_underlying,
    buyQuoteFunctionSelector: CurveFunctionSelectors.None,
    tokens: [...info.tokens, ...CURVE_FANTOM_TWO_POOL_TOKENS],
    metaTokens: info.tokens,
    poolAddress: info.pool,
    gasSchedule: info.gasSchedule,
});

const createCurveMetaTwoPoolArbitrum = (info: { tokens: string[]; pool: string; gasSchedule: number }) => ({
    exchangeFunctionSelector: CurveFunctionSelectors.exchange_underlying,
    sellQuoteFunctionSelector: CurveFunctionSelectors.get_dy_underlying,
    buyQuoteFunctionSelector: CurveFunctionSelectors.None,
    tokens: [...info.tokens, ...CURVE_ARBITRUM_TWO_POOL_TOKENS],
    metaTokens: info.tokens,
    poolAddress: info.pool,
    gasSchedule: info.gasSchedule,
});

const createCurveExchangeV2Pool = (info: { tokens: string[]; pool: string; gasSchedule: number }) => ({
    exchangeFunctionSelector: CurveFunctionSelectors.exchange_v2,
    sellQuoteFunctionSelector: CurveFunctionSelectors.get_dy_v2,
    buyQuoteFunctionSelector: CurveFunctionSelectors.None,
    tokens: info.tokens,
    metaTokens: undefined,
    poolAddress: info.pool,
    gasSchedule: info.gasSchedule,
});

const createCurveV2MetaTriPool = (info: { tokens: string[]; pool: string; gasSchedule: number }) => ({
    exchangeFunctionSelector: CurveFunctionSelectors.exchange_underlying_v2,
    sellQuoteFunctionSelector: CurveFunctionSelectors.get_dy_underlying_v2,
    buyQuoteFunctionSelector: CurveFunctionSelectors.None,
    tokens: [...CURVE_POLYGON_ATRICRYPTO_UNDERLYING_TOKENS, ...info.tokens],
    metaTokens: info.tokens,
    poolAddress: info.pool,
    gasSchedule: info.gasSchedule,
});

const createCurveFactoryCryptoExchangePool = (info: { tokens: string[]; pool: string; gasSchedule: number }) => ({
    exchangeFunctionSelector: CurveFunctionSelectors.exchange_underlying_uint256,
    sellQuoteFunctionSelector: CurveFunctionSelectors.get_dy_uint256,
    buyQuoteFunctionSelector: CurveFunctionSelectors.None,
    tokens: info.tokens,
    metaTokens: undefined,
    poolAddress: info.pool,
    gasSchedule: info.gasSchedule,
});

const MOBIUSMONEY_CELO_SHARED: CurveInfo = {
    exchangeFunctionSelector: CurveFunctionSelectors.swap,
    sellQuoteFunctionSelector: CurveFunctionSelectors.calculateSwap,
    buyQuoteFunctionSelector: CurveFunctionSelectors.None,
    metaTokens: undefined,
    gasSchedule: 150e3,
    poolAddress: NULL_ADDRESS,
    tokens: [],
};

/**
 * Mainnet Curve configuration
 * The tokens are in order of their index, which each curve defines
 * I.e DaiUsdc curve has DAI as index 0 and USDC as index 1
 */
export const CURVE_MAINNET_INFOS: { [name: string]: CurveInfo } = {
    [CURVE_POOLS.compound]: createCurveExchangeUnderlyingPool({
        tokens: [MAINNET_TOKENS.DAI, MAINNET_TOKENS.USDC],
        pool: CURVE_POOLS.compound,
        gasSchedule: 587e3,
    }),
    [CURVE_POOLS.PAX]: createCurveExchangeUnderlyingPool({
        tokens: [MAINNET_TOKENS.DAI, MAINNET_TOKENS.USDC, MAINNET_TOKENS.USDT, MAINNET_TOKENS.PAX],
        pool: CURVE_POOLS.PAX,
        gasSchedule: 742e3,
    }),
    [CURVE_POOLS.sUSD]: createCurveExchangeUnderlyingPool({
        tokens: [MAINNET_TOKENS.DAI, MAINNET_TOKENS.USDC, MAINNET_TOKENS.USDT, MAINNET_TOKENS.sUSD],
        pool: CURVE_POOLS.sUSD,
        gasSchedule: 302e3,
    }),
    [CURVE_POOLS.renBTC]: createCurveExchangePool({
        tokens: [MAINNET_TOKENS.RenBTC, MAINNET_TOKENS.WBTC],
        pool: CURVE_POOLS.renBTC,
        gasSchedule: 171e3,
    }),
    [CURVE_POOLS.sBTC]: createCurveExchangePool({
        tokens: [MAINNET_TOKENS.RenBTC, MAINNET_TOKENS.WBTC, MAINNET_TOKENS.sBTC],
        pool: CURVE_POOLS.sBTC,
        gasSchedule: 327e3,
    }),
    [CURVE_POOLS.HBTC]: createCurveExchangePool({
        tokens: [MAINNET_TOKENS.hBTC, MAINNET_TOKENS.WBTC],
        pool: CURVE_POOLS.HBTC,
        gasSchedule: 210e3,
    }),
    [CURVE_POOLS.TRI]: createCurveExchangePool({
        tokens: [MAINNET_TOKENS.DAI, MAINNET_TOKENS.USDC, MAINNET_TOKENS.USDT],
        pool: CURVE_POOLS.TRI,
        gasSchedule: 176e3,
    }),
    [CURVE_POOLS.GUSD]: createCurveMetaTriPool({
        tokens: [MAINNET_TOKENS.GUSD],
        pool: CURVE_POOLS.GUSD,
        gasSchedule: 411e3,
    }),
    [CURVE_POOLS.HUSD]: createCurveMetaTriPool({
        tokens: [MAINNET_TOKENS.HUSD],
        pool: CURVE_POOLS.HUSD,
        gasSchedule: 396e3,
    }),
    [CURVE_POOLS.USDN]: createCurveMetaTriPool({
        tokens: [MAINNET_TOKENS.USDN],
        pool: CURVE_POOLS.USDN,
        gasSchedule: 398e3,
    }),
    [CURVE_POOLS.mUSD]: createCurveMetaTriPool({
        tokens: [MAINNET_TOKENS.mUSD],
        pool: CURVE_POOLS.mUSD,
        gasSchedule: 385e3,
    }),
    [CURVE_POOLS.dUSD]: createCurveMetaTriPool({
        tokens: [MAINNET_TOKENS.dUSD],
        pool: CURVE_POOLS.dUSD,
        gasSchedule: 371e3,
    }),
    [CURVE_POOLS.tBTC]: createCurveMetaTriBtcPool({
        tokens: [MAINNET_TOKENS.tBTC],
        pool: CURVE_POOLS.tBTC,
        gasSchedule: 482e3,
    }),
    [CURVE_POOLS.pBTC]: createCurveMetaTriBtcPool({
        tokens: [MAINNET_TOKENS.pBTC],
        pool: CURVE_POOLS.pBTC,
        gasSchedule: 503e3,
    }),
    [CURVE_POOLS.bBTC]: createCurveMetaTriBtcPool({
        tokens: [MAINNET_TOKENS.bBTC],
        pool: CURVE_POOLS.bBTC,
        gasSchedule: 497e3,
    }),
    [CURVE_POOLS.oBTC]: createCurveMetaTriBtcPool({
        tokens: [MAINNET_TOKENS.oBTC],
        pool: CURVE_POOLS.oBTC,
        gasSchedule: 488e3,
    }),
    [CURVE_POOLS.UST]: createCurveMetaTriPool({
        tokens: [MAINNET_TOKENS.UST],
        pool: CURVE_POOLS.UST,
        gasSchedule: 340e3,
    }),
    [CURVE_POOLS.eurs]: createCurveExchangePool({
        tokens: [MAINNET_TOKENS.EURS, MAINNET_TOKENS.sEUR],
        pool: CURVE_POOLS.eurs,
        gasSchedule: 320e3,
    }),
    [CURVE_POOLS.eurt]: createCurveExchangePool({
        tokens: [MAINNET_TOKENS.EURT, MAINNET_TOKENS.sEUR],
        pool: CURVE_POOLS.eurt,
        gasSchedule: 320e3,
    }),
    [CURVE_POOLS.aave]: createCurveExchangeUnderlyingPool({
        tokens: [MAINNET_TOKENS.DAI, MAINNET_TOKENS.USDC, MAINNET_TOKENS.USDT],
        pool: CURVE_POOLS.aave,
        gasSchedule: 580e3,
    }),
    [CURVE_POOLS.aave]: createCurveExchangePool({
        tokens: [MAINNET_TOKENS.aDAI, MAINNET_TOKENS.aUSDC, MAINNET_TOKENS.aUSDT],
        pool: CURVE_POOLS.aave,
        gasSchedule: 580e3,
    }),
    [CURVE_POOLS.saave]: createCurveExchangeUnderlyingPool({
        tokens: [MAINNET_TOKENS.DAI, MAINNET_TOKENS.sUSD],
        pool: CURVE_POOLS.saave,
        gasSchedule: 580e3,
    }),
    [CURVE_POOLS.saave]: createCurveExchangePool({
        tokens: [MAINNET_TOKENS.aDAI, MAINNET_TOKENS.aSUSD],
        pool: CURVE_POOLS.saave,
        gasSchedule: 580e3,
    }),
    [CURVE_POOLS.USDP]: createCurveMetaTriPool({
        tokens: [MAINNET_TOKENS.USDP],
        pool: CURVE_POOLS.USDP,
        gasSchedule: 374e3,
    }),
    //@todo investigate Underlying tokens not being able to support swap
    // [CURVE_POOLS.ib]: createCurveExchangeUnderlyingPool({
    //     tokens: [MAINNET_TOKENS.DAI, MAINNET_TOKENS.USDC, MAINNET_TOKENS.USDT],
    //     pool: CURVE_POOLS.ib,
    //     gasSchedule: 646e3,
    // }),
    [CURVE_POOLS.link]: createCurveExchangePool({
        tokens: [MAINNET_TOKENS.LINK, MAINNET_TOKENS.sLINK],
        pool: CURVE_POOLS.link,
        gasSchedule: 319e3,
    }),
    [CURVE_POOLS.TUSD]: createCurveMetaTriPool({
        tokens: [MAINNET_TOKENS.TUSD],
        pool: CURVE_POOLS.TUSD,
        gasSchedule: 404e3,
    }),
    [CURVE_POOLS.STABLEx]: createCurveMetaTriPool({
        tokens: [MAINNET_TOKENS.STABLEx],
        pool: CURVE_POOLS.STABLEx,
        gasSchedule: 397e3,
    }),
    [CURVE_POOLS.alUSD]: createCurveMetaTriPool({
        tokens: [MAINNET_TOKENS.alUSD],
        pool: CURVE_POOLS.alUSD,
        gasSchedule: 387e3,
    }),
    [CURVE_POOLS.FRAX]: createCurveMetaTriPool({
        tokens: [MAINNET_TOKENS.FRAX],
        pool: CURVE_POOLS.FRAX,
        gasSchedule: 387e3,
    }),
    [CURVE_POOLS.LUSD]: createCurveMetaTriPool({
        tokens: [MAINNET_TOKENS.LUSD],
        pool: CURVE_POOLS.LUSD,
        gasSchedule: 387e3,
    }),
    [CURVE_POOLS.BUSD]: createCurveMetaTriPool({
        tokens: [MAINNET_TOKENS.BUSD],
        pool: CURVE_POOLS.BUSD,
        gasSchedule: 387e3,
    }),
    [CURVE_POOLS.steth]: createCurveExchangePool({
        // This pool uses ETH
        tokens: [MAINNET_TOKENS.WETH, MAINNET_TOKENS.stETH],
        pool: CURVE_POOLS.steth,
        gasSchedule: 151e3,
    }),
    [CURVE_POOLS.seth]: createCurveExchangePool({
        // This pool uses ETH
        tokens: [MAINNET_TOKENS.WETH, MAINNET_TOKENS.sETH],
        pool: CURVE_POOLS.seth,
        gasSchedule: 187e3,
    }),
    [CURVE_POOLS.ankreth]: createCurveExchangePool({
        // This pool uses ETH
        tokens: [MAINNET_TOKENS.WETH, MAINNET_TOKENS.ankrETH],
        pool: CURVE_POOLS.ankreth,
        gasSchedule: 125e3,
    }),
    [CURVE_POOLS.DSU3CRV]: createCurveMetaTriPool({
        tokens: [MAINNET_TOKENS.DSU],
        pool: CURVE_POOLS.DSU3CRV,
        gasSchedule: 387e3,
    }),
    [CURVE_POOLS.mim]: createCurveMetaTriPool({
        tokens: [MAINNET_TOKENS.MIM],
        pool: CURVE_POOLS.mim,
        gasSchedule: 300e3,
    }),
    [CURVE_POOLS.cvxcrv]: createCurveExchangePool({
        tokens: [MAINNET_TOKENS.CRV, MAINNET_TOKENS.cvxCRV],
        pool: CURVE_POOLS.cvxcrv,
        gasSchedule: 105e3,
    }),
    [CURVE_POOLS.ethcrv]: {
        ...createCurveExchangePool({
            // This pool uses ETH
            tokens: [MAINNET_TOKENS.WETH, MAINNET_TOKENS.CRV],
            pool: CURVE_POOLS.ethcrv,
            gasSchedule: 350e3,
        }),
        // This pool has a custom get_dy and exchange selector with uint256
        sellQuoteFunctionSelector: CurveFunctionSelectors.get_dy_uint256,
        exchangeFunctionSelector: CurveFunctionSelectors.exchange_underlying_uint256,
    },
    [CURVE_POOLS.ethcvx]: {
        ...createCurveExchangePool({
            // This pool uses ETH
            tokens: [MAINNET_TOKENS.WETH, MAINNET_TOKENS.CVX],
            pool: CURVE_POOLS.ethcvx,
            gasSchedule: 350e3,
        }),
        // This pool has a custom get_dy and exchange selector with uint256
        sellQuoteFunctionSelector: CurveFunctionSelectors.get_dy_uint256,
        exchangeFunctionSelector: CurveFunctionSelectors.exchange_underlying_uint256,
    },
    [CURVE_POOLS.fei_tri]: createCurveMetaTriPool({
        tokens: [MAINNET_TOKENS.FEI],
        pool: CURVE_POOLS.fei_tri,
        gasSchedule: 340e3,
    }),
    [CURVE_POOLS.rai_tri]: createCurveMetaTriPool({
        tokens: [MAINNET_TOKENS.RAI],
        pool: CURVE_POOLS.rai_tri,
        gasSchedule: 340e3,
    }),
    [CURVE_POOLS.DOLA_tri]: createCurveMetaTriPool({
        tokens: [MAINNET_TOKENS.DOLA],
        pool: CURVE_POOLS.DOLA_tri,
        gasSchedule: 340e3,
    }),
    [CURVE_POOLS.OUSD_tri]: createCurveMetaTriPool({
        tokens: [MAINNET_TOKENS.OUSD],
        pool: CURVE_POOLS.OUSD_tri,
        gasSchedule: 340e3,
    }),
    [CURVE_POOLS.d3pool]: createCurveExchangePool({
        tokens: [MAINNET_TOKENS.FRAX, MAINNET_TOKENS.FEI, MAINNET_TOKENS.alUSD],
        pool: CURVE_POOLS.d3pool,
        gasSchedule: 176e3,
    }),
    [CURVE_POOLS.triEURpool]: createCurveExchangePool({
        tokens: [MAINNET_TOKENS.agEUR, MAINNET_TOKENS.EURT, MAINNET_TOKENS.EURS],
        pool: CURVE_POOLS.triEURpool,
        gasSchedule: 176e3,
    }),
    [CURVE_POOLS.ibEURsEUR]: createCurveExchangePool({
        tokens: [MAINNET_TOKENS.ibEUR, MAINNET_TOKENS.sEUR],
        pool: CURVE_POOLS.ibEURsEUR,
        gasSchedule: 176e3,
    }),
    [CURVE_POOLS.btrflyweth]: createCurveFactoryCryptoExchangePool({
        tokens: [MAINNET_TOKENS.WETH, MAINNET_TOKENS.BTRFLY],
        pool: CURVE_POOLS.btrflyweth,
        gasSchedule: 250e3,
    }),
    [CURVE_POOLS.wethyfi]: createCurveFactoryCryptoExchangePool({
        tokens: [MAINNET_TOKENS.WETH, MAINNET_TOKENS.YFI],
        pool: CURVE_POOLS.wethyfi,
        gasSchedule: 250e3,
    }),
    [CURVE_POOLS.stgusdc]: createCurveFactoryCryptoExchangePool({
        tokens: [MAINNET_TOKENS.STG, MAINNET_TOKENS.USDC],
        pool: CURVE_POOLS.stgusdc,
        gasSchedule: 250e3,
    }),
    [CURVE_POOLS.cvxfxs]: createCurveFactoryCryptoExchangePool({
        tokens: [MAINNET_TOKENS.FXS, MAINNET_TOKENS.cvxFXS],
        pool: CURVE_POOLS.cvxfxs,
        gasSchedule: 390e3,
    }),
    [CURVE_POOLS.ycrvcrv]: createCurveExchangePool({
        tokens: [MAINNET_TOKENS.CRV, MAINNET_TOKENS.ynCRV],
        pool: CURVE_POOLS.ycrvcrv,
        gasSchedule: 450e3,
    }),
    [CURVE_POOLS.bLUSD]: createCurveFactoryCryptoExchangePool({
        tokens: [MAINNET_TOKENS.bLUSD, MAINNET_TOKENS.LUSDCRV],
        pool: CURVE_POOLS.bLUSD,
        gasSchedule: 390e3,
    }),
    [CURVE_POOLS.rsr]: createCurveFactoryCryptoExchangePool({
        tokens: [MAINNET_TOKENS.rsr, MAINNET_TOKENS.crvFRAX],
        pool: CURVE_POOLS.rsr,
        gasSchedule: 390e3,
    }),
    [CURVE_POOLS.DOLAFRAX]: createCurveExchangePool({
        tokens: [MAINNET_TOKENS.DOLA, MAINNET_TOKENS.crvFRAX],
        pool: CURVE_POOLS.DOLAFRAX,
        gasSchedule: 260e3,
    }),
};

export const CURVE_V2_MAINNET_INFOS: { [name: string]: CurveInfo } = {
    [CURVE_V2_POOLS.tricrypto]: createCurveExchangeV2Pool({
        tokens: [MAINNET_TOKENS.USDT, MAINNET_TOKENS.WBTC, MAINNET_TOKENS.WETH],
        pool: CURVE_V2_POOLS.tricrypto,
        gasSchedule: 300e3,
    }),
    [CURVE_V2_POOLS.tricrypto2]: createCurveExchangeV2Pool({
        tokens: [MAINNET_TOKENS.USDT, MAINNET_TOKENS.WBTC, MAINNET_TOKENS.WETH],
        pool: CURVE_V2_POOLS.tricrypto2,
        gasSchedule: 300e3,
    }),
};

export const CURVE_POLYGON_INFOS: { [name: string]: CurveInfo } = {
    ['aave_exchangeunderlying']: createCurveExchangeUnderlyingPool({
        tokens: CURVE_POLYGON_ATRICRYPTO_UNDERLYING_TOKENS,
        pool: CURVE_POLYGON_POOLS.aave,
        gasSchedule: 300e3,
    }),
    ['aave_exchange']: createCurveExchangePool({
        tokens: CURVE_POLYGON_ATRICRYPTO_TOKENS,
        pool: CURVE_POLYGON_POOLS.aave,
        gasSchedule: 150e3,
    }),
    [CURVE_POLYGON_POOLS.ren]: createCurveExchangeUnderlyingPool({
        tokens: [POLYGON_TOKENS.WBTC, POLYGON_TOKENS.renBTC],
        pool: CURVE_POLYGON_POOLS.ren,
        gasSchedule: 350e3,
    }),
};

export const CURVE_V2_POLYGON_INFOS: { [name: string]: CurveInfo } = {
    [CURVE_V2_POLYGON_POOLS.atricrypto3]: createCurveV2MetaTriPool({
        tokens: [POLYGON_TOKENS.WBTC, POLYGON_TOKENS.WETH],
        pool: CURVE_V2_POLYGON_POOLS.atricrypto3,
        gasSchedule: 300e3,
    }),
};

export const CURVE_AVALANCHE_INFOS: { [name: string]: CurveInfo } = {
    ['aave_exchangeunderlying']: createCurveExchangeUnderlyingPool({
        tokens: [AVALANCHE_TOKENS.DAI, AVALANCHE_TOKENS.USDC, AVALANCHE_TOKENS.USDT],
        pool: CURVE_AVALANCHE_POOLS.aave,
        gasSchedule: 850e3,
    }),
    ['aave_exchange']: createCurveExchangePool({
        tokens: [AVALANCHE_TOKENS.aDAI, AVALANCHE_TOKENS.aUSDC, AVALANCHE_TOKENS.aUSDT],
        pool: CURVE_AVALANCHE_POOLS.aave,
        gasSchedule: 150e3,
    }),
    [CURVE_AVALANCHE_POOLS.mim]: createCurveExchangePool({
        tokens: [AVALANCHE_TOKENS.MIM, AVALANCHE_TOKENS.USDT, AVALANCHE_TOKENS.USDC],
        pool: CURVE_AVALANCHE_POOLS.mim,
        gasSchedule: 150e3,
    }),
    [CURVE_AVALANCHE_POOLS.USDC]: createCurveExchangePool({
        tokens: [AVALANCHE_TOKENS.USDC, AVALANCHE_TOKENS.nUSDC],
        pool: CURVE_AVALANCHE_POOLS.USDC,
        gasSchedule: 150e3,
    }),
};

export const CURVE_V2_AVALANCHE_INFOS: { [name: string]: CurveInfo } = {
    [CURVE_V2_AVALANCHE_POOLS.atricrypto]: {
        exchangeFunctionSelector: CurveFunctionSelectors.exchange_underlying_v2,
        sellQuoteFunctionSelector: CurveFunctionSelectors.get_dy_underlying_v2,
        buyQuoteFunctionSelector: CurveFunctionSelectors.None,
        tokens: [
            AVALANCHE_TOKENS.DAI,
            AVALANCHE_TOKENS.USDC,
            AVALANCHE_TOKENS.USDT,
            AVALANCHE_TOKENS.WBTC,
            AVALANCHE_TOKENS.WETH,
        ],
        metaTokens: undefined,
        poolAddress: CURVE_V2_AVALANCHE_POOLS.atricrypto,
        gasSchedule: 1300e3,
    },
};

// TODO: modify gasSchedule
export const CURVE_FANTOM_INFOS: { [name: string]: CurveInfo } = {
    [CURVE_FANTOM_POOLS.ren]: createCurveExchangePool({
        tokens: [FANTOM_TOKENS.WBTC, FANTOM_TOKENS.renBTC],
        pool: CURVE_FANTOM_POOLS.ren,
        gasSchedule: 171e3,
    }),
    [CURVE_FANTOM_POOLS.twoPool]: createCurveExchangePool({
        tokens: [FANTOM_TOKENS.DAI, FANTOM_TOKENS.USDC],
        pool: CURVE_FANTOM_POOLS.twoPool,
        gasSchedule: 176e3,
    }),
    [CURVE_FANTOM_POOLS.fUSDT]: createCurveExchangeUnderlyingPool({
        tokens: [FANTOM_TOKENS.fUSDT, FANTOM_TOKENS.DAI, FANTOM_TOKENS.USDC],
        pool: CURVE_FANTOM_POOLS.fUSDT,
        gasSchedule: 587e3,
    }),
    [CURVE_FANTOM_POOLS.tri_v2]: createCurveExchangePool({
        tokens: [FANTOM_TOKENS.MIM, FANTOM_TOKENS.fUSDT, FANTOM_TOKENS.USDC],
        pool: CURVE_FANTOM_POOLS.tri_v2,
        gasSchedule: 176e3,
    }),
    [CURVE_FANTOM_POOLS.FRAX_twoPool]: createCurveMetaTwoPoolFantom({
        tokens: [FANTOM_TOKENS.FRAX],
        pool: CURVE_FANTOM_POOLS.FRAX_twoPool,
        gasSchedule: 411e3,
    }),
};

export const CURVE_V2_FANTOM_INFOS: { [name: string]: CurveInfo } = {
    [CURVE_V2_FANTOM_POOLS.tricrypto]: createCurveExchangeV2Pool({
        tokens: [FANTOM_TOKENS.fUSDT, FANTOM_TOKENS.WBTC, FANTOM_TOKENS.WETH],
        pool: CURVE_V2_FANTOM_POOLS.tricrypto,
        gasSchedule: 300e3,
    }),
};

export const CURVE_OPTIMISM_INFOS: { [name: string]: CurveInfo } = {
    [CURVE_OPTIMISM_POOLS.tri]: createCurveExchangePool({
        tokens: [OPTIMISM_TOKENS.DAI, OPTIMISM_TOKENS.USDC, OPTIMISM_TOKENS.USDT],
        pool: CURVE_OPTIMISM_POOLS.tri,
        gasSchedule: 150e3,
    }),
};

export const CURVE_V2_ARBITRUM_INFOS: { [name: string]: CurveInfo } = {
    [CURVE_V2_ARBITRUM_POOLS.tri]: createCurveExchangeV2Pool({
        tokens: [ARBITRUM_TOKENS.USDT, ARBITRUM_TOKENS.WBTC, ARBITRUM_TOKENS.WETH],
        pool: CURVE_V2_ARBITRUM_POOLS.tri,
        gasSchedule: 600e3,
    }),
    [CURVE_V2_ARBITRUM_POOLS.twoPool]: createCurveExchangePool({
        tokens: [ARBITRUM_TOKENS.USDC, ARBITRUM_TOKENS.USDT],
        pool: CURVE_V2_ARBITRUM_POOLS.twoPool,
        gasSchedule: 400e3,
    }),
    [CURVE_V2_ARBITRUM_POOLS.MIM]: createCurveMetaTwoPoolArbitrum({
        tokens: [ARBITRUM_TOKENS.MIM],
        pool: CURVE_V2_ARBITRUM_POOLS.MIM,
        gasSchedule: 400e3,
    }),
    [CURVE_V2_ARBITRUM_POOLS.fraxBP]: createCurveExchangePool({
        tokens: [ARBITRUM_TOKENS.FRAX, ARBITRUM_TOKENS.USDC],
        pool: CURVE_V2_ARBITRUM_POOLS.fraxBP,
        gasSchedule: 200e3,
    }),
    [CURVE_V2_ARBITRUM_POOLS.vstFrax]: createCurveExchangePool({
        tokens: [ARBITRUM_TOKENS.VST, ARBITRUM_TOKENS.FRAX],
        pool: CURVE_V2_ARBITRUM_POOLS.vstFrax,
        gasSchedule: 200e3,
    }),
};

export const BELT_BSC_INFOS: { [name: string]: CurveInfo } = {
    [BELT_POOLS.vPool]: createCurveExchangeUnderlyingPool({
        tokens: [BSC_TOKENS.DAI, BSC_TOKENS.USDC, BSC_TOKENS.USDT, BSC_TOKENS.BUSD],
        pool: BELT_POOLS.vPool,
        gasSchedule: 4490e3,
    }),
};

export const ELLIPSIS_BSC_INFOS: { [name: string]: CurveInfo } = {
    [ELLIPSIS_POOLS.threePool]: createCurveExchangePool({
        tokens: [BSC_TOKENS.BUSD, BSC_TOKENS.USDC, BSC_TOKENS.USDT],
        pool: ELLIPSIS_POOLS.threePool,
        gasSchedule: 140e3,
    }),
};

const createSaddleSwapPool = (info: { tokens: string[]; pool: string; gasSchedule: number }) => ({
    exchangeFunctionSelector: CurveFunctionSelectors.swap,
    sellQuoteFunctionSelector: CurveFunctionSelectors.calculateSwap,
    buyQuoteFunctionSelector: CurveFunctionSelectors.None,
    tokens: info.tokens,
    metaTokens: undefined,
    poolAddress: info.pool,
    gasSchedule: info.gasSchedule,
});

const createSaddleMetaSwapPool = (info: { tokens: string[]; pool: string; gasSchedule: number }) => ({
    exchangeFunctionSelector: CurveFunctionSelectors.swapUnderlying,
    sellQuoteFunctionSelector: CurveFunctionSelectors.calculateSwapUnderlying,
    buyQuoteFunctionSelector: CurveFunctionSelectors.None,
    tokens: info.tokens,
    metaTokens: [info.tokens[0]],
    poolAddress: info.pool,
    gasSchedule: info.gasSchedule,
});

// Curve-like sources using custom selectors
export const SADDLE_MAINNET_INFOS: { [name: string]: CurveInfo } = {
    [SADDLE_MAINNET_POOLS.stablesV2]: createSaddleSwapPool({
        tokens: [MAINNET_TOKENS.DAI, MAINNET_TOKENS.USDC, MAINNET_TOKENS.USDT],
        pool: SADDLE_MAINNET_POOLS.stablesV2,
        gasSchedule: 150e3,
    }),
    [SADDLE_MAINNET_POOLS.bitcoinsV2]: createSaddleSwapPool({
        tokens: [MAINNET_TOKENS.WBTC, MAINNET_TOKENS.RenBTC, MAINNET_TOKENS.sBTC],
        pool: SADDLE_MAINNET_POOLS.bitcoinsV2,
        gasSchedule: 150e3,
    }),
    [SADDLE_MAINNET_POOLS.alETH]: createSaddleSwapPool({
        tokens: [MAINNET_TOKENS.WETH, MAINNET_TOKENS.alETH, MAINNET_TOKENS.sETH],
        pool: SADDLE_MAINNET_POOLS.alETH,
        gasSchedule: 200e3,
    }),
    [SADDLE_MAINNET_POOLS.fraxBP]: createSaddleSwapPool({
        tokens: [MAINNET_TOKENS.USDC, MAINNET_TOKENS.FRAX],
        pool: SADDLE_MAINNET_POOLS.fraxBP,
        gasSchedule: 150e3,
    }),
    [SADDLE_MAINNET_POOLS.usx]: createSaddleSwapPool({
        tokens: [MAINNET_TOKENS.USDC, MAINNET_TOKENS.USX],
        pool: SADDLE_MAINNET_POOLS.usx,
        gasSchedule: 150e3,
    }),
    [SADDLE_MAINNET_POOLS.susdMetaPoolV3]: createSaddleMetaSwapPool({
        tokens: [MAINNET_TOKENS.sUSD, MAINNET_TOKENS.DAI, MAINNET_TOKENS.USDC, MAINNET_TOKENS.USDT],
        pool: SADDLE_MAINNET_POOLS.susdMetaPoolV3,
        gasSchedule: 370e3,
    }),
    [SADDLE_MAINNET_POOLS.fraxAlusdMetaPool]: createSaddleMetaSwapPool({
        tokens: [MAINNET_TOKENS.alUSD, MAINNET_TOKENS.USDC, MAINNET_TOKENS.FRAX],
        pool: SADDLE_MAINNET_POOLS.fraxAlusdMetaPool,
        gasSchedule: 320e3,
    }),
    [SADDLE_MAINNET_POOLS.fraxSusdMetaPool]: createSaddleMetaSwapPool({
        tokens: [MAINNET_TOKENS.sUSD, MAINNET_TOKENS.USDC, MAINNET_TOKENS.FRAX],
        pool: SADDLE_MAINNET_POOLS.fraxSusdMetaPool,
        gasSchedule: 370e3,
    }),
};

export const SADDLE_OPTIMISM_INFOS: { [name: string]: CurveInfo } = {
    [SADDLE_OPTIMISM_POOLS.fraxBP]: createSaddleSwapPool({
        tokens: [OPTIMISM_TOKENS.USDC, OPTIMISM_TOKENS.FRAX],
        pool: SADDLE_OPTIMISM_POOLS.fraxBP,
        gasSchedule: 150e3,
    }),
};

export const SADDLE_ARBITRUM_INFOS: { [name: string]: CurveInfo } = {
    [SADDLE_ARBITRUM_POOLS.fraxBP]: createSaddleSwapPool({
        tokens: [ARBITRUM_TOKENS.USDC, ARBITRUM_TOKENS.FRAX],
        pool: SADDLE_ARBITRUM_POOLS.fraxBP,
        gasSchedule: 200e3,
    }),
    [SADDLE_ARBITRUM_POOLS.arbUSDPoolV2]: createSaddleSwapPool({
        tokens: [ARBITRUM_TOKENS.FRAX, ARBITRUM_TOKENS.USDC, ARBITRUM_TOKENS.USDT],
        pool: SADDLE_ARBITRUM_POOLS.arbUSDPoolV2,
        gasSchedule: 200e3,
    }),
};

export const IRONSWAP_POLYGON_INFOS: { [name: string]: CurveInfo } = {
    [IRONSWAP_POOLS.is3usd]: {
        exchangeFunctionSelector: CurveFunctionSelectors.swap,
        sellQuoteFunctionSelector: CurveFunctionSelectors.calculateSwap,
        buyQuoteFunctionSelector: CurveFunctionSelectors.None,
        poolAddress: IRONSWAP_POOLS.is3usd,
        tokens: [POLYGON_TOKENS.USDC, POLYGON_TOKENS.USDT, POLYGON_TOKENS.DAI],
        metaTokens: undefined,
        gasSchedule: 150e3,
    },
};

export const NERVE_BSC_INFOS: { [name: string]: CurveInfo } = {
    [NERVE_POOLS.threePool]: {
        exchangeFunctionSelector: CurveFunctionSelectors.swap,
        sellQuoteFunctionSelector: CurveFunctionSelectors.calculateSwap,
        buyQuoteFunctionSelector: CurveFunctionSelectors.None,
        poolAddress: NERVE_POOLS.threePool,
        tokens: [BSC_TOKENS.BUSD, BSC_TOKENS.USDT, BSC_TOKENS.USDC],
        metaTokens: undefined,
        gasSchedule: 140e3,
    },
};

export const SYNAPSE_BSC_INFOS: { [name: string]: CurveInfo } = {
    [SYNAPSE_BSC_POOLS.nUSDLP]: {
        exchangeFunctionSelector: CurveFunctionSelectors.swap,
        sellQuoteFunctionSelector: CurveFunctionSelectors.calculateSwap,
        buyQuoteFunctionSelector: CurveFunctionSelectors.None,
        poolAddress: SYNAPSE_BSC_POOLS.nUSDLP,
        tokens: [BSC_TOKENS.nUSD, BSC_TOKENS.BUSD, BSC_TOKENS.USDC, BSC_TOKENS.USDT],
        metaTokens: undefined,
        gasSchedule: 140e3,
    },
};

export const SYNAPSE_FANTOM_INFOS: { [name: string]: CurveInfo } = {
    [SYNAPSE_FANTOM_POOLS.nUSDLP]: {
        exchangeFunctionSelector: CurveFunctionSelectors.swap,
        sellQuoteFunctionSelector: CurveFunctionSelectors.calculateSwap,
        buyQuoteFunctionSelector: CurveFunctionSelectors.None,
        poolAddress: SYNAPSE_FANTOM_POOLS.nUSDLP,
        tokens: [FANTOM_TOKENS.nUSD, FANTOM_TOKENS.MIM, FANTOM_TOKENS.USDC, FANTOM_TOKENS.fUSDT],
        metaTokens: undefined,
        gasSchedule: 140e3,
    },
};

export const SYNAPSE_MAINNET_INFOS: { [name: string]: CurveInfo } = {
    [SYNAPSE_MAINNET_POOLS.nUSDLP]: {
        exchangeFunctionSelector: CurveFunctionSelectors.swap,
        sellQuoteFunctionSelector: CurveFunctionSelectors.calculateSwap,
        buyQuoteFunctionSelector: CurveFunctionSelectors.None,
        poolAddress: SYNAPSE_MAINNET_POOLS.nUSDLP,
        tokens: [MAINNET_TOKENS.DAI, MAINNET_TOKENS.USDC, MAINNET_TOKENS.USDT],
        metaTokens: undefined,
        gasSchedule: 140e3,
    },
};

export const SYNAPSE_OPTIMISM_INFOS: { [name: string]: CurveInfo } = {
    [SYNAPSE_OPTIMISM_POOLS.nETHLP]: {
        exchangeFunctionSelector: CurveFunctionSelectors.swap,
        sellQuoteFunctionSelector: CurveFunctionSelectors.calculateSwap,
        buyQuoteFunctionSelector: CurveFunctionSelectors.None,
        poolAddress: SYNAPSE_OPTIMISM_POOLS.nETHLP,
        tokens: [OPTIMISM_TOKENS.nETH, OPTIMISM_TOKENS.sWETH],
        metaTokens: undefined,
        gasSchedule: 140e3,
    },
};

export const SYNAPSE_POLYGON_INFOS: { [name: string]: CurveInfo } = {
    [SYNAPSE_POLYGON_POOLS.nUSDLP]: {
        exchangeFunctionSelector: CurveFunctionSelectors.swap,
        sellQuoteFunctionSelector: CurveFunctionSelectors.calculateSwap,
        buyQuoteFunctionSelector: CurveFunctionSelectors.None,
        poolAddress: SYNAPSE_POLYGON_POOLS.nUSDLP,
        tokens: [POLYGON_TOKENS.nUSD, POLYGON_TOKENS.DAI, POLYGON_TOKENS.USDC, POLYGON_TOKENS.USDT],
        metaTokens: undefined,
        gasSchedule: 140e3,
    },
};

export const SYNAPSE_AVALANCHE_INFOS: { [name: string]: CurveInfo } = {
    [SYNAPSE_AVALANCHE_POOLS.nUSDLP]: {
        exchangeFunctionSelector: CurveFunctionSelectors.swap,
        sellQuoteFunctionSelector: CurveFunctionSelectors.calculateSwap,
        buyQuoteFunctionSelector: CurveFunctionSelectors.None,
        poolAddress: SYNAPSE_AVALANCHE_POOLS.nUSDLP,
        tokens: [AVALANCHE_TOKENS.nUSD, AVALANCHE_TOKENS.DAI, AVALANCHE_TOKENS.USDC, AVALANCHE_TOKENS.USDT],
        metaTokens: undefined,
        gasSchedule: 140e3,
    },
    [SYNAPSE_AVALANCHE_POOLS.nETHLP]: {
        exchangeFunctionSelector: CurveFunctionSelectors.swap,
        sellQuoteFunctionSelector: CurveFunctionSelectors.calculateSwap,
        buyQuoteFunctionSelector: CurveFunctionSelectors.None,
        poolAddress: SYNAPSE_AVALANCHE_POOLS.nETHLP,
        tokens: [AVALANCHE_TOKENS.nETH, AVALANCHE_TOKENS.aWETH],
        metaTokens: undefined,
        gasSchedule: 140e3,
    },
};

export const SYNAPSE_ARBITRUM_INFOS: { [name: string]: CurveInfo } = {
    [SYNAPSE_ARBITRUM_POOLS.nUSDLP]: {
        exchangeFunctionSelector: CurveFunctionSelectors.swap,
        sellQuoteFunctionSelector: CurveFunctionSelectors.calculateSwap,
        buyQuoteFunctionSelector: CurveFunctionSelectors.None,
        poolAddress: SYNAPSE_ARBITRUM_POOLS.nUSDLP,
        tokens: [ARBITRUM_TOKENS.nUSD, ARBITRUM_TOKENS.MIM, ARBITRUM_TOKENS.USDC, ARBITRUM_TOKENS.USDT],
        metaTokens: undefined,
        gasSchedule: 200e3,
    },
    [SYNAPSE_ARBITRUM_POOLS.nETHLP]: {
        exchangeFunctionSelector: CurveFunctionSelectors.swap,
        sellQuoteFunctionSelector: CurveFunctionSelectors.calculateSwap,
        buyQuoteFunctionSelector: CurveFunctionSelectors.None,
        poolAddress: SYNAPSE_ARBITRUM_POOLS.nETHLP,
        tokens: [ARBITRUM_TOKENS.nETH, ARBITRUM_TOKENS.WETH],
        metaTokens: undefined,
        gasSchedule: 175e3,
    },
};

export const FIREBIRDONESWAP_BSC_INFOS: { [name: string]: CurveInfo } = {
    [FIREBIRDONESWAP_BSC_POOLS.oneswap]: {
        exchangeFunctionSelector: CurveFunctionSelectors.swap,
        sellQuoteFunctionSelector: CurveFunctionSelectors.calculateSwap,
        buyQuoteFunctionSelector: CurveFunctionSelectors.None,
        poolAddress: FIREBIRDONESWAP_BSC_POOLS.oneswap,
        tokens: [BSC_TOKENS.BUSD, BSC_TOKENS.USDT, BSC_TOKENS.DAI, BSC_TOKENS.USDC],
        metaTokens: undefined,
        gasSchedule: 100e3,
    },
};

export const FIREBIRDONESWAP_POLYGON_INFOS: { [name: string]: CurveInfo } = {
    [FIREBIRDONESWAP_POLYGON_POOLS.oneswap]: {
        exchangeFunctionSelector: CurveFunctionSelectors.swap,
        sellQuoteFunctionSelector: CurveFunctionSelectors.calculateSwap,
        buyQuoteFunctionSelector: CurveFunctionSelectors.None,
        poolAddress: FIREBIRDONESWAP_POLYGON_POOLS.oneswap,
        tokens: [POLYGON_TOKENS.DAI, POLYGON_TOKENS.USDC, POLYGON_TOKENS.USDT],
        metaTokens: undefined,
        gasSchedule: 100e3,
    },
};

export const MOBIUSMONEY_CELO_INFOS: { [name: string]: CurveInfo } = {
    [MOBIUSMONEY_CELO_POOLS.usdc_optics_v2]: {
        ...MOBIUSMONEY_CELO_SHARED,
        poolAddress: MOBIUSMONEY_CELO_POOLS.usdc_optics_v2,
        tokens: [CELO_TOKENS.cUSD, CELO_TOKENS.cUSDC_V2],
    },
    [MOBIUSMONEY_CELO_POOLS.weth_optics_v2]: {
        ...MOBIUSMONEY_CELO_SHARED,
        poolAddress: MOBIUSMONEY_CELO_POOLS.weth_optics_v2,
        tokens: [CELO_TOKENS.cETH, CELO_TOKENS.oWETH],
    },
    [MOBIUSMONEY_CELO_POOLS.pusdc_optics_v2]: {
        ...MOBIUSMONEY_CELO_SHARED,
        poolAddress: MOBIUSMONEY_CELO_POOLS.pusdc_optics_v2,
        tokens: [CELO_TOKENS.cUSD, CELO_TOKENS.pUSDC_V2],
    },
    [MOBIUSMONEY_CELO_POOLS.usdc_allbridge_solana]: {
        ...MOBIUSMONEY_CELO_SHARED,
        poolAddress: MOBIUSMONEY_CELO_POOLS.usdc_allbridge_solana,
        tokens: [CELO_TOKENS.cUSD, CELO_TOKENS.asUSDC],
    },
    [MOBIUSMONEY_CELO_POOLS.usdc_poly_optics]: {
        ...MOBIUSMONEY_CELO_SHARED,
        poolAddress: MOBIUSMONEY_CELO_POOLS.usdc_poly_optics,
        tokens: [CELO_TOKENS.cUSD, CELO_TOKENS.pUSD],
    },
    [MOBIUSMONEY_CELO_POOLS.dai_optics_v2]: {
        ...MOBIUSMONEY_CELO_SHARED,
        poolAddress: MOBIUSMONEY_CELO_POOLS.dai_optics_v2,
        tokens: [CELO_TOKENS.cUSD, CELO_TOKENS.DAI],
    },
};

const ACRYPTOS_ACS4USD_POOL_BSC_TOKENS = [BSC_TOKENS.BUSD, BSC_TOKENS.USDT, BSC_TOKENS.DAI, BSC_TOKENS.USDC];

const createAcryptosMetaUsdPool = (info: { tokens: string[]; pool: string; gasSchedule: number }) => ({
    exchangeFunctionSelector: CurveFunctionSelectors.exchange_underlying,
    sellQuoteFunctionSelector: CurveFunctionSelectors.get_dy_underlying,
    buyQuoteFunctionSelector: CurveFunctionSelectors.None,
    tokens: [...info.tokens, ...ACRYPTOS_ACS4USD_POOL_BSC_TOKENS],
    metaTokens: info.tokens,
    poolAddress: info.pool,
    gasSchedule: info.gasSchedule,
});

export const ACRYPTOS_BSC_INFOS: { [name: string]: CurveInfo } = {
    [ACRYPTOS_POOLS.acs4usd]: createCurveExchangePool({
        tokens: ACRYPTOS_ACS4USD_POOL_BSC_TOKENS,
        pool: ACRYPTOS_POOLS.acs4usd,
        gasSchedule: 145e3,
    }),

    [ACRYPTOS_POOLS.acs4vai]: createAcryptosMetaUsdPool({
        tokens: [BSC_TOKENS.VAI],
        pool: ACRYPTOS_POOLS.acs4vai,
        gasSchedule: 300e3,
    }),

    [ACRYPTOS_POOLS.acs4ust]: createAcryptosMetaUsdPool({
        tokens: [BSC_TOKENS.UST],
        pool: ACRYPTOS_POOLS.acs4ust,
        gasSchedule: 300e3,
    }),

    [ACRYPTOS_POOLS.acs3btc]: createCurveExchangePool({
        tokens: [BSC_TOKENS.BTCB, BSC_TOKENS.renBTC, BSC_TOKENS.pBTC],
        pool: ACRYPTOS_POOLS.acs3btc,
        gasSchedule: 145e3,
    }),
};

export const PLATYPUS_AVALANCHE_INFOS: { [name: string]: PlatypusInfo } = {
    [PLATYPUS_AVALANCHE_POOLS.usd]: {
        poolAddress: PLATYPUS_AVALANCHE_POOLS.usd,
        tokens: [
            AVALANCHE_TOKENS.USDT,
            AVALANCHE_TOKENS.USDC,
            AVALANCHE_TOKENS.DAI,
            AVALANCHE_TOKENS.nUSDC,
            AVALANCHE_TOKENS.USDt,
        ],
        gasSchedule: 300e3,
    },
    [PLATYPUS_AVALANCHE_POOLS.yusd]: {
        poolAddress: PLATYPUS_AVALANCHE_POOLS.yusd,
        tokens: [AVALANCHE_TOKENS.YUSD, AVALANCHE_TOKENS.nUSDC],
        gasSchedule: 300e3,
    },
    [PLATYPUS_AVALANCHE_POOLS.frax]: {
        poolAddress: PLATYPUS_AVALANCHE_POOLS.frax,
        tokens: [AVALANCHE_TOKENS.FRAX, AVALANCHE_TOKENS.nUSDC],
        gasSchedule: 300e3,
    },
    [PLATYPUS_AVALANCHE_POOLS.mim]: {
        poolAddress: PLATYPUS_AVALANCHE_POOLS.mim,
        tokens: [AVALANCHE_TOKENS.MIM, AVALANCHE_TOKENS.nUSDC],
        gasSchedule: 300e3,
    },
    [PLATYPUS_AVALANCHE_POOLS.sAVAX]: {
        poolAddress: PLATYPUS_AVALANCHE_POOLS.sAVAX,
        tokens: [AVALANCHE_TOKENS.WAVAX, AVALANCHE_TOKENS.sAVAX],
        gasSchedule: 300e3,
    },
};

export const LIQUIDITY_PROVIDER_REGISTRY_BY_CHAIN_ID = valueByChainId<LiquidityProviderRegistry>(
    {
        [ChainId.Mainnet]: {
            ['0x1d0d407c5af8c86f0a6494de86e56ae21e46a951']: {
                tokens: [
                    MAINNET_TOKENS.WETH,
                    MAINNET_TOKENS.USDC,
                    MAINNET_TOKENS.USDT,
                    MAINNET_TOKENS.WBTC,
                    MAINNET_TOKENS.PAX,
                    MAINNET_TOKENS.LINK,
                    MAINNET_TOKENS.KNC,
                    MAINNET_TOKENS.MANA,
                    MAINNET_TOKENS.DAI,
                    MAINNET_TOKENS.BUSD,
                    MAINNET_TOKENS.AAVE,
                    MAINNET_TOKENS.HT,
                ],
                gasCost: (takerToken: string, makerToken: string) =>
                    [takerToken, makerToken].includes(MAINNET_TOKENS.WETH) ? 160e3 : 280e3,
            },
        },
    },
    {},
);

export const UNISWAPV1_ROUTER_BY_CHAIN_ID = valueByChainId<string>(
    {
        [ChainId.Mainnet]: '0xc0a47dfe034b400b47bdad5fecda2621de6c4d95',
        [ChainId.Goerli]: '0x6Ce570d02D73d4c384b46135E87f8C592A8c86dA',
    },
    NULL_ADDRESS,
);

export const UNISWAPV2_ROUTER_BY_CHAIN_ID = valueByChainId<string>(
    {
        [ChainId.Mainnet]: '0xf164fc0ec4e93095b804a4795bbe1e041497b92a',
        [ChainId.Goerli]: '0xf164fc0ec4e93095b804a4795bbe1e041497b92a',
    },
    NULL_ADDRESS,
);

export const SUSHISWAP_ROUTER_BY_CHAIN_ID = valueByChainId<string>(
    {
        [ChainId.Mainnet]: '0xd9e1ce17f2641f24ae83637ab66a2cca9c378b9f',
        [ChainId.BSC]: '0x1b02da8cb0d097eb8d57a175b88c7d8b47997506',
        [ChainId.Goerli]: '0x1b02da8cb0d097eb8d57a175b88c7d8b47997506',
        [ChainId.Polygon]: '0x1b02da8cb0d097eb8d57a175b88c7d8b47997506',
        [ChainId.Avalanche]: '0x1b02da8cb0d097eb8d57a175b88c7d8b47997506',
        [ChainId.Fantom]: '0x1b02da8cb0d097eb8d57a175b88c7d8b47997506',
        [ChainId.Celo]: '0x1421bde4b10e8dd459b3bcb598810b1337d56842',
        [ChainId.Arbitrum]: '0x1b02da8cb0d097eb8d57a175b88c7d8b47997506',
    },
    NULL_ADDRESS,
);

export const CRYPTO_COM_ROUTER_BY_CHAIN_ID = valueByChainId<string>(
    {
        [ChainId.Mainnet]: '0xceb90e4c17d626be0facd78b79c9c87d7ca181b3',
    },
    NULL_ADDRESS,
);

export const SHIBASWAP_ROUTER_BY_CHAIN_ID = valueByChainId<string>(
    {
        [ChainId.Mainnet]: '0x03f7724180aa6b939894b5ca4314783b0b36b329',
    },
    NULL_ADDRESS,
);

export const MSTABLE_POOLS_BY_CHAIN_ID = valueByChainId(
    {
        [ChainId.Mainnet]: {
            mUSD: {
                poolAddress: '0xe2f2a5c287993345a840db3b0845fbc70f5935a5',
                tokens: [MAINNET_TOKENS.DAI, MAINNET_TOKENS.USDC, MAINNET_TOKENS.USDT],
            },
            mBTC: {
                poolAddress: '0x945facb997494cc2570096c74b5f66a3507330a1',
                tokens: [MAINNET_TOKENS.WBTC, MAINNET_TOKENS.RenBTC, MAINNET_TOKENS.sBTC],
            },
        },
        [ChainId.Polygon]: {
            mUSD: {
                poolAddress: '0xe840b73e5287865eec17d250bfb1536704b43b21',
                tokens: [POLYGON_TOKENS.DAI, POLYGON_TOKENS.USDC, POLYGON_TOKENS.USDT],
            },
            mBTC: {
                poolAddress: NULL_ADDRESS,
                tokens: [] as string[],
            },
        },
    },
    {
        mUSD: {
            poolAddress: NULL_ADDRESS,
            tokens: [] as string[],
        },
        mBTC: {
            poolAddress: NULL_ADDRESS,
            tokens: [] as string[],
        },
    },
);

export const KYBER_DMM_ROUTER_BY_CHAIN_ID = valueByChainId<string>(
    {
        [ChainId.Mainnet]: '0x1c87257f5e8609940bc751a07bb085bb7f8cdbe6',
        [ChainId.Polygon]: '0x546c79662e028b661dfb4767664d0273184e4dd1',
        [ChainId.BSC]: '0x78df70615ffc8066cc0887917f2cd72092c86409',
        [ChainId.Avalanche]: '0x8efa5a9ad6d594cf76830267077b78ce0bc5a5f8',
        [ChainId.Fantom]: '0x5d5a5a0a465129848c2549669e12cdc2f8de039a',
    },
    NULL_ADDRESS,
);

export const BISWAP_ROUTER_BY_CHAIN_ID = valueByChainId<string>(
    {
        [ChainId.BSC]: '0x3a6d8ca21d1cf76f653a67577fa0d27453350dd8',
    },
    NULL_ADDRESS,
);

export const MDEX_ROUTER_BY_CHAIN_ID = valueByChainId<string>(
    {
        [ChainId.BSC]: '0x7dae51bd3e3376b8c7c4900e9107f12be3af1ba8',
    },
    NULL_ADDRESS,
);

export const KNIGHTSWAP_ROUTER_BY_CHAIN_ID = valueByChainId<string>(
    {
        [ChainId.BSC]: '0x05e61e0cdcd2170a76f9568a110cee3afdd6c46f',
    },
    NULL_ADDRESS,
);

export const MOONISWAP_REGISTRIES_BY_CHAIN_ID = valueByChainId(
    {
        [ChainId.BSC]: ['0xd41b24bba51fac0e4827b6f94c0d6ddeb183cd64'],
    },
    [] as string[],
);

export const DODOV1_CONFIG_BY_CHAIN_ID = valueByChainId(
    {
        [ChainId.Mainnet]: {
            helper: '0x533da777aedce766ceae696bf90f8541a4ba80eb',
            registry: '0x3A97247DF274a17C59A3bd12735ea3FcDFb49950',
        },
        [ChainId.BSC]: {
            helper: '0x0f859706aee7fcf61d5a8939e8cb9dbb6c1eda33',
            registry: '0xca459456a45e300aa7ef447dbb60f87cccb42828',
        },
        [ChainId.Polygon]: {
            helper: '0xdfaf9584f5d229a9dbe5978523317820a8897c5a',
            registry: '0x357c5e9cfa8b834edcef7c7aabd8f9db09119d11',
        },
    },
    { helper: NULL_ADDRESS, registry: NULL_ADDRESS },
);

export const DODOV2_FACTORIES_BY_CHAIN_ID = valueByChainId<string[]>(
    {
        [ChainId.Mainnet]: [
            '0x6b4fa0bc61eddc928e0df9c7f01e407bfcd3e5ef', // Private Pool
            '0x72d220ce168c4f361dd4dee5d826a01ad8598f6c', // Vending Machine
            '0x6fddb76c93299d985f4d3fc7ac468f9a168577a4', // Stability Pool
        ],
        [ChainId.BSC]: [
            '0xafe0a75dffb395eaabd0a7e1bbbd0b11f8609eef', // Private Pool
            '0x790b4a80fb1094589a3c0efc8740aa9b0c1733fb', // Vending Machine
            '0x0fb9815938ad069bf90e14fe6c596c514bede767', // Stability Pool
        ],
        [ChainId.Polygon]: [
            '0x95e887adf9eaa22cc1c6e3cb7f07adc95b4b25a8', // Private Pool
            '0x79887f65f83bdf15bcc8736b5e5bcdb48fb8fe13', // Vending Machine
            '0x43c49f8dd240e1545f147211ec9f917376ac1e87', // Stability Pool
        ],
        [ChainId.Arbitrum]: [
            '0xa6cf3d163358af376ec5e8b7cc5e102a05fde63d', // Private Pool
            '0xda4c4411c55b0785e501332354a036c04833b72b', // Vending Machine
            '0xc8fe2440744dcd733246a4db14093664defd5a53', // Stability Pool
        ],
    },
    [] as string[],
);
export const MAX_DODOV2_POOLS_QUERIED = 3;

export const CURVE_LIQUIDITY_PROVIDER_BY_CHAIN_ID = valueByChainId<string>(
    {
        [ChainId.Mainnet]: '0x561b94454b65614ae3db0897b74303f4acf7cc75',
    },
    NULL_ADDRESS,
);

export const MAKER_PSM_INFO_BY_CHAIN_ID = valueByChainId<PsmInfo>(
    {
        [ChainId.Mainnet]: {
            // Currently only USDC is supported
            gemTokenAddress: '0xa0b86991c6218b36c1d19d4a2e9eb0ce3606eb48',
            ilkIdentifier: formatBytes32String('PSM-USDC-A'),
            psmAddress: '0x89b78cfa322f6c5de0abceecab66aee45393cc5a',
        },
    },
    {
        gemTokenAddress: NULL_ADDRESS,
        ilkIdentifier: NULL_BYTES,
        psmAddress: NULL_ADDRESS,
    },
);

export const BANCOR_REGISTRY_BY_CHAIN_ID = valueByChainId<string>(
    {
        [ChainId.Mainnet]: '0x52Ae12ABe5D8BD778BD5397F99cA900624CfADD4',
    },
    NULL_ADDRESS,
);

export const BANCORV3_NETWORK_BY_CHAIN_ID = valueByChainId<string>(
    {
        [ChainId.Mainnet]: '0xeef417e1d5cc832e619ae18d2f140de2999dd4fb',
    },
    NULL_ADDRESS,
);

export const BANCORV3_NETWORK_INFO_BY_CHAIN_ID = valueByChainId<string>(
    {
        [ChainId.Mainnet]: '0x8e303d296851b320e6a697bacb979d13c9d6e760',
    },
    NULL_ADDRESS,
);

export const SHELL_POOLS_BY_CHAIN_ID = valueByChainId(
    {
        [ChainId.Mainnet]: {
            StableCoins: {
                poolAddress: '0x8f26d7bab7a73309141a291525c965ecdea7bf42',
                tokens: [MAINNET_TOKENS.USDC, MAINNET_TOKENS.USDT, MAINNET_TOKENS.sUSD, MAINNET_TOKENS.DAI],
            },
            Bitcoin: {
                poolAddress: '0xc2d019b901f8d4fdb2b9a65b5d226ad88c66ee8d',
                tokens: [MAINNET_TOKENS.RenBTC, MAINNET_TOKENS.WBTC, MAINNET_TOKENS.sBTC],
            },
        },
    },
    {
        StableCoins: {
            poolAddress: NULL_ADDRESS,
            tokens: [] as string[],
        },
        Bitcoin: {
            poolAddress: NULL_ADDRESS,
            tokens: [] as string[],
        },
    },
);

export const COMPONENT_POOLS_BY_CHAIN_ID = valueByChainId(
    {
        [ChainId.Mainnet]: {
            USDP_USDC_USDT: {
                poolAddress: '0x49519631b404e06ca79c9c7b0dc91648d86f08db',
                tokens: [MAINNET_TOKENS.USDP, MAINNET_TOKENS.USDC, MAINNET_TOKENS.USDT],
            },
            USDP_DAI_SUSD: {
                poolAddress: '0x6477960dd932d29518d7e8087d5ea3d11e606068',
                tokens: [MAINNET_TOKENS.USDP, MAINNET_TOKENS.DAI, MAINNET_TOKENS.sUSD],
            },
        },
    },
    {
        USDP_USDC_USDT: {
            poolAddress: NULL_ADDRESS,
            tokens: [] as string[],
        },
        USDP_DAI_SUSD: {
            poolAddress: NULL_ADDRESS,
            tokens: [] as string[],
        },
    },
);

export const BALANCER_V2_VAULT_ADDRESS_BY_CHAIN = valueByChainId<string>(
    {
        [ChainId.Mainnet]: '0xba12222222228d8ba445958a75a0704d566bf2c8',
        [ChainId.Polygon]: '0xba12222222228d8ba445958a75a0704d566bf2c8',
        [ChainId.Arbitrum]: '0xba12222222228d8ba445958a75a0704d566bf2c8',
    },
    NULL_ADDRESS,
);

export const BEETHOVEN_X_VAULT_ADDRESS_BY_CHAIN = valueByChainId<string>(
    {
        [ChainId.Fantom]: '0x20dd72ed959b6147912c2e529f0a0c651c33c9ce',
    },
    NULL_ADDRESS,
);

export const LIDO_INFO_BY_CHAIN = valueByChainId<LidoInfo>(
    {
        [ChainId.Mainnet]: {
            stEthToken: MAINNET_TOKENS.stETH,
            wstEthToken: MAINNET_TOKENS.wstETH,
            wethToken: MAINNET_TOKENS.WETH,
        },
    },
    {
        wstEthToken: NULL_ADDRESS,
        stEthToken: NULL_ADDRESS,
        wethToken: NULL_ADDRESS,
    },
);

export const BALANCER_TOP_POOLS_FETCHED = 250;
export const BALANCER_MAX_POOLS_FETCHED = 3;

export const BALANCER_V2_SUBGRAPH_URL_BY_CHAIN = valueByChainId(
    {
        [ChainId.Mainnet]: 'https://api.thegraph.com/subgraphs/name/balancer-labs/balancer-v2',
        [ChainId.Polygon]: 'https://api.thegraph.com/subgraphs/name/balancer-labs/balancer-polygon-v2',
        [ChainId.Arbitrum]: 'https://api.thegraph.com/subgraphs/name/balancer-labs/balancer-arbitrum-v2',
    },
    null,
);

export const UNISWAPV3_CONFIG_BY_CHAIN_ID = valueByChainId(
    {
        [ChainId.Mainnet]: {
            quoter: '0x61ffe014ba17989e743c5f6cb21bf9697530b21e',
            router: '0xe592427a0aece92de3edee1f18e0157c05861564',
        },
        [ChainId.Goerli]: {
            quoter: '0x61ffe014ba17989e743c5f6cb21bf9697530b21e',
            router: '0xe592427a0aece92de3edee1f18e0157c05861564',
        },
        [ChainId.PolygonMumbai]: {
            quoter: '0x61ffe014ba17989e743c5f6cb21bf9697530b21e',
            router: '0xe592427a0aece92de3edee1f18e0157c05861564',
        },
        [ChainId.Polygon]: {
            quoter: '0x61ffe014ba17989e743c5f6cb21bf9697530b21e',
            router: '0xe592427a0aece92de3edee1f18e0157c05861564',
        },
        [ChainId.Optimism]: {
            quoter: '0x61ffe014ba17989e743c5f6cb21bf9697530b21e',
            router: '0xe592427a0aece92de3edee1f18e0157c05861564',
        },
        [ChainId.Arbitrum]: {
            quoter: '0x61ffe014ba17989e743c5f6cb21bf9697530b21e',
            router: '0xe592427a0aece92de3edee1f18e0157c05861564',
        },
    },
    { quoter: NULL_ADDRESS, router: NULL_ADDRESS },
);

export const AAVE_V2_SUBGRAPH_URL_BY_CHAIN_ID = valueByChainId(
    {
        // TODO: enable after FQT has been redeployed on Ethereum mainnet
        [ChainId.Mainnet]: 'https://api.thegraph.com/subgraphs/name/aave/protocol-v2',
        [ChainId.Polygon]: 'https://api.thegraph.com/subgraphs/name/aave/aave-v2-matic',
        [ChainId.Avalanche]: 'https://api.thegraph.com/subgraphs/name/aave/protocol-v2-avalanche',
    },
    null,
);

export const COMPOUND_API_URL_BY_CHAIN_ID = valueByChainId(
    {
        // TODO: enable after FQT has been redeployed on Ethereum mainnet
        // [ChainId.Mainnet]: 'https://api.compound.finance/api/v2',
    },
    null,
);

//
// BSC
//
export const PANCAKESWAP_ROUTER_BY_CHAIN_ID = valueByChainId<string>(
    {
        [ChainId.BSC]: '0x05ff2b0db69458a0750badebc4f9e13add608c7f',
    },
    NULL_ADDRESS,
);

export const PANCAKESWAPV2_ROUTER_BY_CHAIN_ID = valueByChainId<string>(
    {
        [ChainId.BSC]: '0x10ed43c718714eb63d5aa57b78b54704e256024e',
    },
    NULL_ADDRESS,
);

export const BAKERYSWAP_ROUTER_BY_CHAIN_ID = valueByChainId<string>(
    {
        [ChainId.BSC]: '0xcde540d7eafe93ac5fe6233bee57e1270d3e330f',
    },
    NULL_ADDRESS,
);

export const APESWAP_ROUTER_BY_CHAIN_ID = valueByChainId<string>(
    {
        [ChainId.BSC]: '0xc0788a3ad43d79aa53b09c2eacc313a787d1d607',
        [ChainId.Polygon]: '0xc0788a3ad43d79aa53b09c2eacc313a787d1d607',
    },
    NULL_ADDRESS,
);

//
// Polygon
//
export const QUICKSWAP_ROUTER_BY_CHAIN_ID = valueByChainId<string>(
    {
        [ChainId.Polygon]: '0xa5e0829caced8ffdd4de3c43696c57f7d7a678ff',
    },
    NULL_ADDRESS,
);

export const DFYN_ROUTER_BY_CHAIN_ID = valueByChainId<string>(
    {
        [ChainId.Polygon]: '0xa102072a4c07f06ec3b4900fdc4c7b80b6c57429',
    },
    NULL_ADDRESS,
);

export const WAULTSWAP_ROUTER_BY_CHAIN_ID = valueByChainId<string>(
    {
        [ChainId.BSC]: '0xd48745e39bbed146eec15b79cbf964884f9877c2',
        [ChainId.Polygon]: '0x3a1d87f206d12415f5b0a33e786967680aab4f6d',
    },
    NULL_ADDRESS,
);

export const MESHSWAP_ROUTER_BY_CHAIN_ID = valueByChainId<string>(
    {
        [ChainId.Polygon]: '0x10f4a785f458bc144e3706575924889954946639',
    },
    NULL_ADDRESS,
);

export const PANGOLIN_ROUTER_BY_CHAIN_ID = valueByChainId<string>(
    {
        [ChainId.Avalanche]: '0xe54ca86531e17ef3616d22ca28b0d458b6c89106',
    },
    NULL_ADDRESS,
);

export const TRADER_JOE_ROUTER_BY_CHAIN_ID = valueByChainId<string>(
    {
        [ChainId.Avalanche]: '0x60ae616a2155ee3d9a68541ba4544862310933d4',
    },
    NULL_ADDRESS,
);

export const UBESWAP_ROUTER_BY_CHAIN_ID = valueByChainId<string>(
    {
        [ChainId.Celo]: '0x7d28570135a2b1930f331c507f65039d4937f66c',
    },
    NULL_ADDRESS,
);

export const MORPHEUSSWAP_ROUTER_BY_CHAIN_ID = valueByChainId<string>(
    {
        [ChainId.Fantom]: '0x8ac868293d97761a1fed6d4a01e9ff17c5594aa3',
    },
    NULL_ADDRESS,
);

export const SPIRITSWAP_ROUTER_BY_CHAIN_ID = valueByChainId<string>(
    {
        [ChainId.Fantom]: '0x16327e3fbdaca3bcf7e38f5af2599d2ddc33ae52',
    },
    NULL_ADDRESS,
);

export const SPOOKYSWAP_ROUTER_BY_CHAIN_ID = valueByChainId<string>(
    {
        [ChainId.Fantom]: '0xf491e7b69e4244ad4002bc14e878a34207e38c29',
    },
    NULL_ADDRESS,
);

export const GMX_ROUTER_BY_CHAIN_ID = valueByChainId<string>(
    {
        [ChainId.Avalanche]: '0x5f719c2f1095f7b9fc68a68e35b51194f4b6abe8',
        [ChainId.Arbitrum]: '0xabbc5f99639c9b6bcb58544ddf04efa6802f4064',
    },
    NULL_ADDRESS,
);

export const GMX_READER_BY_CHAIN_ID = valueByChainId<string>(
    {
        [ChainId.Avalanche]: '0x67b789d48c926006f5132bfce4e976f0a7a63d5d',
        [ChainId.Arbitrum]: '0x22199a49a999c351ef7927602cfb187ec3cae489',
    },
    NULL_ADDRESS,
);

export const GMX_VAULT_BY_CHAIN_ID = valueByChainId<string>(
    {
        [ChainId.Avalanche]: '0x9ab2de34a33fb459b538c43f251eb825645e8595',
        [ChainId.Arbitrum]: '0x489ee077994b6658eafa855c308275ead8097c4a',
    },
    NULL_ADDRESS,
);

export const PLATYPUS_ROUTER_BY_CHAIN_ID = valueByChainId<string>(
    {
        [ChainId.Avalanche]: '0x73256ec7575d999c360c1eec118ecbefd8da7d12',
    },
    NULL_ADDRESS,
);

export const YOSHI_ROUTER_BY_CHAIN_ID = valueByChainId<string>(
    {
        [ChainId.Fantom]: '0xe4a4642b19c4d0cba965673cd51422b1eda0a78d',
    },
    NULL_ADDRESS,
);

export const VELODROME_ROUTER_BY_CHAIN_ID = valueByChainId<string>(
    {
        [ChainId.Optimism]: '0xa132dab612db5cb9fc9ac426a0cc215a3423f9c9',
    },
    NULL_ADDRESS,
);

export const SYNTHETIX_READ_PROXY_BY_CHAIN_ID = valueByChainId<string>(
    {
        [ChainId.Mainnet]: '0x4e3b31eb0e5cb73641ee1e65e7dcefe520ba3ef2',
        [ChainId.Optimism]: '0x1cb059b7e74fd21665968c908806143e744d5f30',
    },
    NULL_ADDRESS,
);

export const SYNTHETIX_CURRENCY_KEYS_BY_CHAIN_ID = valueByChainId<Map<string, string>>(
    {
        // There is no easy way to find out what synths are supported on mainnet.
        // The below list is based on https://sips.synthetix.io/sccp/sccp-190.
        [ChainId.Mainnet]: new Map([
            [MAINNET_TOKENS.sAUD, 'sAUD'],
            [MAINNET_TOKENS.sBTC, 'sBTC'],
            [MAINNET_TOKENS.sCHF, 'sCHF'],
            [MAINNET_TOKENS.sETH, 'sETH'],
            [MAINNET_TOKENS.sEUR, 'sEUR'],
            [MAINNET_TOKENS.sGBP, 'sGBP'],
            [MAINNET_TOKENS.sJPY, 'sJPY'],
            [MAINNET_TOKENS.sKRW, 'sKRW'],
            [MAINNET_TOKENS.sUSD, 'sUSD'],
        ]),
        // Supported assets can be find through SynthUtil::synthsRates.
        // Low liquidity tokens can be excluded.
        [ChainId.Optimism]: new Map([
            [OPTIMISM_TOKENS.sAAVE, 'sAAVE'],
            [OPTIMISM_TOKENS.sAVAX, 'sAVAX'],
            [OPTIMISM_TOKENS.sBTC, 'sBTC'],
            [OPTIMISM_TOKENS.sETH, 'sETH'],
            [OPTIMISM_TOKENS.sEUR, 'sEUR'],
            [OPTIMISM_TOKENS.sLINK, 'sLINK'],
            [OPTIMISM_TOKENS.sMATIC, 'sMATIC'],
            [OPTIMISM_TOKENS.sSOL, 'sSOL'],
            [OPTIMISM_TOKENS.sUNI, 'sUNI'],
            [OPTIMISM_TOKENS.sUSD, 'sUSD'],
        ]),
    },
    new Map(),
);

export const VIP_ERC20_BRIDGE_SOURCES_BY_CHAIN_ID = valueByChainId<Set<ERC20BridgeSource>>(
    {
        [ChainId.Mainnet]: new Set([
            ERC20BridgeSource.UniswapV2,
            ERC20BridgeSource.SushiSwap,
            ERC20BridgeSource.UniswapV3,
            ERC20BridgeSource.Curve,
            ERC20BridgeSource.LiquidityProvider,
            ERC20BridgeSource.Native,
        ]),
        [ChainId.BSC]: new Set([
            ERC20BridgeSource.PancakeSwap,
            ERC20BridgeSource.PancakeSwapV2,
            ERC20BridgeSource.BakerySwap,
            ERC20BridgeSource.SushiSwap,
            ERC20BridgeSource.ApeSwap,
            ERC20BridgeSource.LiquidityProvider,
            ERC20BridgeSource.Native,
        ]),
    },
    new Set(),
);

const uniswapV2CloneGasSchedule = (fillData?: FillData) => {
    const uniV2FillData = fillData as UniswapV2FillData;
    // TODO: Different base cost if to/from ETH.
    let gas = 90e3;
    const path = (uniV2FillData as UniswapV2FillData).tokenAddressPath;
    if (path.length > 2) {
        gas += (path.length - 2) * 60e3; // +60k for each hop.
    }
    return gas;
};

/**
 * Calculated gross gas cost of the underlying exchange.
 * The cost of switching from one source to another, assuming
 * we are in the middle of a transaction.
 * I.e remove the overhead cost of ExchangeProxy (130k) and
 * the ethereum transaction cost (21k)
 */
export const DEFAULT_GAS_SCHEDULE: Required<GasSchedule> = {
    [ERC20BridgeSource.Native]: (fillData) => {
        // TODO jacob re-order imports so there is no circular rependency with SignedNativeOrder
        const nativeFillData = fillData as { type: FillQuoteTransformerOrderType };
        if (!nativeFillData || nativeFillData.type === undefined) {
            return 100e3;
        }
        switch (nativeFillData.type) {
            case FillQuoteTransformerOrderType.Limit:
                // TODO jacob revisit wth v4 LimitOrders
                return PROTOCOL_FEE_MULTIPLIER.plus(100e3).toNumber();
            case FillQuoteTransformerOrderType.Rfq:
            case FillQuoteTransformerOrderType.Bridge:
                // Should never hit a Bridge order, but if it does, set it to the same as RfqOrder to preserve old logic
                return 100e3;
            case FillQuoteTransformerOrderType.Otc:
                return 85e3;
            default:
                ((_: never) => {
                    throw new Error('unreachable');
                })(nativeFillData.type);
        }
    },
    [ERC20BridgeSource.Uniswap]: () => 90e3,
    [ERC20BridgeSource.LiquidityProvider]: (fillData) => {
        return (fillData as LiquidityProviderFillData).gasCost || 100e3;
    },
    [ERC20BridgeSource.Curve]: (fillData) => (fillData as CurveFillData).pool.gasSchedule,
    [ERC20BridgeSource.CurveV2]: (fillData) => (fillData as CurveFillData).pool.gasSchedule,
    [ERC20BridgeSource.Nerve]: (fillData) => (fillData as CurveFillData).pool.gasSchedule,
    [ERC20BridgeSource.Synapse]: (fillData) => (fillData as CurveFillData).pool.gasSchedule,
    [ERC20BridgeSource.Belt]: (fillData) => (fillData as CurveFillData).pool.gasSchedule,
    [ERC20BridgeSource.Ellipsis]: (fillData) => (fillData as CurveFillData).pool.gasSchedule,
    [ERC20BridgeSource.Saddle]: (fillData) => (fillData as CurveFillData).pool.gasSchedule,
    [ERC20BridgeSource.IronSwap]: (fillData) => (fillData as CurveFillData).pool.gasSchedule,
    [ERC20BridgeSource.FirebirdOneSwap]: (fillData) => (fillData as CurveFillData).pool.gasSchedule,
    [ERC20BridgeSource.MobiusMoney]: (fillData) => (fillData as CurveFillData).pool.gasSchedule,
    [ERC20BridgeSource.UniswapV2]: uniswapV2CloneGasSchedule,
    [ERC20BridgeSource.SushiSwap]: uniswapV2CloneGasSchedule,
    [ERC20BridgeSource.CryptoCom]: uniswapV2CloneGasSchedule,
    [ERC20BridgeSource.ShibaSwap]: uniswapV2CloneGasSchedule,
    [ERC20BridgeSource.BiSwap]: uniswapV2CloneGasSchedule,
    [ERC20BridgeSource.MDex]: uniswapV2CloneGasSchedule,
    [ERC20BridgeSource.KnightSwap]: uniswapV2CloneGasSchedule,
    [ERC20BridgeSource.Balancer]: () => 120e3,
    [ERC20BridgeSource.BalancerV2]: (fillData?: FillData) => {
        return 100e3 + ((fillData as BalancerV2BatchSwapFillData).swapSteps.length - 1) * 50e3;
    },
    [ERC20BridgeSource.MStable]: () => 200e3,
    [ERC20BridgeSource.MakerPsm]: (fillData?: FillData) => {
        const psmFillData = fillData as MakerPsmFillData;
        return psmFillData.takerToken === psmFillData.gemTokenAddress ? 210e3 : 290e3;
    },
    [ERC20BridgeSource.Mooniswap]: () => 130e3,
    [ERC20BridgeSource.Shell]: () => 170e3,
    [ERC20BridgeSource.Component]: () => 188e3,
    [ERC20BridgeSource.MultiHop]: (fillData?: FillData) => {
        const firstHop = (fillData as MultiHopFillData).firstHopSource;
        const secondHop = (fillData as MultiHopFillData).secondHopSource;
        const firstHopGas = DEFAULT_GAS_SCHEDULE[firstHop.source](firstHop.fillData);
        const secondHopGas = DEFAULT_GAS_SCHEDULE[secondHop.source](secondHop.fillData);
        return new BigNumber(firstHopGas).plus(secondHopGas).plus(30e3).toNumber();
    },
    [ERC20BridgeSource.Dodo]: (fillData?: FillData) => {
        const isSellBase = (fillData as DODOFillData).isSellBase;
        // Sell base is cheaper as it is natively supported
        // sell quote requires additional calculation and overhead
        return isSellBase ? 180e3 : 300e3;
    },
    [ERC20BridgeSource.DodoV2]: (_fillData?: FillData) => 100e3,
    [ERC20BridgeSource.Bancor]: (fillData?: FillData) => {
        let gas = 200e3;
        const path = (fillData as BancorFillData).path;
        if (path.length > 2) {
            gas += (path.length - 2) * 60e3; // +60k for each hop.
        }
        return gas;
    },
    [ERC20BridgeSource.BancorV3]: () => 250e3, // revisit gas costs with wrap/unwrap
    [ERC20BridgeSource.KyberDmm]: (fillData?: FillData) => {
        let gas = 170e3;
        const path = (fillData as UniswapV2FillData).tokenAddressPath;
        if (path.length > 2) {
            gas += (path.length - 2) * 65e3; // +65k for each hop.
        }
        return gas;
    },
    [ERC20BridgeSource.UniswapV3]: (fillData?: FillData) => {
        const uniFillData = fillData as UniswapV3FillData | FinalUniswapV3FillData;
        // NOTE: This base value was heuristically chosen by looking at how much it generally
        // underestimated gas usage
        const base = 34e3; // 34k base
        let gas = base;
        if (isFinalUniswapV3FillData(uniFillData)) {
            gas += uniFillData.gasUsed;
        } else {
            // NOTE: We don't actually know which of the paths would be used in the router
            // therefore we estimate using the median of gas usage returned from UniswapV3
            // For the best case scenario (least amount of hops & ticks) this will
            // overestimate the gas usage
            const pathAmountsWithGasUsed = uniFillData.pathAmounts.filter((p) => p.gasUsed > 0);
            const medianGasUsedForPath =
                pathAmountsWithGasUsed[Math.floor(pathAmountsWithGasUsed.length / 2)]?.gasUsed ?? 0;
            gas += medianGasUsedForPath;
        }

        // If we for some reason could not read `gasUsed` when sampling
        // fall back to legacy gas estimation
        if (gas === base) {
            gas = 100e3;
            const path = uniFillData.tokenAddressPath;
            if (path.length > 2) {
                gas += (path.length - 2) * 32e3; // +32k for each hop.
            }
        }

        return gas;
    },
    [ERC20BridgeSource.Lido]: (fillData?: FillData) => {
        const lidoFillData = fillData as LidoFillData;
        const wethAddress = NATIVE_FEE_TOKEN_BY_CHAIN_ID[ChainId.Mainnet];
        // WETH -> stETH
        if (lidoFillData.takerToken === wethAddress) {
            return 226e3;
        } else if (lidoFillData.takerToken === lidoFillData.stEthTokenAddress) {
            return 120e3;
        } else {
            return 95e3;
        }
    },
    [ERC20BridgeSource.AaveV2]: (fillData?: FillData) => {
        const aaveFillData = fillData as AaveV2FillData;
        // NOTE: The Aave deposit method is more expensive than the withdraw
        return aaveFillData.takerToken === aaveFillData.underlyingToken ? 400e3 : 300e3;
    },
    [ERC20BridgeSource.Compound]: (fillData?: FillData) => {
        // NOTE: cETH is handled differently than other cTokens
        const wethAddress = NATIVE_FEE_TOKEN_BY_CHAIN_ID[ChainId.Mainnet];
        const compoundFillData = fillData as CompoundFillData;
        if (compoundFillData.takerToken === compoundFillData.cToken) {
            return compoundFillData.makerToken === wethAddress ? 120e3 : 150e3;
        } else {
            return compoundFillData.takerToken === wethAddress ? 210e3 : 250e3;
        }
    },
    [ERC20BridgeSource.Synthetix]: (fillData?: FillData) => {
        const { chainId, makerTokenSymbolBytes32, takerTokenSymbolBytes32 } = fillData as SynthetixFillData;
        const makerTokenSymbol = parseBytes32String(makerTokenSymbolBytes32);
        const takerTokenSymbol = parseBytes32String(takerTokenSymbolBytes32);

        // Gas cost widely varies by token on mainnet.
        if (chainId === ChainId.Mainnet) {
            if (takerTokenSymbol === 'sBTC' || makerTokenSymbol === 'sBTC') {
                return 800e3;
            }
            if (takerTokenSymbol === 'sETH' || makerTokenSymbol === 'sETH') {
                return 700e3;
            }
            return 580e3;
        }

        // Optimism
        if (takerTokenSymbol === 'sUSD' || makerTokenSymbol === 'sUSD') {
            return 480e3;
        }
        return 580e3;
    },
    //
    // BSC
    //
    [ERC20BridgeSource.PancakeSwap]: uniswapV2CloneGasSchedule,
    [ERC20BridgeSource.PancakeSwapV2]: uniswapV2CloneGasSchedule,
    [ERC20BridgeSource.BakerySwap]: uniswapV2CloneGasSchedule,
    [ERC20BridgeSource.ApeSwap]: uniswapV2CloneGasSchedule,
    [ERC20BridgeSource.WaultSwap]: uniswapV2CloneGasSchedule,
    [ERC20BridgeSource.ACryptos]: (fillData) => (fillData as CurveFillData).pool.gasSchedule,
    [ERC20BridgeSource.WOOFi]: (fillData?: FillData) => {
        const woofiFillData = fillData as WOOFiFillData;
        const quoteTokenAddresses = [BSC_TOKENS.USDT, AVALANCHE_TOKENS.nUSDC, FANTOM_TOKENS.USDC, POLYGON_TOKENS.USDC];
        const hasQuoteToken =
            quoteTokenAddresses.includes(woofiFillData.takerToken) ||
            quoteTokenAddresses.includes(woofiFillData.makerToken);
        if (woofiFillData.chainId === ChainId.BSC) {
            if (hasQuoteToken) {
                return 550e3;
            } else {
                return 100e4;
            }
        } else if (woofiFillData.chainId === ChainId.Avalanche) {
            if (hasQuoteToken) {
                return 300e3;
            } else {
                return 550e3;
            }
        } else if (woofiFillData.chainId === ChainId.Polygon) {
            if (hasQuoteToken) {
                return 500e3;
            } else {
                return 700e3;
            }
        } else {
            // Fantom
            if (hasQuoteToken) {
                return 400e3;
            } else {
                return 600e3;
            }
        }
    },
    //
    // Polygon
    //
    [ERC20BridgeSource.QuickSwap]: uniswapV2CloneGasSchedule,
    [ERC20BridgeSource.Dfyn]: uniswapV2CloneGasSchedule,
    [ERC20BridgeSource.MeshSwap]: uniswapV2CloneGasSchedule,

    //
    // Avalanche
    //
    [ERC20BridgeSource.Pangolin]: uniswapV2CloneGasSchedule,
    [ERC20BridgeSource.TraderJoe]: uniswapV2CloneGasSchedule,
    [ERC20BridgeSource.GMX]: () => 450e3,
    [ERC20BridgeSource.Platypus]: () => 450e3,

    //
    // Celo
    //
    [ERC20BridgeSource.UbeSwap]: uniswapV2CloneGasSchedule,

    //
    // Fantom
    //
    [ERC20BridgeSource.MorpheusSwap]: uniswapV2CloneGasSchedule,
    [ERC20BridgeSource.SpiritSwap]: uniswapV2CloneGasSchedule,
    [ERC20BridgeSource.SpookySwap]: uniswapV2CloneGasSchedule,
    [ERC20BridgeSource.Yoshi]: uniswapV2CloneGasSchedule,
    [ERC20BridgeSource.Beethovenx]: () => 100e3,

    //
    // Optimism
    //
    [ERC20BridgeSource.Velodrome]: () => 160e3,
};

export const DEFAULT_FEE_SCHEDULE: Required<FeeSchedule> = Object.keys(DEFAULT_GAS_SCHEDULE).reduce((acc, key) => {
    acc[key as ERC20BridgeSource] = (fillData: FillData) => {
        return {
            gas: DEFAULT_GAS_SCHEDULE[key as ERC20BridgeSource](fillData),
            fee: ZERO_AMOUNT,
        };
    };
    return acc;
}, {} as Required<FeeSchedule>);

export const DEFAULT_FEE_ESTIMATE = { gas: 0, fee: ZERO_AMOUNT };

export const DEFAULT_GET_MARKET_ORDERS_OPTS: Omit<GetMarketOrdersOpts, 'gasPrice'> = {
    excludedSources: [],
    excludedFeeSources: [],
    includedSources: [],
    bridgeSlippage: 0.005,
    maxFallbackSlippage: 0.05,
    numSamples: 13,
    sampleDistributionBase: 1,
    feeSchedule: DEFAULT_FEE_SCHEDULE,
    gasSchedule: DEFAULT_GAS_SCHEDULE,
    exchangeProxyOverhead: () => ZERO_AMOUNT,
    allowFallback: true,
    shouldGenerateQuoteReport: true,
    shouldIncludePriceComparisonsReport: false,
    tokenAdjacencyGraph: TokenAdjacencyGraph.getEmptyGraph(),
    neonRouterNumSamples: 14,
    fillAdjustor: new IdentityFillAdjustor(),
};<|MERGE_RESOLUTION|>--- conflicted
+++ resolved
@@ -510,15 +510,11 @@
     agEUR: '0x1a7e4e63778b4f12a199c062f3efdd288afcbce8',
     ibEUR: '0x96e61422b6a9ba0e068b6c5add4ffabc6a4aae27',
     YFI: '0x0bc529c00c6401aef6d220be8c6ea1667f6ad93e',
-<<<<<<< HEAD
-    // Cronos (Crypto.com)
     CRO: '0xa0b73e1ff0b80914ab6fe0444e65848c4c34450b',
-=======
     LUSDCRV: '0xed279fdd11ca84beef15af5d39bb4d4bee23f0ca',
     bLUSD: '0xb9d7dddca9a4ac480991865efef82e01273f79c3',
     rsr: '0x320623b8e4ff03373931769a31fc52a4e78b5d70',
     crvFRAX: '0x3175df0976dfa876431c2e9ee6bc45b65d3473cc',
->>>>>>> 909aea51
 };
 
 export const BSC_TOKENS = {

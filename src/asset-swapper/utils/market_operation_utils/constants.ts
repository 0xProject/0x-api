--- conflicted
+++ resolved
@@ -220,13 +220,8 @@
         [ChainId.Arbitrum]: new SourceFilters([
             ERC20BridgeSource.UniswapV3,
             ERC20BridgeSource.SushiSwap,
-<<<<<<< HEAD
             ERC20BridgeSource.BalancerV2,
-            // ERC20BridgeSource.Synapse, // TODO: re-enable once fixed.
-=======
-            //ERC20BridgeSource.BalancerV2,
             ERC20BridgeSource.Synapse,
->>>>>>> 8afd9b53
             ERC20BridgeSource.CurveV2,
             ERC20BridgeSource.GMX,
             ERC20BridgeSource.MultiHop,
@@ -386,13 +381,8 @@
         [ChainId.Arbitrum]: new SourceFilters([
             ERC20BridgeSource.UniswapV3,
             ERC20BridgeSource.SushiSwap,
-<<<<<<< HEAD
             ERC20BridgeSource.BalancerV2,
-            // ERC20BridgeSource.Synapse, // TODO: re-enable once fixed.
-=======
-            //ERC20BridgeSource.BalancerV2,
             ERC20BridgeSource.Synapse,
->>>>>>> 8afd9b53
             ERC20BridgeSource.CurveV2,
             ERC20BridgeSource.GMX,
             ERC20BridgeSource.MultiHop,

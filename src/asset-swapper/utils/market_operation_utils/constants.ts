import { ChainId, getContractAddressesForChainOrThrow } from '@0x/contract-addresses';
import { FillQuoteTransformerOrderType } from '@0x/protocol-utils';
import { BigNumber } from '@0x/utils';
import { formatBytes32String, parseBytes32String } from '@ethersproject/strings';

import { TokenAdjacencyGraph, TokenAdjacencyGraphBuilder } from '../token_adjacency_graph';

import { IdentityFillAdjustor } from './identity_fill_adjustor';
import { SourceFilters } from './source_filters';
import {
    AaveV2FillData,
    BalancerV2BatchSwapFillData,
    BancorFillData,
    CompoundFillData,
    CurveFillData,
    CurveFunctionSelectors,
    CurveInfo,
    DODOFillData,
    FinalUniswapV3FillData,
    isFinalUniswapV3FillData,
    LidoFillData,
    LidoInfo,
    MakerPsmFillData,
    MultiHopFillData,
    PlatypusInfo,
    PsmInfo,
    SynthetixFillData,
    UniswapV2FillData,
    UniswapV3FillData,
    WOOFiFillData,
} from './types';

import { ERC20BridgeSource, FeeSchedule, FillData, GasSchedule, GetMarketOrdersOpts } from '../../types';

export const ONE_ETHER = new BigNumber(1e18);
export const POSITIVE_INF = new BigNumber('Infinity');
export const ZERO_AMOUNT = new BigNumber(0);
export const MAX_UINT256 = new BigNumber(2).pow(256).minus(1);
export const ONE_HOUR_IN_SECONDS = 60 * 60;
export const ONE_SECOND_MS = 1000;
const NULL_BYTES = '0x';
export const NULL_ADDRESS = '0x0000000000000000000000000000000000000000';
export const SAMPLER_ADDRESS = '0x5555555555555555555555555555555555555555';
export const COMPARISON_PRICE_DECIMALS = 10;

// TODO(kimpers): Consolidate this implementation with the one in @0x/token-metadata
function valueByChainId<T>(rest: Partial<{ [key in ChainId]: T }>, defaultValue: T): { [key in ChainId]: T } {
    // TODO I don't like this but iterating through enums is weird
    return {
        [ChainId.Mainnet]: defaultValue,
        [ChainId.Goerli]: defaultValue,
        [ChainId.Kovan]: defaultValue,
        [ChainId.Ganache]: defaultValue,
        [ChainId.BSC]: defaultValue,
        [ChainId.Polygon]: defaultValue,
        [ChainId.PolygonMumbai]: defaultValue,
        [ChainId.Avalanche]: defaultValue,
        [ChainId.Fantom]: defaultValue,
        [ChainId.Celo]: defaultValue,
        [ChainId.Optimism]: defaultValue,
        [ChainId.Arbitrum]: defaultValue,
        [ChainId.ArbitrumRinkeby]: defaultValue,
        ...(rest || {}),
    };
}

/**
 * Valid sources for market sell.
 */
export const SELL_SOURCE_FILTER_BY_CHAIN_ID = valueByChainId<SourceFilters>(
    {
        [ChainId.Mainnet]: new SourceFilters([
            ERC20BridgeSource.Native,
            ERC20BridgeSource.Uniswap,
            ERC20BridgeSource.UniswapV2,
            ERC20BridgeSource.Curve,
            ERC20BridgeSource.Balancer,
            ERC20BridgeSource.BalancerV2,
            ERC20BridgeSource.Bancor,
            ERC20BridgeSource.BancorV3,
            ERC20BridgeSource.MStable,
            ERC20BridgeSource.SushiSwap,
            ERC20BridgeSource.Shell,
            ERC20BridgeSource.MultiHop,
            ERC20BridgeSource.Dodo,
            ERC20BridgeSource.DodoV2,
            ERC20BridgeSource.CryptoCom,
            ERC20BridgeSource.Lido,
            ERC20BridgeSource.MakerPsm,
            ERC20BridgeSource.KyberDmm,
            ERC20BridgeSource.Component,
            ERC20BridgeSource.Saddle,
            ERC20BridgeSource.UniswapV3,
            ERC20BridgeSource.CurveV2,
            ERC20BridgeSource.ShibaSwap,
            ERC20BridgeSource.Synapse,
            ERC20BridgeSource.Synthetix,
            ERC20BridgeSource.AaveV2,
            ERC20BridgeSource.Compound,
        ]),
        [ChainId.Kovan]: new SourceFilters([ERC20BridgeSource.Native]),
        [ChainId.Goerli]: new SourceFilters([
            ERC20BridgeSource.Native,
            ERC20BridgeSource.SushiSwap,
            ERC20BridgeSource.Uniswap,
            ERC20BridgeSource.UniswapV2,
            ERC20BridgeSource.UniswapV3,
            ERC20BridgeSource.MultiHop,
        ]),
        [ChainId.PolygonMumbai]: new SourceFilters([ERC20BridgeSource.Native, ERC20BridgeSource.UniswapV3]),
        [ChainId.Ganache]: new SourceFilters([ERC20BridgeSource.Native]),
        [ChainId.BSC]: new SourceFilters([
            ERC20BridgeSource.BakerySwap,
            ERC20BridgeSource.Belt,
            ERC20BridgeSource.Dodo,
            ERC20BridgeSource.DodoV2,
            ERC20BridgeSource.Ellipsis,
            ERC20BridgeSource.Mooniswap,
            ERC20BridgeSource.MultiHop,
            ERC20BridgeSource.Nerve,
            ERC20BridgeSource.Synapse,
            ERC20BridgeSource.PancakeSwap,
            ERC20BridgeSource.PancakeSwapV2,
            ERC20BridgeSource.SushiSwap,
            ERC20BridgeSource.ApeSwap,
            ERC20BridgeSource.WaultSwap,
            ERC20BridgeSource.FirebirdOneSwap,
            ERC20BridgeSource.ACryptos,
            ERC20BridgeSource.KyberDmm,
            ERC20BridgeSource.BiSwap,
            ERC20BridgeSource.MDex,
            ERC20BridgeSource.KnightSwap,
            ERC20BridgeSource.WOOFi,
        ]),
        [ChainId.Polygon]: new SourceFilters([
            ERC20BridgeSource.SushiSwap,
            ERC20BridgeSource.QuickSwap,
            ERC20BridgeSource.Dfyn,
            ERC20BridgeSource.MStable,
            ERC20BridgeSource.Curve,
            ERC20BridgeSource.DodoV2,
            ERC20BridgeSource.Dodo,
            ERC20BridgeSource.CurveV2,
            ERC20BridgeSource.WaultSwap,
            ERC20BridgeSource.ApeSwap,
            ERC20BridgeSource.FirebirdOneSwap,
            ERC20BridgeSource.BalancerV2,
            ERC20BridgeSource.KyberDmm,
            ERC20BridgeSource.MultiHop,
            ERC20BridgeSource.IronSwap,
            ERC20BridgeSource.AaveV2,
            ERC20BridgeSource.UniswapV3,
            ERC20BridgeSource.Synapse,
            ERC20BridgeSource.MeshSwap,
            ERC20BridgeSource.WOOFi,
            ERC20BridgeSource.AaveV3,
            ERC20BridgeSource.Dystopia,
        ]),
        [ChainId.Avalanche]: new SourceFilters([
            ERC20BridgeSource.MultiHop,
            ERC20BridgeSource.Pangolin,
            ERC20BridgeSource.TraderJoe,
            ERC20BridgeSource.SushiSwap,
            ERC20BridgeSource.Curve,
            ERC20BridgeSource.CurveV2,
            ERC20BridgeSource.KyberDmm,
            ERC20BridgeSource.AaveV2,
            ERC20BridgeSource.Synapse,
            ERC20BridgeSource.GMX,
            ERC20BridgeSource.Platypus,
            ERC20BridgeSource.WOOFi,
            ERC20BridgeSource.AaveV3,
        ]),
        [ChainId.Fantom]: new SourceFilters([
            ERC20BridgeSource.MultiHop,
            ERC20BridgeSource.Beethovenx,
            ERC20BridgeSource.Curve,
            ERC20BridgeSource.CurveV2,
            ERC20BridgeSource.MorpheusSwap,
            ERC20BridgeSource.SpiritSwap,
            ERC20BridgeSource.SpookySwap,
            ERC20BridgeSource.SushiSwap,
            ERC20BridgeSource.Synapse,
            ERC20BridgeSource.Yoshi,
            ERC20BridgeSource.WOOFi,
        ]),
        [ChainId.Celo]: new SourceFilters([
            ERC20BridgeSource.UbeSwap,
            ERC20BridgeSource.SushiSwap,
            ERC20BridgeSource.MultiHop,
            ERC20BridgeSource.MobiusMoney,
        ]),
        [ChainId.Optimism]: new SourceFilters([
            ERC20BridgeSource.UniswapV3,
            ERC20BridgeSource.Synapse,
            ERC20BridgeSource.Curve,
            ERC20BridgeSource.CurveV2,
            ERC20BridgeSource.MultiHop,
            ERC20BridgeSource.Saddle,
            ERC20BridgeSource.Velodrome,
            ERC20BridgeSource.Synthetix,
<<<<<<< HEAD
            ERC20BridgeSource.Beethovenx,
=======
            ERC20BridgeSource.AaveV3,
>>>>>>> 6083373e
        ]),
        [ChainId.Arbitrum]: new SourceFilters([
            ERC20BridgeSource.UniswapV3,
            ERC20BridgeSource.SushiSwap,
            ERC20BridgeSource.BalancerV2,
            ERC20BridgeSource.Synapse,
            ERC20BridgeSource.CurveV2,
            ERC20BridgeSource.GMX,
            ERC20BridgeSource.MultiHop,
            //ERC20BridgeSource.Dodo,
            ERC20BridgeSource.Saddle,
            ERC20BridgeSource.AaveV3,
        ]),
    },
    new SourceFilters([]),
);

/**
 * Valid sources for market buy.
 */
export const BUY_SOURCE_FILTER_BY_CHAIN_ID = valueByChainId<SourceFilters>(
    {
        [ChainId.Mainnet]: new SourceFilters([
            ERC20BridgeSource.Native,
            ERC20BridgeSource.Uniswap,
            ERC20BridgeSource.UniswapV2,
            ERC20BridgeSource.Curve,
            ERC20BridgeSource.Balancer,
            ERC20BridgeSource.BalancerV2,
            // ERC20BridgeSource.Bancor, // FIXME: Bancor Buys not implemented in Sampler
            ERC20BridgeSource.BancorV3,
            ERC20BridgeSource.MStable,
            ERC20BridgeSource.Shell,
            ERC20BridgeSource.SushiSwap,
            ERC20BridgeSource.MultiHop,
            ERC20BridgeSource.Dodo,
            ERC20BridgeSource.DodoV2,
            ERC20BridgeSource.Lido,
            ERC20BridgeSource.CryptoCom,
            ERC20BridgeSource.MakerPsm,
            ERC20BridgeSource.KyberDmm,
            ERC20BridgeSource.Component,
            ERC20BridgeSource.Saddle,
            ERC20BridgeSource.UniswapV3,
            ERC20BridgeSource.CurveV2,
            ERC20BridgeSource.ShibaSwap,
            ERC20BridgeSource.Synapse,
            ERC20BridgeSource.Synthetix,
            ERC20BridgeSource.AaveV2,
            ERC20BridgeSource.Compound,
        ]),
        [ChainId.Goerli]: new SourceFilters([
            ERC20BridgeSource.Native,
            ERC20BridgeSource.SushiSwap,
            ERC20BridgeSource.Uniswap,
            ERC20BridgeSource.UniswapV2,
            ERC20BridgeSource.UniswapV3,
            ERC20BridgeSource.MultiHop,
        ]),
        [ChainId.PolygonMumbai]: new SourceFilters([ERC20BridgeSource.Native, ERC20BridgeSource.UniswapV3]),
        [ChainId.Kovan]: new SourceFilters([ERC20BridgeSource.Native]),
        [ChainId.Ganache]: new SourceFilters([ERC20BridgeSource.Native]),
        [ChainId.BSC]: new SourceFilters([
            ERC20BridgeSource.BakerySwap,
            ERC20BridgeSource.Belt,
            ERC20BridgeSource.Dodo,
            ERC20BridgeSource.DodoV2,
            ERC20BridgeSource.Ellipsis,
            ERC20BridgeSource.Mooniswap,
            ERC20BridgeSource.MultiHop,
            ERC20BridgeSource.Nerve,
            ERC20BridgeSource.Synapse,
            ERC20BridgeSource.PancakeSwap,
            ERC20BridgeSource.PancakeSwapV2,
            ERC20BridgeSource.SushiSwap,
            ERC20BridgeSource.ApeSwap,
            ERC20BridgeSource.WaultSwap,
            ERC20BridgeSource.FirebirdOneSwap,
            ERC20BridgeSource.ACryptos,
            ERC20BridgeSource.KyberDmm,
            ERC20BridgeSource.BiSwap,
            ERC20BridgeSource.MDex,
            ERC20BridgeSource.KnightSwap,
            ERC20BridgeSource.WOOFi,
        ]),
        [ChainId.Polygon]: new SourceFilters([
            ERC20BridgeSource.SushiSwap,
            ERC20BridgeSource.QuickSwap,
            ERC20BridgeSource.Dfyn,
            ERC20BridgeSource.MStable,
            ERC20BridgeSource.Curve,
            ERC20BridgeSource.DodoV2,
            ERC20BridgeSource.Dodo,
            ERC20BridgeSource.CurveV2,
            ERC20BridgeSource.WaultSwap,
            ERC20BridgeSource.ApeSwap,
            ERC20BridgeSource.FirebirdOneSwap,
            ERC20BridgeSource.BalancerV2,
            ERC20BridgeSource.KyberDmm,
            ERC20BridgeSource.MultiHop,
            ERC20BridgeSource.IronSwap,
            ERC20BridgeSource.AaveV2,
            ERC20BridgeSource.UniswapV3,
            ERC20BridgeSource.Synapse,
            ERC20BridgeSource.MeshSwap,
            ERC20BridgeSource.WOOFi,
            ERC20BridgeSource.AaveV3,
            ERC20BridgeSource.Dystopia,
        ]),
        [ChainId.Avalanche]: new SourceFilters([
            ERC20BridgeSource.MultiHop,
            ERC20BridgeSource.Pangolin,
            ERC20BridgeSource.TraderJoe,
            ERC20BridgeSource.SushiSwap,
            ERC20BridgeSource.Curve,
            ERC20BridgeSource.CurveV2,
            ERC20BridgeSource.KyberDmm,
            ERC20BridgeSource.AaveV2,
            ERC20BridgeSource.Synapse,
            ERC20BridgeSource.GMX,
            ERC20BridgeSource.Platypus,
            ERC20BridgeSource.WOOFi,
            ERC20BridgeSource.AaveV3,
        ]),
        [ChainId.Fantom]: new SourceFilters([
            ERC20BridgeSource.MultiHop,
            ERC20BridgeSource.Beethovenx,
            ERC20BridgeSource.Curve,
            ERC20BridgeSource.CurveV2,
            ERC20BridgeSource.MorpheusSwap,
            ERC20BridgeSource.SpiritSwap,
            ERC20BridgeSource.SpookySwap,
            ERC20BridgeSource.SushiSwap,
            ERC20BridgeSource.Synapse,
            ERC20BridgeSource.Yoshi,
            ERC20BridgeSource.WOOFi,
        ]),
        [ChainId.Celo]: new SourceFilters([
            ERC20BridgeSource.UbeSwap,
            ERC20BridgeSource.SushiSwap,
            ERC20BridgeSource.MultiHop,
            ERC20BridgeSource.MobiusMoney,
        ]),
        [ChainId.Optimism]: new SourceFilters([
            ERC20BridgeSource.UniswapV3,
            ERC20BridgeSource.Synapse,
            ERC20BridgeSource.Curve,
            ERC20BridgeSource.CurveV2,
            ERC20BridgeSource.MultiHop,
            ERC20BridgeSource.Saddle,
            ERC20BridgeSource.Velodrome,
            ERC20BridgeSource.Synthetix,
<<<<<<< HEAD
            ERC20BridgeSource.Beethovenx,
=======
            ERC20BridgeSource.AaveV3,
>>>>>>> 6083373e
        ]),
        [ChainId.Arbitrum]: new SourceFilters([
            ERC20BridgeSource.UniswapV3,
            ERC20BridgeSource.SushiSwap,
            ERC20BridgeSource.BalancerV2,
            ERC20BridgeSource.Synapse,
            ERC20BridgeSource.CurveV2,
            ERC20BridgeSource.GMX,
            ERC20BridgeSource.MultiHop,
            //ERC20BridgeSource.Dodo,
            ERC20BridgeSource.Saddle,
            ERC20BridgeSource.AaveV3,
        ]),
    },
    new SourceFilters([]),
);

/**
 *  0x Protocol Fee Multiplier
 */
const PROTOCOL_FEE_MULTIPLIER = new BigNumber(0);

/**
 * Sources to poll for ETH fee price estimates.
 */
export const FEE_QUOTE_SOURCES_BY_CHAIN_ID = valueByChainId<ERC20BridgeSource[]>(
    {
        [ChainId.Mainnet]: [ERC20BridgeSource.UniswapV2, ERC20BridgeSource.SushiSwap, ERC20BridgeSource.UniswapV3],
        [ChainId.BSC]: [ERC20BridgeSource.PancakeSwap, ERC20BridgeSource.Mooniswap, ERC20BridgeSource.SushiSwap],
        [ChainId.Goerli]: [ERC20BridgeSource.UniswapV2, ERC20BridgeSource.SushiSwap],
        [ChainId.PolygonMumbai]: [ERC20BridgeSource.UniswapV3],
        [ChainId.Polygon]: [ERC20BridgeSource.QuickSwap, ERC20BridgeSource.SushiSwap, ERC20BridgeSource.UniswapV3],
        [ChainId.Avalanche]: [ERC20BridgeSource.Pangolin, ERC20BridgeSource.TraderJoe, ERC20BridgeSource.SushiSwap],
        [ChainId.Fantom]: [ERC20BridgeSource.SpiritSwap, ERC20BridgeSource.SpookySwap, ERC20BridgeSource.SushiSwap],
        [ChainId.Celo]: [ERC20BridgeSource.UbeSwap, ERC20BridgeSource.SushiSwap],
        [ChainId.Optimism]: [ERC20BridgeSource.UniswapV3],
        [ChainId.Arbitrum]: [ERC20BridgeSource.UniswapV3, ERC20BridgeSource.SushiSwap],
    },
    [],
);

// HACK(mzhu25): Limit, Rfq, and Otc orders need to be treated as different sources
//               when computing the exchange proxy gas overhead.
export const SOURCE_FLAGS: { [key in ERC20BridgeSource]: bigint } & {
    RfqOrder: bigint;
    LimitOrder: bigint;
    OtcOrder: bigint;
} = Object.assign(
    {},
    ...['RfqOrder', 'LimitOrder', 'OtcOrder', ...Object.values(ERC20BridgeSource)].map((source, index) => ({
        [source]: source === ERC20BridgeSource.Native ? BigInt(0) : BigInt(1) << BigInt(index),
    })),
);

// Mainnet tokens
// Not an exhaustive list, just enough so we don't repeat ourselves
export const MAINNET_TOKENS = {
    WETH: '0xc02aaa39b223fe8d0a0e5c4f27ead9083c756cc2',
    // Stable Coins
    DAI: '0x6b175474e89094c44da98b954eedeac495271d0f',
    USDC: '0xa0b86991c6218b36c1d19d4a2e9eb0ce3606eb48',
    USDT: '0xdac17f958d2ee523a2206206994597c13d831ec7',
    sUSD: '0x57ab1ec28d129707052df4df418d58a2d46d5f51',
    BUSD: '0x4fabb145d64652a948d72533023f6e7a623c7c53',
    TUSD: '0x0000000000085d4780b73119b644ae5ecd22b376',
    PAX: '0x8e870d67f660d95d5be530380d0ec0bd388289e1',
    GUSD: '0x056fd409e1d7a124bd7017459dfea2f387b6d5cd',
    HUSD: '0xdf574c24545e5ffecb9a659c229253d4111d87e1',
    mUSD: '0xe2f2a5c287993345a840db3b0845fbc70f5935a5',
    USDN: '0x674c6ad92fd080e4004b2312b45f796a192d27a0',
    dUSD: '0x5bc25f649fc4e26069ddf4cf4010f9f706c23831',
    USDP: '0x1456688345527be1f37e9e627da0837d6f08c925',
    USX: '0x0a5e677a6a24b2f1a2bf4f3bffc443231d2fdec8',
    WCUSD: '0xad3e3fc59dff318beceaab7d00eb4f68b1ecf195',
    // Bitcoins
    WBTC: '0x2260fac5e5542a773aa44fbcfedf7c193bc2c599',
    RenBTC: '0xeb4c2781e4eba804ce9a9803c67d0893436bb27d',
    sBTC: '0xfe18be6b3bd88a2d2a7f928d00292e7a9963cfc6',
    tBTC: '0x8daebade922df735c38c80c7ebd708af50815faa',
    tBTCv2: '0x18084fbA666a33d37592fA2633fD49a74DD93a88',
    hBTC: '0x0316eb71485b0ab14103307bf65a021042c6d380',
    pBTC: '0x5228a22e72ccc52d415ecfd199f99d0665e7733b',
    bBTC: '0x9be89d2a4cd102d8fecc6bf9da793be995c22541',
    oBTC: '0x8064d9ae6cdf087b1bcd5bdf3531bd5d8c537a68',
    // aTokens (Aave)
    aDAI: '0x028171bca77440897b824ca71d1c56cac55b68a3',
    aUSDC: '0xbcca60bb61934080951369a648fb03df4f96263c',
    aUSDT: '0x3ed3b47dd13ec9a98b44e6204a523e766b225811',
    aSUSD: '0x6c5024cd4f8a59110119c56f8933403a539555eb',
    // Other
    MKR: '0x9f8f72aa9304c8b593d555f12ef6589cc3a579a2',
    EURS: '0xdb25f211ab05b1c97d595516f45794528a807ad8',
    sEUR: '0xd71ecff9342a5ced620049e616c5035f1db98620',
    sETH: '0x5e74c9036fb86bd7ecdcb084a0673efc32ea31cb',
    sJPY: '0xf6b1c627e95bfc3c1b4c9b825a032ff0fbf3e07d',
    sGBP: '0x97fe22e7341a0cd8db6f6c021a24dc8f4dad855f',
    sAUD: '0xf48e200eaf9906362bb1442fca31e0835773b8b4',
    sKRW: '0x269895a3df4d73b077fc823dd6da1b95f72aaf9b',
    sCHF: '0x0f83287ff768d1c1e17a42f44d644d7f22e8ee1d',
    stETH: '0xae7ab96520de3a18e5e111b5eaab095312d7fe84',
    wstETH: '0x7f39c581f595b53c5cb19bd0b3f8da6c935e2ca0',
    LINK: '0x514910771af9ca656af840dff83e8264ecf986ca',
    MANA: '0x0f5d2fb29fb7d3cfee444a200298f468908cc942',
    KNC: '0xdefa4e8a7bcba345f687a2f1456f5edd9ce97202',
    AAVE: '0x7fc66500c84a76ad7e9c93437bfc5ac33e2ddae9',
    sLINK: '0xbbc455cb4f1b9e4bfc4b73970d360c8f032efee6',
    yUSD: '0x5dbcf33d8c2e976c6b560249878e6f1491bca25c',
    ybCRV: '0x2994529c0652d127b7842094103715ec5299bbed',
    yCRV: '0xdf5e0e81dff6faf3a7e52ba697820c5e32d806a8',
    ynCRV: '0xfcc5c47be19d06bf83eb04298b026f81069ff65b',
    bCRV: '0x3b3ac5386837dc563660fb6a0937dfaa5924333b',
    yDAI: '0xacd43e627e64355f1861cec6d3a6688b31a6f952',
    yUSDC: '0x597ad1e0c13bfe8025993d9e79c69e1c0233522e',
    yUSDT: '0x2f08119c6f07c006695e079aafc638b8789faf18',
    yTUSD: '0x37d19d1c4e1fa9dc47bd1ea12f742a0887eda74a',
    crETH: '0xcbc1065255cbc3ab41a6868c22d1f1c573ab89fd',
    ankrETH: '0xe95a203b1a91a908f9b9ce46459d101078c2c3cb',
    vETH: '0x898bad2774eb97cf6b94605677f43b41871410b1',
    alETH: '0x0100546f2cd4c9d97f798ffc9755e47865ff7ee6',
    HT: '0x6f259637dcD74C767781E37Bc6133cd6A68aa161',
    UST: '0xa47c8bf37f92abed4a126bda807a7b7498661acd',
    // StableSwap "open pools" (crv.finance)
    STABLEx: '0xcd91538b91b4ba7797d39a2f66e63810b50a33d0',
    alUSD: '0xbc6da0fe9ad5f3b0d58160288917aa56653660e9',
    // Frax ecosystem
    FRAX: '0x853d955acef822db058eb8505911ed77f175b99e',
    cvxFXS: '0xfeef77d3f69374f66429c91d732a244f074bdf74',
    FXS: '0x3432b6a60d23ca0dfca7761b7ab56459d9c964d0',
    OHM: '0x383518188c0c6d7730d91b2c03a03c837814a899',
    OHMV2: '0x64aa3364f17a4d01c6f1751fd97c2bd3d7e7f1d5',
    BTRFLY: '0xc0d4ceb216b3ba9c3701b291766fdcba977cec3a',
    // Stargate
    STG: '0xaf5191b0de278c7286d6c7cc6ab6bb8a73ba2cd6',
    //
    LUSD: '0x5f98805a4e8be255a32880fdec7f6728c6568ba0',
    // Fei Ecosystem
    FEI: '0x956f47f50a910163d8bf957cf5846d573e7f87ca',
    TRIBE: '0xc7283b66eb1eb5fb86327f08e1b5816b0720212b',
    //
    DSU: '0x605d26fbd5be761089281d5cec2ce86eea667109',
    ESS: '0x24ae124c4cc33d6791f8e8b63520ed7107ac8b3e',
    cvxCRV: '0x62b9c7356a2dc64a1969e19c23e4f579f9810aa7',
    CRV: '0xd533a949740bb3306d119cc777fa900ba034cd52',
    MIM: '0x99d8a9c45b2eca8864373a26d1459e3dff1e17f3',
    EURT: '0xc581b735a1688071a1746c968e0798d642ede491',
    // Synapse ecosystem
    nUSD: '0x1b84765de8b7566e4ceaf4d0fd3c5af52d3dde4f',
    CVX: '0x4e3fbd56cd56c3e72c1403e103b45db9da5b9d2b',
    UST_WORMHOLE: '0xa693b19d2931d498c5b318df961919bb4aee87a5',
    RAI: '0x03ab458634910aad20ef5f1c8ee96f1d6ac54919',
    DOLA: '0x865377367054516e17014ccded1e7d814edc9ce4',
    OUSD: '0x2a8e1e676ec238d8a992307b495b45b3feaa5e86',
    agEUR: '0x1a7e4e63778b4f12a199c062f3efdd288afcbce8',
    ibEUR: '0x96e61422b6a9ba0e068b6c5add4ffabc6a4aae27',
    YFI: '0x0bc529c00c6401aef6d220be8c6ea1667f6ad93e',
    LUSDCRV: '0xed279fdd11ca84beef15af5d39bb4d4bee23f0ca',
    bLUSD: '0xb9d7dddca9a4ac480991865efef82e01273f79c3',
    rsr: '0x320623b8e4ff03373931769a31fc52a4e78b5d70',
    crvFRAX: '0x3175df0976dfa876431c2e9ee6bc45b65d3473cc',
};

const BSC_TOKENS = {
    WBNB: '0xbb4cdb9cbd36b01bd1cbaebf2de08d9173bc095c',
    BUSD: '0xe9e7cea3dedca5984780bafc599bd69add087d56',
    USDT: '0x55d398326f99059ff775485246999027b3197955',
    USDC: '0x8ac76a51cc950d9822d68b83fe1ad97b32cd580d',
    DAI: '0x1af3f329e8be154074d8769d1ffa4ee058b1dbc3',
    PAX: '0xb7f8cd00c5a06c0537e2abff0b58033d02e5e094',
    UST: '0x23396cf899ca06c4472205fc903bdb4de249d6fc',
    VAI: '0x4bd17003473389a42daf6a0a729f6fdb328bbbd7',
    WEX: '0xa9c41a46a6b3531d28d5c32f6633dd2ff05dfb90',
    WETH: '0x2170ed0880ac9a755fd29b2688956bd959f933f8',
    BTCB: '0x7130d2a12b9bcbfae4f2634d864a1ee1ce3ead9c',
    renBTC: '0xfce146bf3146100cfe5db4129cf6c82b0ef4ad8c',
    pBTC: '0xed28a457a5a76596ac48d87c0f577020f6ea1c4c',
    nUSD: '0x23b891e5c62e0955ae2bd185990103928ab817b3',
    BSW: '0x965F527D9159dCe6288a2219DB51fc6Eef120dD1',
    WOO: '0x4691937a7508860f876c9c0a2a617e7d9e945d4b',
};

const POLYGON_TOKENS = {
    DAI: '0x8f3cf7ad23cd3cadbd9735aff958023239c6a063',
    USDC: '0x2791bca1f2de4661ed88a30c99a7a9449aa84174',
    USDT: '0xc2132d05d31c914a87c6611c10748aeb04b58e8f',
    amDAI: '0x27f8d03b3a2196956ed754badc28d73be8830a6e',
    amUSDC: '0x1a13f4ca1d028320a707d99520abfefca3998b7f',
    amUSDT: '0x60d55f02a771d515e077c9c2403a1ef324885cec',
    WBTC: '0x1bfd67037b42cf73acf2047067bd4f2c47d9bfd6',
    WMATIC: '0x0d500b1d8e8ef31e21c99d1db9a6444d3adf1270',
    WETH: '0x7ceb23fd6bc0add59e62ac25578270cff1b9f619',
    renBTC: '0xdbf31df14b66535af65aac99c32e9ea844e14501',
    QUICK: '0x831753dd7087cac61ab5644b308642cc1c33dc13',
    DFYN: '0xc168e40227e4ebd8c1cae80f7a55a4f0e6d66c97',
    BANANA: '0x5d47baba0d66083c52009271faf3f50dcc01023c',
    WEXPOLY: '0x4c4bf319237d98a30a929a96112effa8da3510eb',
    nUSD: '0xb6c473756050de474286bed418b77aeac39b02af',
    ANY: '0x6aB6d61428fde76768D7b45D8BFeec19c6eF91A8',
    WOO: '0x1b815d120b3ef02039ee11dc2d33de7aa4a8c603',
};

export const AVALANCHE_TOKENS = {
    WAVAX: '0xb31f66aa3c1e785363f0875a1b74e27b85fd66c7',
    WETH: '0x49d5c2bdffac6ce2bfdb6640f4f80f226bc10bab',
    // bridged WBTC from Ethereum WBTC.e
    WBTC: '0x50b7545627a5162f82a992c33b87adc75187b218',
    // bridged BTC from Bitcoin BTC.b
    BTCb: '0x152b9d0fdc40c096757f570a51e494bd4b943e50',
    DAI: '0xd586e7f844cea2f87f50152665bcbc2c279d8d70',
    // bridged USDC
    USDC: '0xa7d7079b0fead91f3e65f86e8915cb59c1a4c664',
    // native USDC on Avalanche usdc.e
    nUSDC: '0xb97ef9ef8734c71904d8002f8b6bc66dd9c48a6e',
    // usdt.e
    USDt: '0x9702230a8ea53601f5cd2dc00fdbc13d4df4a8c7',
    USDT: '0xc7198437980c041c805a1edcba50c1ce5db95118',
    aDAI: '0x47afa96cdc9fab46904a55a6ad4bf6660b53c38a',
    aUSDC: '0x46a51127c3ce23fb7ab1de06226147f446e4a857',
    aUSDT: '0x532e6537fea298397212f09a61e03311686f548e',
    nETH: '0x19e1ae0ee35c0404f835521146206595d37981ae',
    nUSD: '0xcfc37a6ab183dd4aed08c204d1c2773c0b1bdf46',
    aWETH: '0x53f7c5869a859f0aec3d334ee8b4cf01e3492f21',
    MIM: '0x130966628846bfd36ff31a822705796e8cb8c18d',
    MAG: '0x1d60109178C48E4A937D8AB71699D8eBb6F7c5dE',
    sAVAX: '0x2b2c81e08f1af8835a78bb2a90ae924ace0ea4be',
    UST: '0xb599c3590f42f8f995ecfa0f85d2980b76862fc1',
    FRAX: '0xd24c2ad096400b6fbcd2ad8b24e7acbc21a1da64',
    YUSD: '0x111111111111ed1d73f860f57b2798b683f2d325',
    WOO: '0xabc9547b534519ff73921b1fba6e672b5f58d083',
};

const CELO_TOKENS = {
    WCELO: '0x471ece3750da237f93b8e339c536989b8978a438',
    // Some of these tokens are Optics bridge? tokens which
    // had an issue and migrated from v1 to v2
    WETHv1: '0xe919f65739c26a42616b7b8eedc6b5524d1e3ac4',
    oWETH: '0x122013fd7df1c6f636a5bb8f03108e876548b455',
    WBTC: '0xbaab46e28388d2779e6e31fd00cf0e5ad95e327b',
    cUSD: '0x765de816845861e75a25fca122bb6898b8b1282a',
    // ??
    cBTC: '0xd629eb00deced2a080b7ec630ef6ac117e614f1b',
    cETH: '0x2def4285787d58a2f811af24755a8150622f4361',
    UBE: '0x00be915b9dcf56a3cbe739d9b9c202ca692409ec',
    // Moolah
    mCELO: '0x7d00cd74ff385c955ea3d79e47bf06bd7386387d',
    mCUSD: '0x918146359264c492bd6934071c6bd31c854edbc3',
    mCEUR: '0xe273ad7ee11dcfaa87383ad5977ee1504ac07568',
    amCUSD: '0x64defa3544c695db8c535d289d843a189aa26b98',
    MOO: '0x17700282592d6917f6a73d0bf8accf4d578c131e',

    //
    wBTC: '0x2260fac5e5542a773aa44fbcfedf7c193bc2c599',
    wETH: '0xc02aaa39b223fe8d0a0e5c4f27ead9083c756cc2',
    wBTCO: '0xbe50a3013a1c94768a1abb78c3cb79ab28fc1ace',
    pUSDC: '0xcc82628f6a8defa1e2b0ad7ed448bef3647f7941',
    cUSDC: '0x2a3684e9dc20b857375ea04235f2f7edbe818fa7',
    cUSDC_V2: '0xef4229c8c3250c675f21bcefa42f58efbff6002a',
    pUSDC_V2: '0x1bfc26ce035c368503fae319cc2596716428ca44',
    pUSD: '0xeadf4a7168a82d30ba0619e64d5bcf5b30b45226',
    pCELO: '0x301a61d01a63c8d670c2b8a43f37d12ef181f997',
    aaUSDC: '0xb70e0a782b058bfdb0d109a3599bec1f19328e36',
    asUSDC: '0xcd7d7ff64746c1909e44db8e95331f9316478817',
    mcUSDT: '0xcfffe0c89a779c09df3df5624f54cdf7ef5fdd5d',
    mcUSDC: '0x93db49be12b864019da9cb147ba75cdc0506190e',
    DAI: '0x90ca507a5d4458a4c6c6249d186b6dcb02a5bccd',
};

const FANTOM_TOKENS = {
    WFTM: '0x21be370d5312f44cb42ce377bc9b8a0cef1a4c83',
    WETH: '0x74b23882a30290451a17c44f4f05243b6b58c76d',
    USDC: '0x04068da6c83afcfa0e13ba15a6696662335d5b75',
    DAI: '0x8d11ec38a3eb5e956b052f67da8bdc9bef8abf3e',
    fUSDT: '0x049d68029688eabf473097a2fc38ef61633a3c7a',
    WBTC: '0x321162cd933e2be498cd2267a90534a804051b11',
    WCRV: '0x1e4f97b9f9f913c46f1632781732927b9019c68b',
    renBTC: '0xdbf31df14b66535af65aac99c32e9ea844e14501',
    MIM: '0x82f0b8b456c1a451378467398982d4834b6829c1',
    nUSD: '0xed2a7edd7413021d440b09d654f3b87712abab66',
    nETH: '0x67c10c397dd0ba417329543c1a40eb48aaa7cd00',
    gfUSDT: '0x940f41f0ec9ba1a34cf001cc03347ac092f5f6b5',
    gUSDC: '0xe578c856933d8e1082740bf7661e379aa2a30b26',
    gDAI: '0x07e6332dd090d287d3489245038daf987955dcfb',
    FRAX: '0xdc301622e621166bd8e82f2ca0a26c13ad0be355',
    gFTM: '0x39b3bd37208cbade74d0fcbdbb12d606295b430a',
    gETH: '0x25c130b2624cf12a4ea30143ef50c5d68cefa22f',
    gWBTC: '0x38aca5484b8603373acc6961ecd57a6a594510a3',
    gCRV: '0x690754a168b022331caa2467207c61919b3f8a98',
    gMIM: '0xc664fc7b8487a3e10824cda768c1d239f2403bbe',
    WOO: '0x6626c47c00f1d87902fc13eecfac3ed06d5e8d8a',
    USDT: '0x049d68029688eabf473097a2fc38ef61633a3c7a',
    alUSD: '0xb67fa6defce4042070eb1ae1511dcd6dcc6a532e',
};

const OPTIMISM_TOKENS = {
    WETH: '0x4200000000000000000000000000000000000006',
    USDC: '0x7f5c764cbc14f9669b88837ca1490cca17c31607',
    USDT: '0x94b008aa00579c1307b0ef2c499ad98a8ce58e58',
    DAI: '0xda10009cbd5d07dd0cecc66161fc93d7c9000da1',
    FRAX: '0x2e3d870790dc77a83dd1d18184acc7439a53f475',
    WBTC: '0x68f180fcce6836688e9084f035309e29bf0a2095',
    nETH: '0x809dc529f07651bd43a172e8db6f4a7a0d771036',
    sWETH: '0x121ab82b49b2bc4c7901ca46b8277962b4350204',
    OP: '0x4200000000000000000000000000000000000042',
    // Synthetix synths:
    sAAVE: '0x00b8d5a5e1ac97cb4341c4bc4367443c8776e8d9',
    sAVAX: '0xb2b42b231c68cbb0b4bf2ffebf57782fd97d3da4',
    sBTC: '0x298b9b95708152ff6968aafd889c6586e9169f1d',
    sETH: '0xe405de8f52ba7559f9df3c368500b6e6ae6cee49',
    sEUR: '0xfbc4198702e81ae77c06d58f81b629bdf36f0a71',
    sLINK: '0xc5db22719a06418028a40a9b5e9a7c02959d0d08',
    sMATIC: '0x81ddfac111913d3d5218dea999216323b7cd6356',
    sSOL: '0x8b2f7ae8ca8ee8428b6d76de88326bb413db2766',
    sUNI: '0xf5a6115aa582fd1beea22bc93b7dc7a785f60d03',
    sUSD: '0x8c6f28f2f1a3c87f0f938b96d27520d9751ec8d9',
};

const ARBITRUM_TOKENS = {
    USDT: '0xfd086bc7cd5c481dcc9c85ebe478a1c0b69fcbb9',
    USDC: '0xff970a61a04b1ca14834a43f5de4533ebddb5cc8',
    FRAX: '0x17fc002b466eec40dae837fc4be5c67993ddbd6f',
    nETH: '0x3ea9b0ab55f34fb188824ee288ceaefc63cf908e',
    WETH: '0x82af49447d8a07e3bd95bd0d56f35241523fbab1',
    nUSD: '0x2913e812cf0dcca30fb28e6cac3d2dcff4497688',
    MIM: '0xfea7a6a0b346362bf88a9e4a88416b77a57d6c2a',
    WBTC: '0x2f2a2543b76a4166549f7aab2e75bef0aefc5b0f',
    VST: '0x64343594ab9b56e99087bfa6f2335db24c2d1f17',
};

export const REBASING_TOKENS = new Set<string>([MAINNET_TOKENS.stETH]);

const CURVE_POOLS = {
    compound: '0xa2b47e3d5c44877cca798226b7b8118f9bfb7a56', // 0.Compound
    // 1.USDT is dead
    PAX: '0x06364f10b501e868329afbc005b3492902d6c763', // 2.PAX
    // 3.y is dead
    // 3.bUSD is dead
    sUSD: '0xa5407eae9ba41422680e2e00537571bcc53efbfd', // 5.sUSD
    renBTC: '0x93054188d876f558f4a66b2ef1d97d16edf0895b', // 6.ren
    sBTC: '0x7fc77b5c7614e1533320ea6ddc2eb61fa00a9714', // 7.sbtc
    HBTC: '0x4ca9b3063ec5866a4b82e437059d2c43d1be596f', // 8.hbtc
    TRI: '0xbebc44782c7db0a1a60cb6fe97d0b483032ff1c7', // 9.3pool
    GUSD: '0x4f062658eaaf2c1ccf8c8e36d6824cdf41167956', // 10.gusd
    HUSD: '0x3ef6a01a0f81d6046290f3e2a8c5b843e738e604', // 11.husd
    // 12.usdk is dead
    USDN: '0x0f9cb53ebe405d49a0bbdbd291a65ff571bc83e1', // 13.usdn
    // 14.linkusd is dead
    mUSD: '0x8474ddbe98f5aa3179b3b3f5942d724afcdec9f6', // 15.musd
    // 16.rsv is dead
    dUSD: '0x8038c01a0390a8c547446a0b2c18fc9aefecc10c', // 17.dusd
    tBTC: '0xc25099792e9349c7dd09759744ea681c7de2cb66', // 18.tbtc
    pBTC: '0x7f55dde206dbad629c080068923b36fe9d6bdbef', // 19.pbtc
    bBTC: '0x071c661b4deefb59e2a3ddb20db036821eee8f4b', // 20.bbtc
    oBTC: '0xd81da8d904b52208541bade1bd6595d8a251f8dd', // 21.obtc
    UST: '0x890f4e345b1daed0367a877a1612f86a1f86985f', // 22.ust
    eurs: '0x0ce6a5ff5217e38315f87032cf90686c96627caa', // 23.eurs
    seth: '0xc5424b857f758e906013f3555dad202e4bdb4567', // 24.seth
    aave: '0xdebf20617708857ebe4f679508e7b7863a8a8eee', // 25.aave
    steth: '0xdc24316b9ae028f1497c275eb9192a3ea0f67022', // 26.stETH
    saave: '0xeb16ae0052ed37f479f7fe63849198df1765a733', // saave
    ankreth: '0xa96a65c051bf88b4095ee1f2451c2a9d43f53ae2', // ankreth
    USDP: '0x42d7025938bec20b69cbae5a77421082407f053a', // usdp
    ib: '0x2dded6da1bf5dbdf597c45fcfaa3194e53ecfeaf', // iron bank
    link: '0xf178c0b5bb7e7abf4e12a4838c7b7c5ba2c623c0', // link
    btrflyweth: '0xf43b15ab692fde1f9c24a9fce700adcc809d5391', // redacted cartel
    stgusdc: '0x3211c6cbef1429da3d0d58494938299c92ad5860', // stargate
    // StableSwap "open pools" (crv.finance)
    TUSD: '0xecd5e75afb02efa118af914515d6521aabd189f1',
    STABLEx: '0x3252efd4ea2d6c78091a1f43982ee2c3659cc3d1',
    alUSD: '0x43b4fdfd4ff969587185cdb6f0bd875c5fc83f8c',
    FRAX: '0xd632f22692fac7611d2aa1c0d552930d43caed3b',
    LUSD: '0xed279fdd11ca84beef15af5d39bb4d4bee23f0ca',
    BUSD: '0x4807862aa8b2bf68830e4c8dc86d0e9a998e085a',
    DSU3CRV: '0x6ec80df362d7042c50d4469bcfbc174c9dd9109a',
    cvxcrv: '0x9d0464996170c6b9e75eed71c68b99ddedf279e8',
    cvxfxs: '0xd658a338613198204dca1143ac3f01a722b5d94a',
    mim: '0x5a6a4d54456819380173272a5e8e9b9904bdf41b',
    eurt: '0xfd5db7463a3ab53fd211b4af195c5bccc1a03890',
    ethcrv: '0x8301ae4fc9c624d1d396cbdaa1ed877821d7c511',
    ethcvx: '0xb576491f1e6e5e62f1d8f26062ee822b40b0e0d4',
    fei_tri: '0x06cb22615ba53e60d67bf6c341a0fd5e718e1655',
    rai_tri: '0x618788357d0ebd8a37e763adab3bc575d54c2c7d',
    DOLA_tri: '0xaa5a67c256e27a5d80712c51971408db3370927d',
    OUSD_tri: '0x87650d7bbfc3a9f10587d7778206671719d9910d',
    d3pool: '0xbaaa1f5dba42c3389bdbc2c9d2de134f5cd0dc89',
    triEURpool: '0xb9446c4ef5ebe66268da6700d26f96273de3d571',
    ibEURsEUR: '0x19b080fe1ffa0553469d20ca36219f17fcf03859',
    wethyfi: '0xc26b89a667578ec7b3f11b2f98d6fd15c07c54ba',
    ycrvcrv: '0x453d92c7d4263201c69aacfaf589ed14202d83a4',
    bLUSD: '0x74ed5d42203806c8cdcf2f04ca5f60dc777b901c',
    rsr: '0x6a6283ab6e31c2aec3fa08697a8f806b740660b2',
    DOLAFRAX: '0xe57180685e3348589e9521aa53af0bcd497e884d',
    crvfrax: '0xdcef968d416a41cdac0ed8702fac8128a64241a2',
};

const CURVE_V2_POOLS = {
    tricrypto: '0x80466c64868e1ab14a1ddf27a676c3fcbe638fe5',
    tricrypto2: '0xd51a44d3fae010294c616388b506acda1bfaae46',
};

const CURVE_POLYGON_POOLS = {
    aave: '0x445fe580ef8d70ff569ab36e80c647af338db351',
    ren: '0xc2d95eef97ec6c17551d45e77b590dc1f9117c67',
};

const CURVE_V2_POLYGON_POOLS = {
    atricrypto3: '0x1d8b86e3d88cdb2d34688e87e72f388cb541b7c8',
};

const CURVE_AVALANCHE_POOLS = {
    aave: '0x7f90122bf0700f9e7e1f688fe926940e8839f353',
    mim: '0xaea2e71b631fa93683bcf256a8689dfa0e094fcd',
    USDC: '0x3a43a5851a3e3e0e25a3c1089670269786be1577',
};

const CURVE_V2_AVALANCHE_POOLS = {
    atricrypto: '0x58e57ca18b7a47112b877e31929798cd3d703b0f',
};

const CURVE_FANTOM_POOLS = {
    fUSDT: '0x92d5ebf3593a92888c25c0abef126583d4b5312e',
    twoPool: '0x27e611fd27b276acbd5ffd632e5eaebec9761e40',
    ren: '0x3ef6a01a0f81d6046290f3e2a8c5b843e738e604',
    tri_v2: '0x2dd7c9371965472e5a5fd28fbe165007c61439e1',
    geist: '0x0fa949783947bf6c1b171db13aeacbb488845b3f',
    FRAX_twoPool: '0x7a656b342e14f745e2b164890e88017e27ae7320',
};

const CURVE_V2_FANTOM_POOLS = {
    tricrypto: '0x3a1659ddcf2339be3aea159ca010979fb49155ff',
};

const CURVE_OPTIMISM_POOLS = {
    tri: '0x1337bedc9d22ecbe766df105c9623922a27963ec',
};

const CURVE_V2_ARBITRUM_POOLS = {
    tri: '0x960ea3e3c7fb317332d990873d354e18d7645590',
    twoPool: '0x7f90122bf0700f9e7e1f688fe926940e8839f353',
    vstFrax: '0x59bf0545fca0e5ad48e13da269facd2e8c886ba4',
    MIM: '0x30df229cefa463e991e29d42db0bae2e122b2ac7',
    fraxBP: '0xc9b8a3fdecb9d5b218d02555a8baf332e5b740d5',
};

const SADDLE_MAINNET_POOLS = {
    // swaps
    stablesV2: '0xaCb83E0633d6605c5001e2Ab59EF3C745547C8C7',
    bitcoinsV2: '0xdf3309771d2BF82cb2B6C56F9f5365C8bD97c4f2',
    alETH: '0xa6018520eaacc06c30ff2e1b3ee2c7c22e64196a',
    d4: '0xc69ddcd4dfef25d8a793241834d4cc4b3668ead6',
    '4Pool': '0x101cd330d088634b6f64c2eb4276e63bf1bbfde3',
    fraxBP: '0x13cc34aa8037f722405285ad2c82fe570bfa2bdc',
    frax3Pool: '0x8caea59f3bf1f341f89c51607e4919841131e47a',
    usx: '0x2bff1b48cc01284416e681b099a0cddca0231d72',

    // metaswaps
    susdMetaPoolV3: '0x4568727f50c7246ded8c39214ed6ff3c157f080d',
    fraxAlusdMetaPool: '0xfb516cf3710fc6901f2266aaeb8834cf5e4e9558',
    fraxSusdMetaPool: '0x69baa0d7c2e864b74173922ca069ac79d3be1556',
};

const SADDLE_OPTIMISM_POOLS = {
    // swaps
    fraxBP: '0xf6c2e0adc659007ba7c48446f5a4e4e94dfe08b5',
};

const SADDLE_ARBITRUM_POOLS = {
    // swaps
    arbUSDPoolV2: '0xfeea4d1bacb0519e8f952460a70719944fe56ee0',
    fraxBP: '0x401afbc31ad2a3bc0ed8960d63efcdea749b4849',
};

const IRONSWAP_POOLS = {
    is3usd: '0x837503e8a8753ae17fb8c8151b8e6f586defcb57',
};

const NERVE_POOLS = {
    threePool: '0x1b3771a66ee31180906972580ade9b81afc5fcdc',
};

const SYNAPSE_MAINNET_POOLS = {
    nUSDLP: '0x1116898dda4015ed8ddefb84b6e8bc24528af2d8',
};

const SYNAPSE_OPTIMISM_POOLS = {
    nETHLP: '0xe27bff97ce92c3e1ff7aa9f86781fdd6d48f5ee9',
};

const SYNAPSE_BSC_POOLS = {
    nUSDLP: '0x28ec0b36f0819ecb5005cab836f4ed5a2eca4d13',
};

const SYNAPSE_POLYGON_POOLS = {
    nUSDLP: '0x85fcd7dd0a1e1a9fcd5fd886ed522de8221c3ee5',
};

const SYNAPSE_FANTOM_POOLS = {
    nUSDLP: '0x2913e812cf0dcca30fb28e6cac3d2dcff4497688',
    nETHLP: '0x8d9ba570d6cb60c7e3e0f31343efe75ab8e65fb1',
};

const SYNAPSE_AVALANCHE_POOLS = {
    nUSDLP: '0xed2a7edd7413021d440b09d654f3b87712abab66',
    nETHLP: '0x77a7e60555bc18b4be44c181b2575eee46212d44',
};

const SYNAPSE_ARBITRUM_POOLS = {
    nUSDLP: '0x0db3fe3b770c95a0b99d1ed6f2627933466c0dd8',
    nETHLP: '0xa067668661c84476afcdc6fa5d758c4c01c34352',
};

const BELT_POOLS = {
    vPool: '0xf16d312d119c13dd27fd0dc814b0bcdcaaa62dfd',
};

const ELLIPSIS_POOLS = {
    threePool: '0x160caed03795365f3a589f10c379ffa7d75d4e76',
};

const FIREBIRDONESWAP_BSC_POOLS = {
    oneswap: '0x01c9475dbd36e46d1961572c8de24b74616bae9e',
};

const FIREBIRDONESWAP_POLYGON_POOLS = {
    oneswap: '0x01c9475dbd36e46d1961572c8de24b74616bae9e',
};
const MOBIUSMONEY_CELO_POOLS = {
    usdc_optics_v2: '0x9906589ea8fd27504974b7e8201df5bbde986b03',
    dai_optics_v2: '0xf3f65dfe0c8c8f2986da0fec159abe6fd4e700b4',
    weth_optics_v2: '0x74ef28d635c6c5800dd3cd62d4c4f8752daacb09',
    pusdc_optics_v2: '0xcce0d62ce14fb3e4363eb92db37ff3630836c252',
    usdc_allbridge_solana: '0x63c1914bf00a9b395a2bf89aada55a5615a3656e',
    usdc_poly_optics: '0xa2f0e57d4ceacf025e81c76f28b9ad6e9fbe8735',
};

const ACRYPTOS_POOLS = {
    acs4usd: '0xb3f0c9ea1f05e312093fdb031e789a756659b0ac',
    acs4vai: '0x191409d5a4effe25b0f4240557ba2192d18a191e',
    acs4ust: '0x99c92765efc472a9709ced86310d64c4573c4b77',
    acs3btc: '0xbe7caa236544d1b9a0e7f91e94b9f5bfd3b5ca81',
};

const PLATYPUS_AVALANCHE_POOLS = {
    usd: '0x66357dcace80431aee0a7507e2e361b7e2402370',
    yusd: '0xc828d995c686aaba78a4ac89dfc8ec0ff4c5be83',
    frax: '0xb8e567fc23c39c94a1f6359509d7b43d1fbed824',
    mim: '0x30c30d826be87cd0a4b90855c2f38f7fcfe4eaa7',
    sAVAX: '0x4658ea7e9960d6158a261104aaa160cc953bb6ba',
};

export const WOOFI_POOL_BY_CHAIN_ID = valueByChainId<string>(
    {
        [ChainId.BSC]: '0xbf365ce9cfcb2d5855521985e351ba3bcf77fd3f',
        [ChainId.Fantom]: '0x9503e7517d3c5bc4f9e4a1c6ae4f8b33ac2546f2',
        [ChainId.Avalanche]: '0x1df3009c57a8b143c6246149f00b090bce3b8f88',
        [ChainId.Polygon]: '0x7400b665c8f4f3a951a99f1ee9872efb8778723d',
    },
    NULL_ADDRESS,
);

export const WOOFI_SUPPORTED_TOKENS = new Set([
    BSC_TOKENS.USDT,
    BSC_TOKENS.WBNB,
    BSC_TOKENS.WOO,
    BSC_TOKENS.WETH,
    BSC_TOKENS.BTCB,
    AVALANCHE_TOKENS.nUSDC,
    AVALANCHE_TOKENS.WAVAX,
    AVALANCHE_TOKENS.BTCb,
    AVALANCHE_TOKENS.WETH,
    AVALANCHE_TOKENS.WOO,
    FANTOM_TOKENS.USDC,
    FANTOM_TOKENS.WFTM,
    FANTOM_TOKENS.WETH,
    FANTOM_TOKENS.WBTC,
    FANTOM_TOKENS.WOO,
    POLYGON_TOKENS.USDC,
    POLYGON_TOKENS.WMATIC,
    POLYGON_TOKENS.WBTC,
    POLYGON_TOKENS.WETH,
    POLYGON_TOKENS.WOO,
]);

export const DEFAULT_INTERMEDIATE_TOKENS_BY_CHAIN_ID = valueByChainId<string[]>(
    {
        [ChainId.Mainnet]: [
            MAINNET_TOKENS.WETH,
            MAINNET_TOKENS.USDT,
            MAINNET_TOKENS.DAI,
            MAINNET_TOKENS.USDC,
            MAINNET_TOKENS.WBTC,
        ],
        [ChainId.BSC]: [
            BSC_TOKENS.WBNB,
            BSC_TOKENS.BUSD,
            BSC_TOKENS.DAI,
            BSC_TOKENS.USDC,
            BSC_TOKENS.WETH,
            BSC_TOKENS.USDT,
            BSC_TOKENS.WEX,
        ],
        [ChainId.Goerli]: [
            getContractAddressesForChainOrThrow(ChainId.Goerli).etherToken,
            '0x11fE4B6AE13d2a6055C8D9cF65c55bac32B5d844', // DAI
            '0x07865c6E87B9F70255377e024ace6630C1Eaa37F', // USDC
        ],
        [ChainId.PolygonMumbai]: [
            getContractAddressesForChainOrThrow(ChainId.PolygonMumbai).etherToken,
            '0xe6b8a5CF854791412c1f6EFC7CAf629f5Df1c747', // USDC
        ],
        [ChainId.Polygon]: [
            POLYGON_TOKENS.WMATIC,
            POLYGON_TOKENS.WETH,
            POLYGON_TOKENS.USDC,
            POLYGON_TOKENS.DAI,
            POLYGON_TOKENS.USDT,
            POLYGON_TOKENS.WBTC,
        ],
        [ChainId.Avalanche]: [
            AVALANCHE_TOKENS.WAVAX,
            AVALANCHE_TOKENS.WETH,
            AVALANCHE_TOKENS.DAI,
            AVALANCHE_TOKENS.USDT,
            AVALANCHE_TOKENS.USDC,
            AVALANCHE_TOKENS.nUSD,
            AVALANCHE_TOKENS.nETH,
            AVALANCHE_TOKENS.aWETH,
            AVALANCHE_TOKENS.MIM,
        ],
        [ChainId.Fantom]: [
            FANTOM_TOKENS.WFTM,
            FANTOM_TOKENS.WETH,
            FANTOM_TOKENS.DAI,
            FANTOM_TOKENS.USDC,
            FANTOM_TOKENS.nUSD,
            FANTOM_TOKENS.nETH,
            FANTOM_TOKENS.MIM,
        ],
        [ChainId.Celo]: [
            CELO_TOKENS.WCELO,
            CELO_TOKENS.mCUSD,
            CELO_TOKENS.WETHv1,
            CELO_TOKENS.amCUSD,
            CELO_TOKENS.WBTC,
            CELO_TOKENS.cUSD,
        ],
        [ChainId.Optimism]: [
            OPTIMISM_TOKENS.WETH,
            OPTIMISM_TOKENS.DAI,
            OPTIMISM_TOKENS.USDC,
            OPTIMISM_TOKENS.USDT,
            OPTIMISM_TOKENS.nETH,
            OPTIMISM_TOKENS.sWETH,
        ],
        [ChainId.Arbitrum]: [
            ARBITRUM_TOKENS.USDC,
            ARBITRUM_TOKENS.USDT,
            ARBITRUM_TOKENS.WETH,
            ARBITRUM_TOKENS.WBTC,
            ARBITRUM_TOKENS.FRAX,
            ARBITRUM_TOKENS.MIM,
        ],
    },
    [],
);

// Note be careful here as a UNION is performed when finding intermediary tokens
// attaching to a default intermediary token (stables or ETH etc) can have a large impact
export const DEFAULT_TOKEN_ADJACENCY_GRAPH_BY_CHAIN_ID = valueByChainId<TokenAdjacencyGraph>(
    {
        [ChainId.Mainnet]: new TokenAdjacencyGraphBuilder(DEFAULT_INTERMEDIATE_TOKENS_BY_CHAIN_ID[ChainId.Mainnet])
            .tap((builder) => {
                // Convex and Curve
                builder.addBidirectional(MAINNET_TOKENS.cvxCRV, MAINNET_TOKENS.CRV);
                // Convex and FXS
                builder.addBidirectional(MAINNET_TOKENS.cvxFXS, MAINNET_TOKENS.FXS);
                // FEI TRIBE liquid in UniV2
                builder.addBidirectional(MAINNET_TOKENS.FEI, MAINNET_TOKENS.TRIBE);
                // FRAX ecosystem
                builder.addBidirectional(MAINNET_TOKENS.FRAX, MAINNET_TOKENS.FXS);
                builder.addBidirectional(MAINNET_TOKENS.FRAX, MAINNET_TOKENS.OHM);
                // REDACTED CARTEL
                builder.addBidirectional(MAINNET_TOKENS.OHMV2, MAINNET_TOKENS.BTRFLY);
                // Lido
                builder.addBidirectional(MAINNET_TOKENS.stETH, MAINNET_TOKENS.wstETH);
                // Synthetix Atomic Swap
                builder.addCompleteSubgraph([
                    MAINNET_TOKENS.sBTC,
                    MAINNET_TOKENS.sETH,
                    MAINNET_TOKENS.sUSD,
                    MAINNET_TOKENS.sEUR,
                    MAINNET_TOKENS.sJPY,
                    MAINNET_TOKENS.sGBP,
                    MAINNET_TOKENS.sAUD,
                    MAINNET_TOKENS.sKRW,
                    MAINNET_TOKENS.sCHF,
                ]);
            })
            .build(),
        [ChainId.BSC]: new TokenAdjacencyGraphBuilder(DEFAULT_INTERMEDIATE_TOKENS_BY_CHAIN_ID[ChainId.BSC]).build(),
        [ChainId.Polygon]: new TokenAdjacencyGraphBuilder(DEFAULT_INTERMEDIATE_TOKENS_BY_CHAIN_ID[ChainId.Polygon])
            .tap((builder) => {
                builder.addBidirectional(POLYGON_TOKENS.QUICK, POLYGON_TOKENS.ANY);
            })
            .build(),
        [ChainId.Avalanche]: new TokenAdjacencyGraphBuilder(DEFAULT_INTERMEDIATE_TOKENS_BY_CHAIN_ID[ChainId.Avalanche])
            .tap((builder) => {
                // Synapse nETH/aWETH pool
                builder.addBidirectional(AVALANCHE_TOKENS.aWETH, AVALANCHE_TOKENS.nETH);
                // Trader Joe MAG/MIM pool
                builder.addBidirectional(AVALANCHE_TOKENS.MIM, AVALANCHE_TOKENS.MAG);
            })
            .build(),
        [ChainId.Fantom]: new TokenAdjacencyGraphBuilder(
            DEFAULT_INTERMEDIATE_TOKENS_BY_CHAIN_ID[ChainId.Fantom],
        ).build(),
        [ChainId.Celo]: new TokenAdjacencyGraphBuilder(DEFAULT_INTERMEDIATE_TOKENS_BY_CHAIN_ID[ChainId.Celo]).build(),
        [ChainId.Optimism]: new TokenAdjacencyGraphBuilder(DEFAULT_INTERMEDIATE_TOKENS_BY_CHAIN_ID[ChainId.Optimism])
            .tap((builder) => {
                // Synthetix Atomic Swap
                builder.addCompleteSubgraph([
                    OPTIMISM_TOKENS.sAAVE,
                    OPTIMISM_TOKENS.sAVAX,
                    OPTIMISM_TOKENS.sBTC,
                    OPTIMISM_TOKENS.sETH,
                    OPTIMISM_TOKENS.sEUR,
                    OPTIMISM_TOKENS.sLINK,
                    OPTIMISM_TOKENS.sMATIC,
                    OPTIMISM_TOKENS.sSOL,
                    OPTIMISM_TOKENS.sUNI,
                    OPTIMISM_TOKENS.sUSD,
                ]);
            })
            .build(),
    },
    TokenAdjacencyGraph.getEmptyGraph(),
);

// TODO (rhinodavid): this constant is being used for reasons other than fees
// (see swap_handlers). Needs to be rethought or at least renamed.
export const NATIVE_FEE_TOKEN_BY_CHAIN_ID = valueByChainId<string>(
    {
        [ChainId.Mainnet]: getContractAddressesForChainOrThrow(ChainId.Mainnet).etherToken,
        [ChainId.BSC]: getContractAddressesForChainOrThrow(ChainId.BSC).etherToken,
        [ChainId.Ganache]: getContractAddressesForChainOrThrow(ChainId.Ganache).etherToken,
        [ChainId.Goerli]: getContractAddressesForChainOrThrow(ChainId.Goerli).etherToken,
        [ChainId.PolygonMumbai]: getContractAddressesForChainOrThrow(ChainId.PolygonMumbai).etherToken,
        [ChainId.Kovan]: getContractAddressesForChainOrThrow(ChainId.Kovan).etherToken,
        [ChainId.Polygon]: getContractAddressesForChainOrThrow(ChainId.Polygon).etherToken,
        [ChainId.Avalanche]: getContractAddressesForChainOrThrow(ChainId.Avalanche).etherToken,
        [ChainId.Fantom]: getContractAddressesForChainOrThrow(ChainId.Fantom).etherToken,
        [ChainId.Celo]: getContractAddressesForChainOrThrow(ChainId.Celo).etherToken,
        [ChainId.Optimism]: getContractAddressesForChainOrThrow(ChainId.Optimism).etherToken,
        [ChainId.Arbitrum]: getContractAddressesForChainOrThrow(ChainId.Arbitrum).etherToken,
    },
    NULL_ADDRESS,
);

export const NATIVE_FEE_TOKEN_AMOUNT_BY_CHAIN_ID = valueByChainId(
    {
        [ChainId.Mainnet]: ONE_ETHER.times(0.1),
        [ChainId.Optimism]: ONE_ETHER.times(0.1),
        [ChainId.Arbitrum]: ONE_ETHER.times(0.1),
    },
    ONE_ETHER,
);

// Order dependent
const CURVE_TRI_POOL_MAINNET_TOKENS = [MAINNET_TOKENS.DAI, MAINNET_TOKENS.USDC, MAINNET_TOKENS.USDT];
const CURVE_TRI_BTC_POOL_TOKEN = [MAINNET_TOKENS.RenBTC, MAINNET_TOKENS.WBTC, MAINNET_TOKENS.sBTC];
const CURVE_POLYGON_ATRICRYPTO_UNDERLYING_TOKENS = [POLYGON_TOKENS.DAI, POLYGON_TOKENS.USDC, POLYGON_TOKENS.USDT];
const CURVE_POLYGON_ATRICRYPTO_TOKENS = [POLYGON_TOKENS.amDAI, POLYGON_TOKENS.amUSDC, POLYGON_TOKENS.amUSDT];
const CURVE_FANTOM_TWO_POOL_TOKENS = [FANTOM_TOKENS.DAI, FANTOM_TOKENS.USDC];
const CURVE_ARBITRUM_TWO_POOL_TOKENS = [ARBITRUM_TOKENS.USDC, ARBITRUM_TOKENS.USDT];

const createCurveExchangePool = (info: { tokens: string[]; pool: string; gasSchedule: number }) => ({
    exchangeFunctionSelector: CurveFunctionSelectors.exchange,
    sellQuoteFunctionSelector: CurveFunctionSelectors.get_dy,
    buyQuoteFunctionSelector: CurveFunctionSelectors.None,
    tokens: info.tokens,
    metaTokens: undefined,
    poolAddress: info.pool,
    gasSchedule: info.gasSchedule,
});

const createCurveExchangeUnderlyingPool = (info: { tokens: string[]; pool: string; gasSchedule: number }) => ({
    exchangeFunctionSelector: CurveFunctionSelectors.exchange_underlying,
    sellQuoteFunctionSelector: CurveFunctionSelectors.get_dy_underlying,
    buyQuoteFunctionSelector: CurveFunctionSelectors.None,
    tokens: info.tokens,
    metaTokens: undefined,
    poolAddress: info.pool,
    gasSchedule: info.gasSchedule,
});

const createCurveMetaTriPool = (info: { tokens: string[]; pool: string; gasSchedule: number }) => ({
    exchangeFunctionSelector: CurveFunctionSelectors.exchange_underlying,
    sellQuoteFunctionSelector: CurveFunctionSelectors.get_dy_underlying,
    buyQuoteFunctionSelector: CurveFunctionSelectors.None,
    tokens: [...info.tokens, ...CURVE_TRI_POOL_MAINNET_TOKENS],
    metaTokens: info.tokens,
    poolAddress: info.pool,
    gasSchedule: info.gasSchedule,
});

const createCurveMetaTriBtcPool = (info: { tokens: string[]; pool: string; gasSchedule: number }) => ({
    exchangeFunctionSelector: CurveFunctionSelectors.exchange_underlying,
    sellQuoteFunctionSelector: CurveFunctionSelectors.get_dy_underlying,
    buyQuoteFunctionSelector: CurveFunctionSelectors.None,
    tokens: [...info.tokens, ...CURVE_TRI_BTC_POOL_TOKEN],
    metaTokens: info.tokens,
    poolAddress: info.pool,
    gasSchedule: info.gasSchedule,
});

const createCurveMetaTwoPoolFantom = (info: { tokens: string[]; pool: string; gasSchedule: number }) => ({
    exchangeFunctionSelector: CurveFunctionSelectors.exchange_underlying,
    sellQuoteFunctionSelector: CurveFunctionSelectors.get_dy_underlying,
    buyQuoteFunctionSelector: CurveFunctionSelectors.None,
    tokens: [...info.tokens, ...CURVE_FANTOM_TWO_POOL_TOKENS],
    metaTokens: info.tokens,
    poolAddress: info.pool,
    gasSchedule: info.gasSchedule,
});

const createCurveMetaTwoPoolArbitrum = (info: { tokens: string[]; pool: string; gasSchedule: number }) => ({
    exchangeFunctionSelector: CurveFunctionSelectors.exchange_underlying,
    sellQuoteFunctionSelector: CurveFunctionSelectors.get_dy_underlying,
    buyQuoteFunctionSelector: CurveFunctionSelectors.None,
    tokens: [...info.tokens, ...CURVE_ARBITRUM_TWO_POOL_TOKENS],
    metaTokens: info.tokens,
    poolAddress: info.pool,
    gasSchedule: info.gasSchedule,
});

const createCurveExchangeV2Pool = (info: { tokens: string[]; pool: string; gasSchedule: number }) => ({
    exchangeFunctionSelector: CurveFunctionSelectors.exchange_v2,
    sellQuoteFunctionSelector: CurveFunctionSelectors.get_dy_v2,
    buyQuoteFunctionSelector: CurveFunctionSelectors.None,
    tokens: info.tokens,
    metaTokens: undefined,
    poolAddress: info.pool,
    gasSchedule: info.gasSchedule,
});

const createCurveV2MetaTriPool = (info: { tokens: string[]; pool: string; gasSchedule: number }) => ({
    exchangeFunctionSelector: CurveFunctionSelectors.exchange_underlying_v2,
    sellQuoteFunctionSelector: CurveFunctionSelectors.get_dy_underlying_v2,
    buyQuoteFunctionSelector: CurveFunctionSelectors.None,
    tokens: [...CURVE_POLYGON_ATRICRYPTO_UNDERLYING_TOKENS, ...info.tokens],
    metaTokens: info.tokens,
    poolAddress: info.pool,
    gasSchedule: info.gasSchedule,
});

const createCurveFactoryCryptoExchangePool = (info: { tokens: string[]; pool: string; gasSchedule: number }) => ({
    exchangeFunctionSelector: CurveFunctionSelectors.exchange_underlying_uint256,
    sellQuoteFunctionSelector: CurveFunctionSelectors.get_dy_uint256,
    buyQuoteFunctionSelector: CurveFunctionSelectors.None,
    tokens: info.tokens,
    metaTokens: undefined,
    poolAddress: info.pool,
    gasSchedule: info.gasSchedule,
});

const MOBIUSMONEY_CELO_SHARED: CurveInfo = {
    exchangeFunctionSelector: CurveFunctionSelectors.swap,
    sellQuoteFunctionSelector: CurveFunctionSelectors.calculateSwap,
    buyQuoteFunctionSelector: CurveFunctionSelectors.None,
    metaTokens: undefined,
    gasSchedule: 150e3,
    poolAddress: NULL_ADDRESS,
    tokens: [],
};

/**
 * Mainnet Curve configuration
 * The tokens are in order of their index, which each curve defines
 * I.e DaiUsdc curve has DAI as index 0 and USDC as index 1
 */
export const CURVE_MAINNET_INFOS: { [name: string]: CurveInfo } = {
    [CURVE_POOLS.compound]: createCurveExchangeUnderlyingPool({
        tokens: [MAINNET_TOKENS.DAI, MAINNET_TOKENS.USDC],
        pool: CURVE_POOLS.compound,
        gasSchedule: 587e3,
    }),
    [CURVE_POOLS.PAX]: createCurveExchangeUnderlyingPool({
        tokens: [MAINNET_TOKENS.DAI, MAINNET_TOKENS.USDC, MAINNET_TOKENS.USDT, MAINNET_TOKENS.PAX],
        pool: CURVE_POOLS.PAX,
        gasSchedule: 742e3,
    }),
    [CURVE_POOLS.sUSD]: createCurveExchangeUnderlyingPool({
        tokens: [MAINNET_TOKENS.DAI, MAINNET_TOKENS.USDC, MAINNET_TOKENS.USDT, MAINNET_TOKENS.sUSD],
        pool: CURVE_POOLS.sUSD,
        gasSchedule: 302e3,
    }),
    [CURVE_POOLS.renBTC]: createCurveExchangePool({
        tokens: [MAINNET_TOKENS.RenBTC, MAINNET_TOKENS.WBTC],
        pool: CURVE_POOLS.renBTC,
        gasSchedule: 171e3,
    }),
    [CURVE_POOLS.sBTC]: createCurveExchangePool({
        tokens: [MAINNET_TOKENS.RenBTC, MAINNET_TOKENS.WBTC, MAINNET_TOKENS.sBTC],
        pool: CURVE_POOLS.sBTC,
        gasSchedule: 327e3,
    }),
    [CURVE_POOLS.HBTC]: createCurveExchangePool({
        tokens: [MAINNET_TOKENS.hBTC, MAINNET_TOKENS.WBTC],
        pool: CURVE_POOLS.HBTC,
        gasSchedule: 210e3,
    }),
    [CURVE_POOLS.TRI]: createCurveExchangePool({
        tokens: [MAINNET_TOKENS.DAI, MAINNET_TOKENS.USDC, MAINNET_TOKENS.USDT],
        pool: CURVE_POOLS.TRI,
        gasSchedule: 176e3,
    }),
    [CURVE_POOLS.GUSD]: createCurveMetaTriPool({
        tokens: [MAINNET_TOKENS.GUSD],
        pool: CURVE_POOLS.GUSD,
        gasSchedule: 411e3,
    }),
    [CURVE_POOLS.HUSD]: createCurveMetaTriPool({
        tokens: [MAINNET_TOKENS.HUSD],
        pool: CURVE_POOLS.HUSD,
        gasSchedule: 396e3,
    }),
    [CURVE_POOLS.USDN]: createCurveMetaTriPool({
        tokens: [MAINNET_TOKENS.USDN],
        pool: CURVE_POOLS.USDN,
        gasSchedule: 398e3,
    }),
    [CURVE_POOLS.mUSD]: createCurveMetaTriPool({
        tokens: [MAINNET_TOKENS.mUSD],
        pool: CURVE_POOLS.mUSD,
        gasSchedule: 385e3,
    }),
    [CURVE_POOLS.dUSD]: createCurveMetaTriPool({
        tokens: [MAINNET_TOKENS.dUSD],
        pool: CURVE_POOLS.dUSD,
        gasSchedule: 371e3,
    }),
    [CURVE_POOLS.tBTC]: createCurveMetaTriBtcPool({
        tokens: [MAINNET_TOKENS.tBTC],
        pool: CURVE_POOLS.tBTC,
        gasSchedule: 482e3,
    }),
    [CURVE_POOLS.pBTC]: createCurveMetaTriBtcPool({
        tokens: [MAINNET_TOKENS.pBTC],
        pool: CURVE_POOLS.pBTC,
        gasSchedule: 503e3,
    }),
    [CURVE_POOLS.bBTC]: createCurveMetaTriBtcPool({
        tokens: [MAINNET_TOKENS.bBTC],
        pool: CURVE_POOLS.bBTC,
        gasSchedule: 497e3,
    }),
    [CURVE_POOLS.oBTC]: createCurveMetaTriBtcPool({
        tokens: [MAINNET_TOKENS.oBTC],
        pool: CURVE_POOLS.oBTC,
        gasSchedule: 488e3,
    }),
    [CURVE_POOLS.UST]: createCurveMetaTriPool({
        tokens: [MAINNET_TOKENS.UST],
        pool: CURVE_POOLS.UST,
        gasSchedule: 340e3,
    }),
    [CURVE_POOLS.eurs]: createCurveExchangePool({
        tokens: [MAINNET_TOKENS.EURS, MAINNET_TOKENS.sEUR],
        pool: CURVE_POOLS.eurs,
        gasSchedule: 320e3,
    }),
    [CURVE_POOLS.eurt]: createCurveExchangePool({
        tokens: [MAINNET_TOKENS.EURT, MAINNET_TOKENS.sEUR],
        pool: CURVE_POOLS.eurt,
        gasSchedule: 320e3,
    }),
    [CURVE_POOLS.aave]: createCurveExchangeUnderlyingPool({
        tokens: [MAINNET_TOKENS.DAI, MAINNET_TOKENS.USDC, MAINNET_TOKENS.USDT],
        pool: CURVE_POOLS.aave,
        gasSchedule: 580e3,
    }),
    [CURVE_POOLS.aave]: createCurveExchangePool({
        tokens: [MAINNET_TOKENS.aDAI, MAINNET_TOKENS.aUSDC, MAINNET_TOKENS.aUSDT],
        pool: CURVE_POOLS.aave,
        gasSchedule: 580e3,
    }),
    [CURVE_POOLS.saave]: createCurveExchangeUnderlyingPool({
        tokens: [MAINNET_TOKENS.DAI, MAINNET_TOKENS.sUSD],
        pool: CURVE_POOLS.saave,
        gasSchedule: 580e3,
    }),
    [CURVE_POOLS.saave]: createCurveExchangePool({
        tokens: [MAINNET_TOKENS.aDAI, MAINNET_TOKENS.aSUSD],
        pool: CURVE_POOLS.saave,
        gasSchedule: 580e3,
    }),
    [CURVE_POOLS.USDP]: createCurveMetaTriPool({
        tokens: [MAINNET_TOKENS.USDP],
        pool: CURVE_POOLS.USDP,
        gasSchedule: 374e3,
    }),
    //@todo investigate Underlying tokens not being able to support swap
    // [CURVE_POOLS.ib]: createCurveExchangeUnderlyingPool({
    //     tokens: [MAINNET_TOKENS.DAI, MAINNET_TOKENS.USDC, MAINNET_TOKENS.USDT],
    //     pool: CURVE_POOLS.ib,
    //     gasSchedule: 646e3,
    // }),
    [CURVE_POOLS.link]: createCurveExchangePool({
        tokens: [MAINNET_TOKENS.LINK, MAINNET_TOKENS.sLINK],
        pool: CURVE_POOLS.link,
        gasSchedule: 319e3,
    }),
    [CURVE_POOLS.TUSD]: createCurveMetaTriPool({
        tokens: [MAINNET_TOKENS.TUSD],
        pool: CURVE_POOLS.TUSD,
        gasSchedule: 404e3,
    }),
    [CURVE_POOLS.STABLEx]: createCurveMetaTriPool({
        tokens: [MAINNET_TOKENS.STABLEx],
        pool: CURVE_POOLS.STABLEx,
        gasSchedule: 397e3,
    }),
    [CURVE_POOLS.alUSD]: createCurveMetaTriPool({
        tokens: [MAINNET_TOKENS.alUSD],
        pool: CURVE_POOLS.alUSD,
        gasSchedule: 387e3,
    }),
    [CURVE_POOLS.FRAX]: createCurveMetaTriPool({
        tokens: [MAINNET_TOKENS.FRAX],
        pool: CURVE_POOLS.FRAX,
        gasSchedule: 387e3,
    }),
    [CURVE_POOLS.LUSD]: createCurveMetaTriPool({
        tokens: [MAINNET_TOKENS.LUSD],
        pool: CURVE_POOLS.LUSD,
        gasSchedule: 387e3,
    }),
    [CURVE_POOLS.BUSD]: createCurveMetaTriPool({
        tokens: [MAINNET_TOKENS.BUSD],
        pool: CURVE_POOLS.BUSD,
        gasSchedule: 387e3,
    }),
    [CURVE_POOLS.steth]: createCurveExchangePool({
        // This pool uses ETH
        tokens: [MAINNET_TOKENS.WETH, MAINNET_TOKENS.stETH],
        pool: CURVE_POOLS.steth,
        gasSchedule: 151e3,
    }),
    [CURVE_POOLS.seth]: createCurveExchangePool({
        // This pool uses ETH
        tokens: [MAINNET_TOKENS.WETH, MAINNET_TOKENS.sETH],
        pool: CURVE_POOLS.seth,
        gasSchedule: 187e3,
    }),
    [CURVE_POOLS.ankreth]: createCurveExchangePool({
        // This pool uses ETH
        tokens: [MAINNET_TOKENS.WETH, MAINNET_TOKENS.ankrETH],
        pool: CURVE_POOLS.ankreth,
        gasSchedule: 125e3,
    }),
    [CURVE_POOLS.DSU3CRV]: createCurveMetaTriPool({
        tokens: [MAINNET_TOKENS.DSU],
        pool: CURVE_POOLS.DSU3CRV,
        gasSchedule: 387e3,
    }),
    [CURVE_POOLS.mim]: createCurveMetaTriPool({
        tokens: [MAINNET_TOKENS.MIM],
        pool: CURVE_POOLS.mim,
        gasSchedule: 300e3,
    }),
    [CURVE_POOLS.cvxcrv]: createCurveExchangePool({
        tokens: [MAINNET_TOKENS.CRV, MAINNET_TOKENS.cvxCRV],
        pool: CURVE_POOLS.cvxcrv,
        gasSchedule: 105e3,
    }),
    [CURVE_POOLS.ethcrv]: {
        ...createCurveExchangePool({
            // This pool uses ETH
            tokens: [MAINNET_TOKENS.WETH, MAINNET_TOKENS.CRV],
            pool: CURVE_POOLS.ethcrv,
            gasSchedule: 350e3,
        }),
        // This pool has a custom get_dy and exchange selector with uint256
        sellQuoteFunctionSelector: CurveFunctionSelectors.get_dy_uint256,
        exchangeFunctionSelector: CurveFunctionSelectors.exchange_underlying_uint256,
    },
    [CURVE_POOLS.ethcvx]: {
        ...createCurveExchangePool({
            // This pool uses ETH
            tokens: [MAINNET_TOKENS.WETH, MAINNET_TOKENS.CVX],
            pool: CURVE_POOLS.ethcvx,
            gasSchedule: 350e3,
        }),
        // This pool has a custom get_dy and exchange selector with uint256
        sellQuoteFunctionSelector: CurveFunctionSelectors.get_dy_uint256,
        exchangeFunctionSelector: CurveFunctionSelectors.exchange_underlying_uint256,
    },
    [CURVE_POOLS.fei_tri]: createCurveMetaTriPool({
        tokens: [MAINNET_TOKENS.FEI],
        pool: CURVE_POOLS.fei_tri,
        gasSchedule: 340e3,
    }),
    [CURVE_POOLS.rai_tri]: createCurveMetaTriPool({
        tokens: [MAINNET_TOKENS.RAI],
        pool: CURVE_POOLS.rai_tri,
        gasSchedule: 340e3,
    }),
    [CURVE_POOLS.DOLA_tri]: createCurveMetaTriPool({
        tokens: [MAINNET_TOKENS.DOLA],
        pool: CURVE_POOLS.DOLA_tri,
        gasSchedule: 340e3,
    }),
    [CURVE_POOLS.OUSD_tri]: createCurveMetaTriPool({
        tokens: [MAINNET_TOKENS.OUSD],
        pool: CURVE_POOLS.OUSD_tri,
        gasSchedule: 340e3,
    }),
    [CURVE_POOLS.d3pool]: createCurveExchangePool({
        tokens: [MAINNET_TOKENS.FRAX, MAINNET_TOKENS.FEI, MAINNET_TOKENS.alUSD],
        pool: CURVE_POOLS.d3pool,
        gasSchedule: 176e3,
    }),
    [CURVE_POOLS.triEURpool]: createCurveExchangePool({
        tokens: [MAINNET_TOKENS.agEUR, MAINNET_TOKENS.EURT, MAINNET_TOKENS.EURS],
        pool: CURVE_POOLS.triEURpool,
        gasSchedule: 176e3,
    }),
    [CURVE_POOLS.ibEURsEUR]: createCurveExchangePool({
        tokens: [MAINNET_TOKENS.ibEUR, MAINNET_TOKENS.sEUR],
        pool: CURVE_POOLS.ibEURsEUR,
        gasSchedule: 176e3,
    }),
    [CURVE_POOLS.btrflyweth]: createCurveFactoryCryptoExchangePool({
        tokens: [MAINNET_TOKENS.WETH, MAINNET_TOKENS.BTRFLY],
        pool: CURVE_POOLS.btrflyweth,
        gasSchedule: 250e3,
    }),
    [CURVE_POOLS.wethyfi]: createCurveFactoryCryptoExchangePool({
        tokens: [MAINNET_TOKENS.WETH, MAINNET_TOKENS.YFI],
        pool: CURVE_POOLS.wethyfi,
        gasSchedule: 250e3,
    }),
    [CURVE_POOLS.stgusdc]: createCurveFactoryCryptoExchangePool({
        tokens: [MAINNET_TOKENS.STG, MAINNET_TOKENS.USDC],
        pool: CURVE_POOLS.stgusdc,
        gasSchedule: 250e3,
    }),
    [CURVE_POOLS.cvxfxs]: createCurveFactoryCryptoExchangePool({
        tokens: [MAINNET_TOKENS.FXS, MAINNET_TOKENS.cvxFXS],
        pool: CURVE_POOLS.cvxfxs,
        gasSchedule: 390e3,
    }),
    [CURVE_POOLS.ycrvcrv]: createCurveExchangePool({
        tokens: [MAINNET_TOKENS.CRV, MAINNET_TOKENS.ynCRV],
        pool: CURVE_POOLS.ycrvcrv,
        gasSchedule: 450e3,
    }),
    [CURVE_POOLS.bLUSD]: createCurveFactoryCryptoExchangePool({
        tokens: [MAINNET_TOKENS.bLUSD, MAINNET_TOKENS.LUSDCRV],
        pool: CURVE_POOLS.bLUSD,
        gasSchedule: 390e3,
    }),
    [CURVE_POOLS.crvfrax]: createCurveExchangePool({
        tokens: [MAINNET_TOKENS.FRAX, MAINNET_TOKENS.USDC],
        pool: CURVE_POOLS.crvfrax,
        gasSchedule: 390e3,
    }),
    [CURVE_POOLS.rsr]: createCurveFactoryCryptoExchangePool({
        tokens: [MAINNET_TOKENS.rsr, MAINNET_TOKENS.crvFRAX],
        pool: CURVE_POOLS.rsr,
        gasSchedule: 390e3,
    }),
    [CURVE_POOLS.DOLAFRAX]: createCurveExchangePool({
        tokens: [MAINNET_TOKENS.DOLA, MAINNET_TOKENS.crvFRAX],
        pool: CURVE_POOLS.DOLAFRAX,
        gasSchedule: 260e3,
    }),
};

export const CURVE_V2_MAINNET_INFOS: { [name: string]: CurveInfo } = {
    [CURVE_V2_POOLS.tricrypto]: createCurveExchangeV2Pool({
        tokens: [MAINNET_TOKENS.USDT, MAINNET_TOKENS.WBTC, MAINNET_TOKENS.WETH],
        pool: CURVE_V2_POOLS.tricrypto,
        gasSchedule: 300e3,
    }),
    [CURVE_V2_POOLS.tricrypto2]: createCurveExchangeV2Pool({
        tokens: [MAINNET_TOKENS.USDT, MAINNET_TOKENS.WBTC, MAINNET_TOKENS.WETH],
        pool: CURVE_V2_POOLS.tricrypto2,
        gasSchedule: 300e3,
    }),
};

export const CURVE_POLYGON_INFOS: { [name: string]: CurveInfo } = {
    ['aave_exchangeunderlying']: createCurveExchangeUnderlyingPool({
        tokens: CURVE_POLYGON_ATRICRYPTO_UNDERLYING_TOKENS,
        pool: CURVE_POLYGON_POOLS.aave,
        gasSchedule: 300e3,
    }),
    ['aave_exchange']: createCurveExchangePool({
        tokens: CURVE_POLYGON_ATRICRYPTO_TOKENS,
        pool: CURVE_POLYGON_POOLS.aave,
        gasSchedule: 150e3,
    }),
    [CURVE_POLYGON_POOLS.ren]: createCurveExchangeUnderlyingPool({
        tokens: [POLYGON_TOKENS.WBTC, POLYGON_TOKENS.renBTC],
        pool: CURVE_POLYGON_POOLS.ren,
        gasSchedule: 350e3,
    }),
};

export const CURVE_V2_POLYGON_INFOS: { [name: string]: CurveInfo } = {
    [CURVE_V2_POLYGON_POOLS.atricrypto3]: createCurveV2MetaTriPool({
        tokens: [POLYGON_TOKENS.WBTC, POLYGON_TOKENS.WETH],
        pool: CURVE_V2_POLYGON_POOLS.atricrypto3,
        gasSchedule: 300e3,
    }),
};

export const CURVE_AVALANCHE_INFOS: { [name: string]: CurveInfo } = {
    ['aave_exchangeunderlying']: createCurveExchangeUnderlyingPool({
        tokens: [AVALANCHE_TOKENS.DAI, AVALANCHE_TOKENS.USDC, AVALANCHE_TOKENS.USDT],
        pool: CURVE_AVALANCHE_POOLS.aave,
        gasSchedule: 850e3,
    }),
    ['aave_exchange']: createCurveExchangePool({
        tokens: [AVALANCHE_TOKENS.aDAI, AVALANCHE_TOKENS.aUSDC, AVALANCHE_TOKENS.aUSDT],
        pool: CURVE_AVALANCHE_POOLS.aave,
        gasSchedule: 150e3,
    }),
    [CURVE_AVALANCHE_POOLS.mim]: createCurveExchangePool({
        tokens: [AVALANCHE_TOKENS.MIM, AVALANCHE_TOKENS.USDT, AVALANCHE_TOKENS.USDC],
        pool: CURVE_AVALANCHE_POOLS.mim,
        gasSchedule: 150e3,
    }),
    [CURVE_AVALANCHE_POOLS.USDC]: createCurveExchangePool({
        tokens: [AVALANCHE_TOKENS.USDC, AVALANCHE_TOKENS.nUSDC],
        pool: CURVE_AVALANCHE_POOLS.USDC,
        gasSchedule: 150e3,
    }),
};

export const CURVE_V2_AVALANCHE_INFOS: { [name: string]: CurveInfo } = {
    [CURVE_V2_AVALANCHE_POOLS.atricrypto]: {
        exchangeFunctionSelector: CurveFunctionSelectors.exchange_underlying_v2,
        sellQuoteFunctionSelector: CurveFunctionSelectors.get_dy_underlying_v2,
        buyQuoteFunctionSelector: CurveFunctionSelectors.None,
        tokens: [
            AVALANCHE_TOKENS.DAI,
            AVALANCHE_TOKENS.USDC,
            AVALANCHE_TOKENS.USDT,
            AVALANCHE_TOKENS.WBTC,
            AVALANCHE_TOKENS.WETH,
        ],
        metaTokens: undefined,
        poolAddress: CURVE_V2_AVALANCHE_POOLS.atricrypto,
        gasSchedule: 1300e3,
    },
};

// TODO: modify gasSchedule
export const CURVE_FANTOM_INFOS: { [name: string]: CurveInfo } = {
    [CURVE_FANTOM_POOLS.ren]: createCurveExchangePool({
        tokens: [FANTOM_TOKENS.WBTC, FANTOM_TOKENS.renBTC],
        pool: CURVE_FANTOM_POOLS.ren,
        gasSchedule: 171e3,
    }),
    [CURVE_FANTOM_POOLS.twoPool]: createCurveExchangePool({
        tokens: [FANTOM_TOKENS.DAI, FANTOM_TOKENS.USDC],
        pool: CURVE_FANTOM_POOLS.twoPool,
        gasSchedule: 176e3,
    }),
    [CURVE_FANTOM_POOLS.fUSDT]: createCurveExchangeUnderlyingPool({
        tokens: [FANTOM_TOKENS.fUSDT, FANTOM_TOKENS.DAI, FANTOM_TOKENS.USDC],
        pool: CURVE_FANTOM_POOLS.fUSDT,
        gasSchedule: 587e3,
    }),
    [CURVE_FANTOM_POOLS.tri_v2]: createCurveExchangePool({
        tokens: [FANTOM_TOKENS.MIM, FANTOM_TOKENS.fUSDT, FANTOM_TOKENS.USDC],
        pool: CURVE_FANTOM_POOLS.tri_v2,
        gasSchedule: 176e3,
    }),
    [CURVE_FANTOM_POOLS.FRAX_twoPool]: createCurveMetaTwoPoolFantom({
        tokens: [FANTOM_TOKENS.FRAX],
        pool: CURVE_FANTOM_POOLS.FRAX_twoPool,
        gasSchedule: 411e3,
    }),
};

export const CURVE_V2_FANTOM_INFOS: { [name: string]: CurveInfo } = {
    [CURVE_V2_FANTOM_POOLS.tricrypto]: createCurveExchangeV2Pool({
        tokens: [FANTOM_TOKENS.fUSDT, FANTOM_TOKENS.WBTC, FANTOM_TOKENS.WETH],
        pool: CURVE_V2_FANTOM_POOLS.tricrypto,
        gasSchedule: 300e3,
    }),
};

export const CURVE_OPTIMISM_INFOS: { [name: string]: CurveInfo } = {
    [CURVE_OPTIMISM_POOLS.tri]: createCurveExchangePool({
        tokens: [OPTIMISM_TOKENS.DAI, OPTIMISM_TOKENS.USDC, OPTIMISM_TOKENS.USDT],
        pool: CURVE_OPTIMISM_POOLS.tri,
        gasSchedule: 150e3,
    }),
};

export const CURVE_V2_ARBITRUM_INFOS: { [name: string]: CurveInfo } = {
    [CURVE_V2_ARBITRUM_POOLS.tri]: createCurveExchangeV2Pool({
        tokens: [ARBITRUM_TOKENS.USDT, ARBITRUM_TOKENS.WBTC, ARBITRUM_TOKENS.WETH],
        pool: CURVE_V2_ARBITRUM_POOLS.tri,
        gasSchedule: 600e3,
    }),
    [CURVE_V2_ARBITRUM_POOLS.twoPool]: createCurveExchangePool({
        tokens: [ARBITRUM_TOKENS.USDC, ARBITRUM_TOKENS.USDT],
        pool: CURVE_V2_ARBITRUM_POOLS.twoPool,
        gasSchedule: 400e3,
    }),
    [CURVE_V2_ARBITRUM_POOLS.MIM]: createCurveMetaTwoPoolArbitrum({
        tokens: [ARBITRUM_TOKENS.MIM],
        pool: CURVE_V2_ARBITRUM_POOLS.MIM,
        gasSchedule: 400e3,
    }),
    [CURVE_V2_ARBITRUM_POOLS.fraxBP]: createCurveExchangePool({
        tokens: [ARBITRUM_TOKENS.FRAX, ARBITRUM_TOKENS.USDC],
        pool: CURVE_V2_ARBITRUM_POOLS.fraxBP,
        gasSchedule: 200e3,
    }),
    [CURVE_V2_ARBITRUM_POOLS.vstFrax]: createCurveExchangePool({
        tokens: [ARBITRUM_TOKENS.VST, ARBITRUM_TOKENS.FRAX],
        pool: CURVE_V2_ARBITRUM_POOLS.vstFrax,
        gasSchedule: 200e3,
    }),
};

export const BELT_BSC_INFOS: { [name: string]: CurveInfo } = {
    [BELT_POOLS.vPool]: createCurveExchangeUnderlyingPool({
        tokens: [BSC_TOKENS.DAI, BSC_TOKENS.USDC, BSC_TOKENS.USDT, BSC_TOKENS.BUSD],
        pool: BELT_POOLS.vPool,
        gasSchedule: 4490e3,
    }),
};

export const ELLIPSIS_BSC_INFOS: { [name: string]: CurveInfo } = {
    [ELLIPSIS_POOLS.threePool]: createCurveExchangePool({
        tokens: [BSC_TOKENS.BUSD, BSC_TOKENS.USDC, BSC_TOKENS.USDT],
        pool: ELLIPSIS_POOLS.threePool,
        gasSchedule: 140e3,
    }),
};

const createSaddleSwapPool = (info: { tokens: string[]; pool: string; gasSchedule: number }) => ({
    exchangeFunctionSelector: CurveFunctionSelectors.swap,
    sellQuoteFunctionSelector: CurveFunctionSelectors.calculateSwap,
    buyQuoteFunctionSelector: CurveFunctionSelectors.None,
    tokens: info.tokens,
    metaTokens: undefined,
    poolAddress: info.pool,
    gasSchedule: info.gasSchedule,
});

const createSaddleMetaSwapPool = (info: { tokens: string[]; pool: string; gasSchedule: number }) => ({
    exchangeFunctionSelector: CurveFunctionSelectors.swapUnderlying,
    sellQuoteFunctionSelector: CurveFunctionSelectors.calculateSwapUnderlying,
    buyQuoteFunctionSelector: CurveFunctionSelectors.None,
    tokens: info.tokens,
    metaTokens: [info.tokens[0]],
    poolAddress: info.pool,
    gasSchedule: info.gasSchedule,
});

// Curve-like sources using custom selectors
export const SADDLE_MAINNET_INFOS: { [name: string]: CurveInfo } = {
    [SADDLE_MAINNET_POOLS.stablesV2]: createSaddleSwapPool({
        tokens: [MAINNET_TOKENS.DAI, MAINNET_TOKENS.USDC, MAINNET_TOKENS.USDT],
        pool: SADDLE_MAINNET_POOLS.stablesV2,
        gasSchedule: 150e3,
    }),
    [SADDLE_MAINNET_POOLS.bitcoinsV2]: createSaddleSwapPool({
        tokens: [MAINNET_TOKENS.WBTC, MAINNET_TOKENS.RenBTC, MAINNET_TOKENS.sBTC],
        pool: SADDLE_MAINNET_POOLS.bitcoinsV2,
        gasSchedule: 150e3,
    }),
    [SADDLE_MAINNET_POOLS.alETH]: createSaddleSwapPool({
        tokens: [MAINNET_TOKENS.WETH, MAINNET_TOKENS.alETH, MAINNET_TOKENS.sETH],
        pool: SADDLE_MAINNET_POOLS.alETH,
        gasSchedule: 200e3,
    }),
    [SADDLE_MAINNET_POOLS.fraxBP]: createSaddleSwapPool({
        tokens: [MAINNET_TOKENS.USDC, MAINNET_TOKENS.FRAX],
        pool: SADDLE_MAINNET_POOLS.fraxBP,
        gasSchedule: 150e3,
    }),
    [SADDLE_MAINNET_POOLS.usx]: createSaddleSwapPool({
        tokens: [MAINNET_TOKENS.USDC, MAINNET_TOKENS.USX],
        pool: SADDLE_MAINNET_POOLS.usx,
        gasSchedule: 150e3,
    }),
    [SADDLE_MAINNET_POOLS.susdMetaPoolV3]: createSaddleMetaSwapPool({
        tokens: [MAINNET_TOKENS.sUSD, MAINNET_TOKENS.DAI, MAINNET_TOKENS.USDC, MAINNET_TOKENS.USDT],
        pool: SADDLE_MAINNET_POOLS.susdMetaPoolV3,
        gasSchedule: 370e3,
    }),
    [SADDLE_MAINNET_POOLS.fraxAlusdMetaPool]: createSaddleMetaSwapPool({
        tokens: [MAINNET_TOKENS.alUSD, MAINNET_TOKENS.USDC, MAINNET_TOKENS.FRAX],
        pool: SADDLE_MAINNET_POOLS.fraxAlusdMetaPool,
        gasSchedule: 320e3,
    }),
    [SADDLE_MAINNET_POOLS.fraxSusdMetaPool]: createSaddleMetaSwapPool({
        tokens: [MAINNET_TOKENS.sUSD, MAINNET_TOKENS.USDC, MAINNET_TOKENS.FRAX],
        pool: SADDLE_MAINNET_POOLS.fraxSusdMetaPool,
        gasSchedule: 370e3,
    }),
};

export const SADDLE_OPTIMISM_INFOS: { [name: string]: CurveInfo } = {
    [SADDLE_OPTIMISM_POOLS.fraxBP]: createSaddleSwapPool({
        tokens: [OPTIMISM_TOKENS.USDC, OPTIMISM_TOKENS.FRAX],
        pool: SADDLE_OPTIMISM_POOLS.fraxBP,
        gasSchedule: 150e3,
    }),
};

export const SADDLE_ARBITRUM_INFOS: { [name: string]: CurveInfo } = {
    [SADDLE_ARBITRUM_POOLS.fraxBP]: createSaddleSwapPool({
        tokens: [ARBITRUM_TOKENS.USDC, ARBITRUM_TOKENS.FRAX],
        pool: SADDLE_ARBITRUM_POOLS.fraxBP,
        gasSchedule: 200e3,
    }),
    [SADDLE_ARBITRUM_POOLS.arbUSDPoolV2]: createSaddleSwapPool({
        tokens: [ARBITRUM_TOKENS.FRAX, ARBITRUM_TOKENS.USDC, ARBITRUM_TOKENS.USDT],
        pool: SADDLE_ARBITRUM_POOLS.arbUSDPoolV2,
        gasSchedule: 200e3,
    }),
};

export const IRONSWAP_POLYGON_INFOS: { [name: string]: CurveInfo } = {
    [IRONSWAP_POOLS.is3usd]: {
        exchangeFunctionSelector: CurveFunctionSelectors.swap,
        sellQuoteFunctionSelector: CurveFunctionSelectors.calculateSwap,
        buyQuoteFunctionSelector: CurveFunctionSelectors.None,
        poolAddress: IRONSWAP_POOLS.is3usd,
        tokens: [POLYGON_TOKENS.USDC, POLYGON_TOKENS.USDT, POLYGON_TOKENS.DAI],
        metaTokens: undefined,
        gasSchedule: 150e3,
    },
};

export const NERVE_BSC_INFOS: { [name: string]: CurveInfo } = {
    [NERVE_POOLS.threePool]: {
        exchangeFunctionSelector: CurveFunctionSelectors.swap,
        sellQuoteFunctionSelector: CurveFunctionSelectors.calculateSwap,
        buyQuoteFunctionSelector: CurveFunctionSelectors.None,
        poolAddress: NERVE_POOLS.threePool,
        tokens: [BSC_TOKENS.BUSD, BSC_TOKENS.USDT, BSC_TOKENS.USDC],
        metaTokens: undefined,
        gasSchedule: 140e3,
    },
};

export const SYNAPSE_BSC_INFOS: { [name: string]: CurveInfo } = {
    [SYNAPSE_BSC_POOLS.nUSDLP]: {
        exchangeFunctionSelector: CurveFunctionSelectors.swap,
        sellQuoteFunctionSelector: CurveFunctionSelectors.calculateSwap,
        buyQuoteFunctionSelector: CurveFunctionSelectors.None,
        poolAddress: SYNAPSE_BSC_POOLS.nUSDLP,
        tokens: [BSC_TOKENS.nUSD, BSC_TOKENS.BUSD, BSC_TOKENS.USDC, BSC_TOKENS.USDT],
        metaTokens: undefined,
        gasSchedule: 140e3,
    },
};

export const SYNAPSE_FANTOM_INFOS: { [name: string]: CurveInfo } = {
    [SYNAPSE_FANTOM_POOLS.nUSDLP]: {
        exchangeFunctionSelector: CurveFunctionSelectors.swap,
        sellQuoteFunctionSelector: CurveFunctionSelectors.calculateSwap,
        buyQuoteFunctionSelector: CurveFunctionSelectors.None,
        poolAddress: SYNAPSE_FANTOM_POOLS.nUSDLP,
        tokens: [FANTOM_TOKENS.nUSD, FANTOM_TOKENS.MIM, FANTOM_TOKENS.USDC, FANTOM_TOKENS.fUSDT],
        metaTokens: undefined,
        gasSchedule: 140e3,
    },
};

export const SYNAPSE_MAINNET_INFOS: { [name: string]: CurveInfo } = {
    [SYNAPSE_MAINNET_POOLS.nUSDLP]: {
        exchangeFunctionSelector: CurveFunctionSelectors.swap,
        sellQuoteFunctionSelector: CurveFunctionSelectors.calculateSwap,
        buyQuoteFunctionSelector: CurveFunctionSelectors.None,
        poolAddress: SYNAPSE_MAINNET_POOLS.nUSDLP,
        tokens: [MAINNET_TOKENS.DAI, MAINNET_TOKENS.USDC, MAINNET_TOKENS.USDT],
        metaTokens: undefined,
        gasSchedule: 140e3,
    },
};

export const SYNAPSE_OPTIMISM_INFOS: { [name: string]: CurveInfo } = {
    [SYNAPSE_OPTIMISM_POOLS.nETHLP]: {
        exchangeFunctionSelector: CurveFunctionSelectors.swap,
        sellQuoteFunctionSelector: CurveFunctionSelectors.calculateSwap,
        buyQuoteFunctionSelector: CurveFunctionSelectors.None,
        poolAddress: SYNAPSE_OPTIMISM_POOLS.nETHLP,
        tokens: [OPTIMISM_TOKENS.nETH, OPTIMISM_TOKENS.sWETH],
        metaTokens: undefined,
        gasSchedule: 140e3,
    },
};

export const SYNAPSE_POLYGON_INFOS: { [name: string]: CurveInfo } = {
    [SYNAPSE_POLYGON_POOLS.nUSDLP]: {
        exchangeFunctionSelector: CurveFunctionSelectors.swap,
        sellQuoteFunctionSelector: CurveFunctionSelectors.calculateSwap,
        buyQuoteFunctionSelector: CurveFunctionSelectors.None,
        poolAddress: SYNAPSE_POLYGON_POOLS.nUSDLP,
        tokens: [POLYGON_TOKENS.nUSD, POLYGON_TOKENS.DAI, POLYGON_TOKENS.USDC, POLYGON_TOKENS.USDT],
        metaTokens: undefined,
        gasSchedule: 140e3,
    },
};

export const SYNAPSE_AVALANCHE_INFOS: { [name: string]: CurveInfo } = {
    [SYNAPSE_AVALANCHE_POOLS.nUSDLP]: {
        exchangeFunctionSelector: CurveFunctionSelectors.swap,
        sellQuoteFunctionSelector: CurveFunctionSelectors.calculateSwap,
        buyQuoteFunctionSelector: CurveFunctionSelectors.None,
        poolAddress: SYNAPSE_AVALANCHE_POOLS.nUSDLP,
        tokens: [AVALANCHE_TOKENS.nUSD, AVALANCHE_TOKENS.DAI, AVALANCHE_TOKENS.USDC, AVALANCHE_TOKENS.USDT],
        metaTokens: undefined,
        gasSchedule: 140e3,
    },
    [SYNAPSE_AVALANCHE_POOLS.nETHLP]: {
        exchangeFunctionSelector: CurveFunctionSelectors.swap,
        sellQuoteFunctionSelector: CurveFunctionSelectors.calculateSwap,
        buyQuoteFunctionSelector: CurveFunctionSelectors.None,
        poolAddress: SYNAPSE_AVALANCHE_POOLS.nETHLP,
        tokens: [AVALANCHE_TOKENS.nETH, AVALANCHE_TOKENS.aWETH],
        metaTokens: undefined,
        gasSchedule: 140e3,
    },
};

export const SYNAPSE_ARBITRUM_INFOS: { [name: string]: CurveInfo } = {
    [SYNAPSE_ARBITRUM_POOLS.nUSDLP]: {
        exchangeFunctionSelector: CurveFunctionSelectors.swap,
        sellQuoteFunctionSelector: CurveFunctionSelectors.calculateSwap,
        buyQuoteFunctionSelector: CurveFunctionSelectors.None,
        poolAddress: SYNAPSE_ARBITRUM_POOLS.nUSDLP,
        tokens: [ARBITRUM_TOKENS.nUSD, ARBITRUM_TOKENS.MIM, ARBITRUM_TOKENS.USDC, ARBITRUM_TOKENS.USDT],
        metaTokens: undefined,
        gasSchedule: 200e3,
    },
    [SYNAPSE_ARBITRUM_POOLS.nETHLP]: {
        exchangeFunctionSelector: CurveFunctionSelectors.swap,
        sellQuoteFunctionSelector: CurveFunctionSelectors.calculateSwap,
        buyQuoteFunctionSelector: CurveFunctionSelectors.None,
        poolAddress: SYNAPSE_ARBITRUM_POOLS.nETHLP,
        tokens: [ARBITRUM_TOKENS.nETH, ARBITRUM_TOKENS.WETH],
        metaTokens: undefined,
        gasSchedule: 175e3,
    },
};

export const FIREBIRDONESWAP_BSC_INFOS: { [name: string]: CurveInfo } = {
    [FIREBIRDONESWAP_BSC_POOLS.oneswap]: {
        exchangeFunctionSelector: CurveFunctionSelectors.swap,
        sellQuoteFunctionSelector: CurveFunctionSelectors.calculateSwap,
        buyQuoteFunctionSelector: CurveFunctionSelectors.None,
        poolAddress: FIREBIRDONESWAP_BSC_POOLS.oneswap,
        tokens: [BSC_TOKENS.BUSD, BSC_TOKENS.USDT, BSC_TOKENS.DAI, BSC_TOKENS.USDC],
        metaTokens: undefined,
        gasSchedule: 100e3,
    },
};

export const FIREBIRDONESWAP_POLYGON_INFOS: { [name: string]: CurveInfo } = {
    [FIREBIRDONESWAP_POLYGON_POOLS.oneswap]: {
        exchangeFunctionSelector: CurveFunctionSelectors.swap,
        sellQuoteFunctionSelector: CurveFunctionSelectors.calculateSwap,
        buyQuoteFunctionSelector: CurveFunctionSelectors.None,
        poolAddress: FIREBIRDONESWAP_POLYGON_POOLS.oneswap,
        tokens: [POLYGON_TOKENS.DAI, POLYGON_TOKENS.USDC, POLYGON_TOKENS.USDT],
        metaTokens: undefined,
        gasSchedule: 100e3,
    },
};

export const MOBIUSMONEY_CELO_INFOS: { [name: string]: CurveInfo } = {
    [MOBIUSMONEY_CELO_POOLS.usdc_optics_v2]: {
        ...MOBIUSMONEY_CELO_SHARED,
        poolAddress: MOBIUSMONEY_CELO_POOLS.usdc_optics_v2,
        tokens: [CELO_TOKENS.cUSD, CELO_TOKENS.cUSDC_V2],
    },
    [MOBIUSMONEY_CELO_POOLS.weth_optics_v2]: {
        ...MOBIUSMONEY_CELO_SHARED,
        poolAddress: MOBIUSMONEY_CELO_POOLS.weth_optics_v2,
        tokens: [CELO_TOKENS.cETH, CELO_TOKENS.oWETH],
    },
    [MOBIUSMONEY_CELO_POOLS.pusdc_optics_v2]: {
        ...MOBIUSMONEY_CELO_SHARED,
        poolAddress: MOBIUSMONEY_CELO_POOLS.pusdc_optics_v2,
        tokens: [CELO_TOKENS.cUSD, CELO_TOKENS.pUSDC_V2],
    },
    [MOBIUSMONEY_CELO_POOLS.usdc_allbridge_solana]: {
        ...MOBIUSMONEY_CELO_SHARED,
        poolAddress: MOBIUSMONEY_CELO_POOLS.usdc_allbridge_solana,
        tokens: [CELO_TOKENS.cUSD, CELO_TOKENS.asUSDC],
    },
    [MOBIUSMONEY_CELO_POOLS.usdc_poly_optics]: {
        ...MOBIUSMONEY_CELO_SHARED,
        poolAddress: MOBIUSMONEY_CELO_POOLS.usdc_poly_optics,
        tokens: [CELO_TOKENS.cUSD, CELO_TOKENS.pUSD],
    },
    [MOBIUSMONEY_CELO_POOLS.dai_optics_v2]: {
        ...MOBIUSMONEY_CELO_SHARED,
        poolAddress: MOBIUSMONEY_CELO_POOLS.dai_optics_v2,
        tokens: [CELO_TOKENS.cUSD, CELO_TOKENS.DAI],
    },
};

const ACRYPTOS_ACS4USD_POOL_BSC_TOKENS = [BSC_TOKENS.BUSD, BSC_TOKENS.USDT, BSC_TOKENS.DAI, BSC_TOKENS.USDC];

const createAcryptosMetaUsdPool = (info: { tokens: string[]; pool: string; gasSchedule: number }) => ({
    exchangeFunctionSelector: CurveFunctionSelectors.exchange_underlying,
    sellQuoteFunctionSelector: CurveFunctionSelectors.get_dy_underlying,
    buyQuoteFunctionSelector: CurveFunctionSelectors.None,
    tokens: [...info.tokens, ...ACRYPTOS_ACS4USD_POOL_BSC_TOKENS],
    metaTokens: info.tokens,
    poolAddress: info.pool,
    gasSchedule: info.gasSchedule,
});

export const ACRYPTOS_BSC_INFOS: { [name: string]: CurveInfo } = {
    [ACRYPTOS_POOLS.acs4usd]: createCurveExchangePool({
        tokens: ACRYPTOS_ACS4USD_POOL_BSC_TOKENS,
        pool: ACRYPTOS_POOLS.acs4usd,
        gasSchedule: 145e3,
    }),

    [ACRYPTOS_POOLS.acs4vai]: createAcryptosMetaUsdPool({
        tokens: [BSC_TOKENS.VAI],
        pool: ACRYPTOS_POOLS.acs4vai,
        gasSchedule: 300e3,
    }),

    [ACRYPTOS_POOLS.acs4ust]: createAcryptosMetaUsdPool({
        tokens: [BSC_TOKENS.UST],
        pool: ACRYPTOS_POOLS.acs4ust,
        gasSchedule: 300e3,
    }),

    [ACRYPTOS_POOLS.acs3btc]: createCurveExchangePool({
        tokens: [BSC_TOKENS.BTCB, BSC_TOKENS.renBTC, BSC_TOKENS.pBTC],
        pool: ACRYPTOS_POOLS.acs3btc,
        gasSchedule: 145e3,
    }),
};

export const PLATYPUS_AVALANCHE_INFOS: { [name: string]: PlatypusInfo } = {
    [PLATYPUS_AVALANCHE_POOLS.usd]: {
        poolAddress: PLATYPUS_AVALANCHE_POOLS.usd,
        tokens: [
            AVALANCHE_TOKENS.USDT,
            AVALANCHE_TOKENS.USDC,
            AVALANCHE_TOKENS.DAI,
            AVALANCHE_TOKENS.nUSDC,
            AVALANCHE_TOKENS.USDt,
        ],
        gasSchedule: 300e3,
    },
    [PLATYPUS_AVALANCHE_POOLS.yusd]: {
        poolAddress: PLATYPUS_AVALANCHE_POOLS.yusd,
        tokens: [AVALANCHE_TOKENS.YUSD, AVALANCHE_TOKENS.nUSDC],
        gasSchedule: 300e3,
    },
    [PLATYPUS_AVALANCHE_POOLS.frax]: {
        poolAddress: PLATYPUS_AVALANCHE_POOLS.frax,
        tokens: [AVALANCHE_TOKENS.FRAX, AVALANCHE_TOKENS.nUSDC],
        gasSchedule: 300e3,
    },
    [PLATYPUS_AVALANCHE_POOLS.mim]: {
        poolAddress: PLATYPUS_AVALANCHE_POOLS.mim,
        tokens: [AVALANCHE_TOKENS.MIM, AVALANCHE_TOKENS.nUSDC],
        gasSchedule: 300e3,
    },
    [PLATYPUS_AVALANCHE_POOLS.sAVAX]: {
        poolAddress: PLATYPUS_AVALANCHE_POOLS.sAVAX,
        tokens: [AVALANCHE_TOKENS.WAVAX, AVALANCHE_TOKENS.sAVAX],
        gasSchedule: 300e3,
    },
};

export const UNISWAPV1_ROUTER_BY_CHAIN_ID = valueByChainId<string>(
    {
        [ChainId.Mainnet]: '0xc0a47dfe034b400b47bdad5fecda2621de6c4d95',
        [ChainId.Goerli]: '0x6Ce570d02D73d4c384b46135E87f8C592A8c86dA',
    },
    NULL_ADDRESS,
);

export const UNISWAPV2_ROUTER_BY_CHAIN_ID = valueByChainId<string>(
    {
        [ChainId.Mainnet]: '0xf164fc0ec4e93095b804a4795bbe1e041497b92a',
        [ChainId.Goerli]: '0xf164fc0ec4e93095b804a4795bbe1e041497b92a',
    },
    NULL_ADDRESS,
);

export const SUSHISWAP_ROUTER_BY_CHAIN_ID = valueByChainId<string>(
    {
        [ChainId.Mainnet]: '0xd9e1ce17f2641f24ae83637ab66a2cca9c378b9f',
        [ChainId.BSC]: '0x1b02da8cb0d097eb8d57a175b88c7d8b47997506',
        [ChainId.Goerli]: '0x1b02da8cb0d097eb8d57a175b88c7d8b47997506',
        [ChainId.Polygon]: '0x1b02da8cb0d097eb8d57a175b88c7d8b47997506',
        [ChainId.Avalanche]: '0x1b02da8cb0d097eb8d57a175b88c7d8b47997506',
        [ChainId.Fantom]: '0x1b02da8cb0d097eb8d57a175b88c7d8b47997506',
        [ChainId.Celo]: '0x1421bde4b10e8dd459b3bcb598810b1337d56842',
        [ChainId.Arbitrum]: '0x1b02da8cb0d097eb8d57a175b88c7d8b47997506',
    },
    NULL_ADDRESS,
);

export const CRYPTO_COM_ROUTER_BY_CHAIN_ID = valueByChainId<string>(
    {
        [ChainId.Mainnet]: '0xceb90e4c17d626be0facd78b79c9c87d7ca181b3',
    },
    NULL_ADDRESS,
);

export const SHIBASWAP_ROUTER_BY_CHAIN_ID = valueByChainId<string>(
    {
        [ChainId.Mainnet]: '0x03f7724180aa6b939894b5ca4314783b0b36b329',
    },
    NULL_ADDRESS,
);

export const DYSTOPIA_ROUTER_BY_CHAIN_ID = valueByChainId<string>(
    {
        [ChainId.Polygon]: '0xbe75dd16d029c6b32b7ad57a0fd9c1c20dd2862e',
    },
    NULL_ADDRESS,
);

export const MSTABLE_POOLS_BY_CHAIN_ID = valueByChainId(
    {
        [ChainId.Mainnet]: {
            mUSD: {
                poolAddress: '0xe2f2a5c287993345a840db3b0845fbc70f5935a5',
                tokens: [MAINNET_TOKENS.DAI, MAINNET_TOKENS.USDC, MAINNET_TOKENS.USDT],
            },
            mBTC: {
                poolAddress: '0x945facb997494cc2570096c74b5f66a3507330a1',
                tokens: [MAINNET_TOKENS.WBTC, MAINNET_TOKENS.RenBTC, MAINNET_TOKENS.sBTC],
            },
        },
        [ChainId.Polygon]: {
            mUSD: {
                poolAddress: '0xe840b73e5287865eec17d250bfb1536704b43b21',
                tokens: [POLYGON_TOKENS.DAI, POLYGON_TOKENS.USDC, POLYGON_TOKENS.USDT],
            },
            mBTC: {
                poolAddress: NULL_ADDRESS,
                tokens: [] as string[],
            },
        },
    },
    {
        mUSD: {
            poolAddress: NULL_ADDRESS,
            tokens: [] as string[],
        },
        mBTC: {
            poolAddress: NULL_ADDRESS,
            tokens: [] as string[],
        },
    },
);

export const KYBER_DMM_ROUTER_BY_CHAIN_ID = valueByChainId<string>(
    {
        [ChainId.Mainnet]: '0x1c87257f5e8609940bc751a07bb085bb7f8cdbe6',
        [ChainId.Polygon]: '0x546c79662e028b661dfb4767664d0273184e4dd1',
        [ChainId.BSC]: '0x78df70615ffc8066cc0887917f2cd72092c86409',
        [ChainId.Avalanche]: '0x8efa5a9ad6d594cf76830267077b78ce0bc5a5f8',
        [ChainId.Fantom]: '0x5d5a5a0a465129848c2549669e12cdc2f8de039a',
    },
    NULL_ADDRESS,
);

export const BISWAP_ROUTER_BY_CHAIN_ID = valueByChainId<string>(
    {
        [ChainId.BSC]: '0x3a6d8ca21d1cf76f653a67577fa0d27453350dd8',
    },
    NULL_ADDRESS,
);

export const MDEX_ROUTER_BY_CHAIN_ID = valueByChainId<string>(
    {
        [ChainId.BSC]: '0x7dae51bd3e3376b8c7c4900e9107f12be3af1ba8',
    },
    NULL_ADDRESS,
);

export const KNIGHTSWAP_ROUTER_BY_CHAIN_ID = valueByChainId<string>(
    {
        [ChainId.BSC]: '0x05e61e0cdcd2170a76f9568a110cee3afdd6c46f',
    },
    NULL_ADDRESS,
);

export const MOONISWAP_REGISTRIES_BY_CHAIN_ID = valueByChainId(
    {
        [ChainId.BSC]: ['0xd41b24bba51fac0e4827b6f94c0d6ddeb183cd64'],
    },
    [] as string[],
);

export const DODOV1_CONFIG_BY_CHAIN_ID = valueByChainId(
    {
        [ChainId.Mainnet]: {
            helper: '0x533da777aedce766ceae696bf90f8541a4ba80eb',
            registry: '0x3A97247DF274a17C59A3bd12735ea3FcDFb49950',
        },
        [ChainId.BSC]: {
            helper: '0x0f859706aee7fcf61d5a8939e8cb9dbb6c1eda33',
            registry: '0xca459456a45e300aa7ef447dbb60f87cccb42828',
        },
        [ChainId.Polygon]: {
            helper: '0xdfaf9584f5d229a9dbe5978523317820a8897c5a',
            registry: '0x357c5e9cfa8b834edcef7c7aabd8f9db09119d11',
        },
    },
    { helper: NULL_ADDRESS, registry: NULL_ADDRESS },
);

export const DODOV2_FACTORIES_BY_CHAIN_ID = valueByChainId<string[]>(
    {
        [ChainId.Mainnet]: [
            '0x6b4fa0bc61eddc928e0df9c7f01e407bfcd3e5ef', // Private Pool
            '0x72d220ce168c4f361dd4dee5d826a01ad8598f6c', // Vending Machine
            '0x6fddb76c93299d985f4d3fc7ac468f9a168577a4', // Stability Pool
        ],
        [ChainId.BSC]: [
            '0xafe0a75dffb395eaabd0a7e1bbbd0b11f8609eef', // Private Pool
            '0x790b4a80fb1094589a3c0efc8740aa9b0c1733fb', // Vending Machine
            '0x0fb9815938ad069bf90e14fe6c596c514bede767', // Stability Pool
        ],
        [ChainId.Polygon]: [
            '0x95e887adf9eaa22cc1c6e3cb7f07adc95b4b25a8', // Private Pool
            '0x79887f65f83bdf15bcc8736b5e5bcdb48fb8fe13', // Vending Machine
            '0x43c49f8dd240e1545f147211ec9f917376ac1e87', // Stability Pool
        ],
        [ChainId.Arbitrum]: [
            '0xa6cf3d163358af376ec5e8b7cc5e102a05fde63d', // Private Pool
            '0xda4c4411c55b0785e501332354a036c04833b72b', // Vending Machine
            '0xc8fe2440744dcd733246a4db14093664defd5a53', // Stability Pool
        ],
    },
    [] as string[],
);
export const MAX_DODOV2_POOLS_QUERIED = 3;

export const CURVE_LIQUIDITY_PROVIDER_BY_CHAIN_ID = valueByChainId<string>(
    {
        [ChainId.Mainnet]: '0x561b94454b65614ae3db0897b74303f4acf7cc75',
    },
    NULL_ADDRESS,
);

export const MAKER_PSM_INFO_BY_CHAIN_ID = valueByChainId<PsmInfo>(
    {
        [ChainId.Mainnet]: {
            // Currently only USDC is supported
            gemTokenAddress: '0xa0b86991c6218b36c1d19d4a2e9eb0ce3606eb48',
            ilkIdentifier: formatBytes32String('PSM-USDC-A'),
            psmAddress: '0x89b78cfa322f6c5de0abceecab66aee45393cc5a',
        },
    },
    {
        gemTokenAddress: NULL_ADDRESS,
        ilkIdentifier: NULL_BYTES,
        psmAddress: NULL_ADDRESS,
    },
);

export const BANCOR_REGISTRY_BY_CHAIN_ID = valueByChainId<string>(
    {
        [ChainId.Mainnet]: '0x52Ae12ABe5D8BD778BD5397F99cA900624CfADD4',
    },
    NULL_ADDRESS,
);

export const BANCORV3_NETWORK_BY_CHAIN_ID = valueByChainId<string>(
    {
        [ChainId.Mainnet]: '0xeef417e1d5cc832e619ae18d2f140de2999dd4fb',
    },
    NULL_ADDRESS,
);

export const BANCORV3_NETWORK_INFO_BY_CHAIN_ID = valueByChainId<string>(
    {
        [ChainId.Mainnet]: '0x8e303d296851b320e6a697bacb979d13c9d6e760',
    },
    NULL_ADDRESS,
);

export const SHELL_POOLS_BY_CHAIN_ID = valueByChainId(
    {
        [ChainId.Mainnet]: {
            StableCoins: {
                poolAddress: '0x8f26d7bab7a73309141a291525c965ecdea7bf42',
                tokens: [MAINNET_TOKENS.USDC, MAINNET_TOKENS.USDT, MAINNET_TOKENS.sUSD, MAINNET_TOKENS.DAI],
            },
            Bitcoin: {
                poolAddress: '0xc2d019b901f8d4fdb2b9a65b5d226ad88c66ee8d',
                tokens: [MAINNET_TOKENS.RenBTC, MAINNET_TOKENS.WBTC, MAINNET_TOKENS.sBTC],
            },
        },
    },
    {
        StableCoins: {
            poolAddress: NULL_ADDRESS,
            tokens: [] as string[],
        },
        Bitcoin: {
            poolAddress: NULL_ADDRESS,
            tokens: [] as string[],
        },
    },
);

export const COMPONENT_POOLS_BY_CHAIN_ID = valueByChainId(
    {
        [ChainId.Mainnet]: {
            USDP_USDC_USDT: {
                poolAddress: '0x49519631b404e06ca79c9c7b0dc91648d86f08db',
                tokens: [MAINNET_TOKENS.USDP, MAINNET_TOKENS.USDC, MAINNET_TOKENS.USDT],
            },
            USDP_DAI_SUSD: {
                poolAddress: '0x6477960dd932d29518d7e8087d5ea3d11e606068',
                tokens: [MAINNET_TOKENS.USDP, MAINNET_TOKENS.DAI, MAINNET_TOKENS.sUSD],
            },
        },
    },
    {
        USDP_USDC_USDT: {
            poolAddress: NULL_ADDRESS,
            tokens: [] as string[],
        },
        USDP_DAI_SUSD: {
            poolAddress: NULL_ADDRESS,
            tokens: [] as string[],
        },
    },
);

export const BALANCER_V2_VAULT_ADDRESS_BY_CHAIN = valueByChainId<string>(
    {
        [ChainId.Mainnet]: '0xba12222222228d8ba445958a75a0704d566bf2c8',
        [ChainId.Polygon]: '0xba12222222228d8ba445958a75a0704d566bf2c8',
        [ChainId.Arbitrum]: '0xba12222222228d8ba445958a75a0704d566bf2c8',
        [ChainId.Fantom]: '0x20dd72ed959b6147912c2e529f0a0c651c33c9ce',
        [ChainId.Optimism]: '0xba12222222228d8ba445958a75a0704d566bf2c8',
    },
    NULL_ADDRESS,
);

export const LIDO_INFO_BY_CHAIN = valueByChainId<LidoInfo>(
    {
        [ChainId.Mainnet]: {
            stEthToken: MAINNET_TOKENS.stETH,
            wstEthToken: MAINNET_TOKENS.wstETH,
            wethToken: MAINNET_TOKENS.WETH,
        },
    },
    {
        wstEthToken: NULL_ADDRESS,
        stEthToken: NULL_ADDRESS,
        wethToken: NULL_ADDRESS,
    },
);

export const BALANCER_TOP_POOLS_FETCHED = 250;
export const BALANCER_MAX_POOLS_FETCHED = 3;

export const BALANCER_V2_SUBGRAPH_URL_BY_CHAIN = valueByChainId(
    {
        [ChainId.Mainnet]: 'https://api.thegraph.com/subgraphs/name/balancer-labs/balancer-v2',
        [ChainId.Polygon]: 'https://api.thegraph.com/subgraphs/name/balancer-labs/balancer-polygon-v2',
        [ChainId.Arbitrum]: 'https://api.thegraph.com/subgraphs/name/balancer-labs/balancer-arbitrum-v2',
    },
    null,
);

export const BEETHOVEN_X_SUBGRAPH_URL_BY_CHAIN = valueByChainId(
    {
        [ChainId.Fantom]: 'https://api.thegraph.com/subgraphs/name/beethovenxfi/beethovenx',
        [ChainId.Optimism]: 'https://api.thegraph.com/subgraphs/name/beethovenxfi/beethovenx-optimism',
    },
    null,
);

export const UNISWAPV3_CONFIG_BY_CHAIN_ID = valueByChainId(
    {
        [ChainId.Mainnet]: {
            quoter: '0x61ffe014ba17989e743c5f6cb21bf9697530b21e',
            router: '0xe592427a0aece92de3edee1f18e0157c05861564',
        },
        [ChainId.Goerli]: {
            quoter: '0x61ffe014ba17989e743c5f6cb21bf9697530b21e',
            router: '0xe592427a0aece92de3edee1f18e0157c05861564',
        },
        [ChainId.PolygonMumbai]: {
            quoter: '0x61ffe014ba17989e743c5f6cb21bf9697530b21e',
            router: '0xe592427a0aece92de3edee1f18e0157c05861564',
        },
        [ChainId.Polygon]: {
            quoter: '0x61ffe014ba17989e743c5f6cb21bf9697530b21e',
            router: '0xe592427a0aece92de3edee1f18e0157c05861564',
        },
        [ChainId.Optimism]: {
            quoter: '0x61ffe014ba17989e743c5f6cb21bf9697530b21e',
            router: '0xe592427a0aece92de3edee1f18e0157c05861564',
        },
        [ChainId.Arbitrum]: {
            quoter: '0x61ffe014ba17989e743c5f6cb21bf9697530b21e',
            router: '0xe592427a0aece92de3edee1f18e0157c05861564',
        },
    },
    { quoter: NULL_ADDRESS, router: NULL_ADDRESS },
);

export const AAVE_V2_SUBGRAPH_URL_BY_CHAIN_ID = valueByChainId(
    {
        // TODO: enable after FQT has been redeployed on Ethereum mainnet
        [ChainId.Mainnet]: 'https://api.thegraph.com/subgraphs/name/aave/protocol-v2',
        [ChainId.Polygon]: 'https://api.thegraph.com/subgraphs/name/aave/aave-v2-matic',
        [ChainId.Avalanche]: 'https://api.thegraph.com/subgraphs/name/aave/protocol-v2-avalanche',
    },
    null,
);

export const AAVE_V3_SUBGRAPH_URL_BY_CHAIN_ID = valueByChainId(
    {
        [ChainId.Polygon]: 'https://api.thegraph.com/subgraphs/name/aave/protocol-v3-polygon',
        [ChainId.Avalanche]: 'https://api.thegraph.com/subgraphs/name/aave/protocol-v3-avalanche',
        [ChainId.Arbitrum]: 'https://api.thegraph.com/subgraphs/name/aave/protocol-v3-arbitrum',
        [ChainId.Optimism]: 'https://api.thegraph.com/subgraphs/name/aave/protocol-v3-optimism',
    },
    null,
);

export const AAVE_V3_L2_ENCODERS_BY_CHAIN_ID = valueByChainId(
    {
        [ChainId.Arbitrum]: '0x9abadecd08572e0ea5af4d47a9c7984a5aa503dc',
        [ChainId.Optimism]: '0x9abadecd08572e0ea5af4d47a9c7984a5aa503dc',
    },
    NULL_ADDRESS,
);

export const COMPOUND_API_URL_BY_CHAIN_ID = valueByChainId(
    {
        [ChainId.Mainnet]: 'https://api.compound.finance/api/v2',
    },
    null,
);

//
// BSC
//
export const PANCAKESWAP_ROUTER_BY_CHAIN_ID = valueByChainId<string>(
    {
        [ChainId.BSC]: '0x05ff2b0db69458a0750badebc4f9e13add608c7f',
    },
    NULL_ADDRESS,
);

export const PANCAKESWAPV2_ROUTER_BY_CHAIN_ID = valueByChainId<string>(
    {
        [ChainId.BSC]: '0x10ed43c718714eb63d5aa57b78b54704e256024e',
    },
    NULL_ADDRESS,
);

export const BAKERYSWAP_ROUTER_BY_CHAIN_ID = valueByChainId<string>(
    {
        [ChainId.BSC]: '0xcde540d7eafe93ac5fe6233bee57e1270d3e330f',
    },
    NULL_ADDRESS,
);

export const APESWAP_ROUTER_BY_CHAIN_ID = valueByChainId<string>(
    {
        [ChainId.BSC]: '0xc0788a3ad43d79aa53b09c2eacc313a787d1d607',
        [ChainId.Polygon]: '0xc0788a3ad43d79aa53b09c2eacc313a787d1d607',
    },
    NULL_ADDRESS,
);

//
// Polygon
//
export const QUICKSWAP_ROUTER_BY_CHAIN_ID = valueByChainId<string>(
    {
        [ChainId.Polygon]: '0xa5e0829caced8ffdd4de3c43696c57f7d7a678ff',
    },
    NULL_ADDRESS,
);

export const DFYN_ROUTER_BY_CHAIN_ID = valueByChainId<string>(
    {
        [ChainId.Polygon]: '0xa102072a4c07f06ec3b4900fdc4c7b80b6c57429',
    },
    NULL_ADDRESS,
);

export const WAULTSWAP_ROUTER_BY_CHAIN_ID = valueByChainId<string>(
    {
        [ChainId.BSC]: '0xd48745e39bbed146eec15b79cbf964884f9877c2',
        [ChainId.Polygon]: '0x3a1d87f206d12415f5b0a33e786967680aab4f6d',
    },
    NULL_ADDRESS,
);

export const MESHSWAP_ROUTER_BY_CHAIN_ID = valueByChainId<string>(
    {
        [ChainId.Polygon]: '0x10f4a785f458bc144e3706575924889954946639',
    },
    NULL_ADDRESS,
);

export const PANGOLIN_ROUTER_BY_CHAIN_ID = valueByChainId<string>(
    {
        [ChainId.Avalanche]: '0xe54ca86531e17ef3616d22ca28b0d458b6c89106',
    },
    NULL_ADDRESS,
);

export const TRADER_JOE_ROUTER_BY_CHAIN_ID = valueByChainId<string>(
    {
        [ChainId.Avalanche]: '0x60ae616a2155ee3d9a68541ba4544862310933d4',
    },
    NULL_ADDRESS,
);

export const UBESWAP_ROUTER_BY_CHAIN_ID = valueByChainId<string>(
    {
        [ChainId.Celo]: '0x7d28570135a2b1930f331c507f65039d4937f66c',
    },
    NULL_ADDRESS,
);

export const MORPHEUSSWAP_ROUTER_BY_CHAIN_ID = valueByChainId<string>(
    {
        [ChainId.Fantom]: '0x8ac868293d97761a1fed6d4a01e9ff17c5594aa3',
    },
    NULL_ADDRESS,
);

export const SPIRITSWAP_ROUTER_BY_CHAIN_ID = valueByChainId<string>(
    {
        [ChainId.Fantom]: '0x16327e3fbdaca3bcf7e38f5af2599d2ddc33ae52',
    },
    NULL_ADDRESS,
);

export const SPOOKYSWAP_ROUTER_BY_CHAIN_ID = valueByChainId<string>(
    {
        [ChainId.Fantom]: '0xf491e7b69e4244ad4002bc14e878a34207e38c29',
    },
    NULL_ADDRESS,
);

export const GMX_ROUTER_BY_CHAIN_ID = valueByChainId<string>(
    {
        [ChainId.Avalanche]: '0x5f719c2f1095f7b9fc68a68e35b51194f4b6abe8',
        [ChainId.Arbitrum]: '0xabbc5f99639c9b6bcb58544ddf04efa6802f4064',
    },
    NULL_ADDRESS,
);

export const GMX_READER_BY_CHAIN_ID = valueByChainId<string>(
    {
        [ChainId.Avalanche]: '0x67b789d48c926006f5132bfce4e976f0a7a63d5d',
        [ChainId.Arbitrum]: '0x22199a49a999c351ef7927602cfb187ec3cae489',
    },
    NULL_ADDRESS,
);

export const GMX_VAULT_BY_CHAIN_ID = valueByChainId<string>(
    {
        [ChainId.Avalanche]: '0x9ab2de34a33fb459b538c43f251eb825645e8595',
        [ChainId.Arbitrum]: '0x489ee077994b6658eafa855c308275ead8097c4a',
    },
    NULL_ADDRESS,
);

export const PLATYPUS_ROUTER_BY_CHAIN_ID = valueByChainId<string>(
    {
        [ChainId.Avalanche]: '0x73256ec7575d999c360c1eec118ecbefd8da7d12',
    },
    NULL_ADDRESS,
);

export const YOSHI_ROUTER_BY_CHAIN_ID = valueByChainId<string>(
    {
        [ChainId.Fantom]: '0xe4a4642b19c4d0cba965673cd51422b1eda0a78d',
    },
    NULL_ADDRESS,
);

export const VELODROME_ROUTER_BY_CHAIN_ID = valueByChainId<string>(
    {
        [ChainId.Optimism]: '0xa132dab612db5cb9fc9ac426a0cc215a3423f9c9',
    },
    NULL_ADDRESS,
);

export const SYNTHETIX_READ_PROXY_BY_CHAIN_ID = valueByChainId<string>(
    {
        [ChainId.Mainnet]: '0x4e3b31eb0e5cb73641ee1e65e7dcefe520ba3ef2',
        [ChainId.Optimism]: '0x1cb059b7e74fd21665968c908806143e744d5f30',
    },
    NULL_ADDRESS,
);

export const SYNTHETIX_CURRENCY_KEYS_BY_CHAIN_ID = valueByChainId<Map<string, string>>(
    {
        // There is no easy way to find out what synths are supported on mainnet.
        // The below list is based on https://sips.synthetix.io/sccp/sccp-190.
        [ChainId.Mainnet]: new Map([
            [MAINNET_TOKENS.sAUD, 'sAUD'],
            [MAINNET_TOKENS.sBTC, 'sBTC'],
            [MAINNET_TOKENS.sCHF, 'sCHF'],
            [MAINNET_TOKENS.sETH, 'sETH'],
            [MAINNET_TOKENS.sEUR, 'sEUR'],
            [MAINNET_TOKENS.sGBP, 'sGBP'],
            [MAINNET_TOKENS.sJPY, 'sJPY'],
            [MAINNET_TOKENS.sKRW, 'sKRW'],
            [MAINNET_TOKENS.sUSD, 'sUSD'],
        ]),
        // Supported assets can be find through SynthUtil::synthsRates.
        // Low liquidity tokens can be excluded.
        [ChainId.Optimism]: new Map([
            [OPTIMISM_TOKENS.sAAVE, 'sAAVE'],
            [OPTIMISM_TOKENS.sAVAX, 'sAVAX'],
            [OPTIMISM_TOKENS.sBTC, 'sBTC'],
            [OPTIMISM_TOKENS.sETH, 'sETH'],
            [OPTIMISM_TOKENS.sEUR, 'sEUR'],
            [OPTIMISM_TOKENS.sLINK, 'sLINK'],
            [OPTIMISM_TOKENS.sMATIC, 'sMATIC'],
            [OPTIMISM_TOKENS.sSOL, 'sSOL'],
            [OPTIMISM_TOKENS.sUNI, 'sUNI'],
            [OPTIMISM_TOKENS.sUSD, 'sUSD'],
        ]),
    },
    new Map(),
);

export const VIP_ERC20_BRIDGE_SOURCES_BY_CHAIN_ID = valueByChainId<Set<ERC20BridgeSource>>(
    {
        [ChainId.Mainnet]: new Set([
            ERC20BridgeSource.UniswapV2,
            ERC20BridgeSource.SushiSwap,
            ERC20BridgeSource.UniswapV3,
            ERC20BridgeSource.Curve,
            ERC20BridgeSource.Native,
        ]),
        [ChainId.BSC]: new Set([
            ERC20BridgeSource.PancakeSwap,
            ERC20BridgeSource.PancakeSwapV2,
            ERC20BridgeSource.BakerySwap,
            ERC20BridgeSource.SushiSwap,
            ERC20BridgeSource.ApeSwap,
            ERC20BridgeSource.Native,
        ]),
    },
    new Set(),
);

const uniswapV2CloneGasSchedule = (fillData?: FillData) => {
    const uniV2FillData = fillData as UniswapV2FillData;
    // TODO: Different base cost if to/from ETH.
    let gas = 90e3;
    const path = (uniV2FillData as UniswapV2FillData).tokenAddressPath;
    if (path.length > 2) {
        gas += (path.length - 2) * 60e3; // +60k for each hop.
    }
    return gas;
};

/**
 * Calculated gross gas cost of the underlying exchange.
 * The cost of switching from one source to another, assuming
 * we are in the middle of a transaction.
 * I.e remove the overhead cost of ExchangeProxy (130k) and
 * the ethereum transaction cost (21k)
 */
export const DEFAULT_GAS_SCHEDULE: GasSchedule = {
    [ERC20BridgeSource.Native]: (fillData) => {
        // TODO jacob re-order imports so there is no circular rependency with SignedNativeOrder
        const nativeFillData = fillData as { type: FillQuoteTransformerOrderType };
        if (!nativeFillData || nativeFillData.type === undefined) {
            return 100e3;
        }
        switch (nativeFillData.type) {
            case FillQuoteTransformerOrderType.Limit:
                // TODO jacob revisit wth v4 LimitOrders
                return PROTOCOL_FEE_MULTIPLIER.plus(100e3).toNumber();
            case FillQuoteTransformerOrderType.Rfq:
            case FillQuoteTransformerOrderType.Bridge:
                // Should never hit a Bridge order, but if it does, set it to the same as RfqOrder to preserve old logic
                return 100e3;
            case FillQuoteTransformerOrderType.Otc:
                return 85e3;
            default:
                ((_: never) => {
                    throw new Error('unreachable');
                })(nativeFillData.type);
        }
    },
    [ERC20BridgeSource.Uniswap]: () => 90e3,
    [ERC20BridgeSource.Curve]: (fillData) => (fillData as CurveFillData).pool.gasSchedule,
    [ERC20BridgeSource.CurveV2]: (fillData) => (fillData as CurveFillData).pool.gasSchedule,
    [ERC20BridgeSource.Nerve]: (fillData) => (fillData as CurveFillData).pool.gasSchedule,
    [ERC20BridgeSource.Synapse]: (fillData) => (fillData as CurveFillData).pool.gasSchedule,
    [ERC20BridgeSource.Belt]: (fillData) => (fillData as CurveFillData).pool.gasSchedule,
    [ERC20BridgeSource.Ellipsis]: (fillData) => (fillData as CurveFillData).pool.gasSchedule,
    [ERC20BridgeSource.Saddle]: (fillData) => (fillData as CurveFillData).pool.gasSchedule,
    [ERC20BridgeSource.IronSwap]: (fillData) => (fillData as CurveFillData).pool.gasSchedule,
    [ERC20BridgeSource.FirebirdOneSwap]: (fillData) => (fillData as CurveFillData).pool.gasSchedule,
    [ERC20BridgeSource.MobiusMoney]: (fillData) => (fillData as CurveFillData).pool.gasSchedule,
    [ERC20BridgeSource.UniswapV2]: uniswapV2CloneGasSchedule,
    [ERC20BridgeSource.SushiSwap]: uniswapV2CloneGasSchedule,
    [ERC20BridgeSource.CryptoCom]: uniswapV2CloneGasSchedule,
    [ERC20BridgeSource.ShibaSwap]: uniswapV2CloneGasSchedule,
    [ERC20BridgeSource.BiSwap]: uniswapV2CloneGasSchedule,
    [ERC20BridgeSource.MDex]: uniswapV2CloneGasSchedule,
    [ERC20BridgeSource.KnightSwap]: uniswapV2CloneGasSchedule,
    [ERC20BridgeSource.Balancer]: () => 120e3,
    [ERC20BridgeSource.BalancerV2]: (fillData?: FillData) => {
        return 100e3 + ((fillData as BalancerV2BatchSwapFillData).swapSteps.length - 1) * 50e3;
    },
    [ERC20BridgeSource.MStable]: () => 200e3,
    [ERC20BridgeSource.MakerPsm]: (fillData?: FillData) => {
        const psmFillData = fillData as MakerPsmFillData;
        return psmFillData.takerToken === psmFillData.gemTokenAddress ? 210e3 : 290e3;
    },
    [ERC20BridgeSource.Mooniswap]: () => 130e3,
    [ERC20BridgeSource.Shell]: () => 170e3,
    [ERC20BridgeSource.Component]: () => 188e3,
    [ERC20BridgeSource.MultiHop]: (fillData?: FillData) => {
        const firstHop = (fillData as MultiHopFillData).firstHopSource;
        const secondHop = (fillData as MultiHopFillData).secondHopSource;
        const firstHopGas = DEFAULT_GAS_SCHEDULE[firstHop.source](firstHop.fillData);
        const secondHopGas = DEFAULT_GAS_SCHEDULE[secondHop.source](secondHop.fillData);
        return new BigNumber(firstHopGas).plus(secondHopGas).plus(30e3).toNumber();
    },
    [ERC20BridgeSource.Dodo]: (fillData?: FillData) => {
        const isSellBase = (fillData as DODOFillData).isSellBase;
        // Sell base is cheaper as it is natively supported
        // sell quote requires additional calculation and overhead
        return isSellBase ? 180e3 : 300e3;
    },
    [ERC20BridgeSource.DodoV2]: (_fillData?: FillData) => 100e3,
    [ERC20BridgeSource.Bancor]: (fillData?: FillData) => {
        let gas = 200e3;
        const path = (fillData as BancorFillData).path;
        if (path.length > 2) {
            gas += (path.length - 2) * 60e3; // +60k for each hop.
        }
        return gas;
    },
    [ERC20BridgeSource.BancorV3]: () => 250e3, // revisit gas costs with wrap/unwrap
    [ERC20BridgeSource.KyberDmm]: (fillData?: FillData) => {
        let gas = 170e3;
        const path = (fillData as UniswapV2FillData).tokenAddressPath;
        if (path.length > 2) {
            gas += (path.length - 2) * 65e3; // +65k for each hop.
        }
        return gas;
    },
    [ERC20BridgeSource.UniswapV3]: (fillData?: FillData) => {
        const uniFillData = fillData as UniswapV3FillData | FinalUniswapV3FillData;
        // NOTE: This base value was heuristically chosen by looking at how much it generally
        // underestimated gas usage
        const base = 34e3; // 34k base
        let gas = base;
        if (isFinalUniswapV3FillData(uniFillData)) {
            gas += uniFillData.gasUsed;
        } else {
            // NOTE: We don't actually know which of the paths would be used in the router
            // therefore we estimate using the median of gas usage returned from UniswapV3
            // For the best case scenario (least amount of hops & ticks) this will
            // overestimate the gas usage
            const pathAmountsWithGasUsed = uniFillData.pathAmounts.filter((p) => p.gasUsed > 0);
            const medianGasUsedForPath =
                pathAmountsWithGasUsed[Math.floor(pathAmountsWithGasUsed.length / 2)]?.gasUsed ?? 0;
            gas += medianGasUsedForPath;
        }

        // If we for some reason could not read `gasUsed` when sampling
        // fall back to legacy gas estimation
        if (gas === base) {
            gas = 100e3;
            const path = uniFillData.tokenAddressPath;
            if (path.length > 2) {
                gas += (path.length - 2) * 32e3; // +32k for each hop.
            }
        }

        return gas;
    },
    [ERC20BridgeSource.Lido]: (fillData?: FillData) => {
        const lidoFillData = fillData as LidoFillData;
        const wethAddress = NATIVE_FEE_TOKEN_BY_CHAIN_ID[ChainId.Mainnet];
        // WETH -> stETH
        if (lidoFillData.takerToken === wethAddress) {
            return 226e3;
        } else if (lidoFillData.takerToken === lidoFillData.stEthTokenAddress) {
            return 120e3;
        } else {
            return 95e3;
        }
    },
    [ERC20BridgeSource.AaveV2]: (fillData?: FillData) => {
        const aaveFillData = fillData as AaveV2FillData;
        // NOTE: The Aave deposit method is more expensive than the withdraw
        return aaveFillData.takerToken === aaveFillData.underlyingToken ? 400e3 : 300e3;
    },
    [ERC20BridgeSource.AaveV3]: (fillData?: FillData) => {
        const aaveFillData = fillData as AaveV2FillData;
        // NOTE: The Aave deposit method is more expensive than the withdraw
        return aaveFillData.takerToken === aaveFillData.underlyingToken ? 400e3 : 300e3;
    },
    [ERC20BridgeSource.Compound]: (fillData?: FillData) => {
        // NOTE: cETH is handled differently than other cTokens
        const wethAddress = NATIVE_FEE_TOKEN_BY_CHAIN_ID[ChainId.Mainnet];
        const compoundFillData = fillData as CompoundFillData;
        if (compoundFillData.takerToken === compoundFillData.cToken) {
            return compoundFillData.makerToken === wethAddress ? 120e3 : 150e3;
        } else {
            return compoundFillData.takerToken === wethAddress ? 210e3 : 250e3;
        }
    },
    [ERC20BridgeSource.Synthetix]: (fillData?: FillData) => {
        const { chainId, makerTokenSymbolBytes32, takerTokenSymbolBytes32 } = fillData as SynthetixFillData;
        const makerTokenSymbol = parseBytes32String(makerTokenSymbolBytes32);
        const takerTokenSymbol = parseBytes32String(takerTokenSymbolBytes32);

        // Gas cost widely varies by token on mainnet.
        if (chainId === ChainId.Mainnet) {
            if (takerTokenSymbol === 'sBTC' || makerTokenSymbol === 'sBTC') {
                return 800e3;
            }
            if (takerTokenSymbol === 'sETH' || makerTokenSymbol === 'sETH') {
                return 700e3;
            }
            return 580e3;
        }

        // Optimism
        if (takerTokenSymbol === 'sUSD' || makerTokenSymbol === 'sUSD') {
            return 480e3;
        }
        return 580e3;
    },
    //
    // BSC
    //
    [ERC20BridgeSource.PancakeSwap]: uniswapV2CloneGasSchedule,
    [ERC20BridgeSource.PancakeSwapV2]: uniswapV2CloneGasSchedule,
    [ERC20BridgeSource.BakerySwap]: uniswapV2CloneGasSchedule,
    [ERC20BridgeSource.ApeSwap]: uniswapV2CloneGasSchedule,
    [ERC20BridgeSource.WaultSwap]: uniswapV2CloneGasSchedule,
    [ERC20BridgeSource.ACryptos]: (fillData) => (fillData as CurveFillData).pool.gasSchedule,
    [ERC20BridgeSource.WOOFi]: (fillData?: FillData) => {
        const woofiFillData = fillData as WOOFiFillData;
        const quoteTokenAddresses = [BSC_TOKENS.USDT, AVALANCHE_TOKENS.nUSDC, FANTOM_TOKENS.USDC, POLYGON_TOKENS.USDC];
        const hasQuoteToken =
            quoteTokenAddresses.includes(woofiFillData.takerToken) ||
            quoteTokenAddresses.includes(woofiFillData.makerToken);
        if (woofiFillData.chainId === ChainId.BSC) {
            if (hasQuoteToken) {
                return 550e3;
            } else {
                return 100e4;
            }
        } else if (woofiFillData.chainId === ChainId.Avalanche) {
            if (hasQuoteToken) {
                return 300e3;
            } else {
                return 550e3;
            }
        } else if (woofiFillData.chainId === ChainId.Polygon) {
            if (hasQuoteToken) {
                return 500e3;
            } else {
                return 700e3;
            }
        } else {
            // Fantom
            if (hasQuoteToken) {
                return 400e3;
            } else {
                return 600e3;
            }
        }
    },
    //
    // Polygon
    //
    [ERC20BridgeSource.QuickSwap]: uniswapV2CloneGasSchedule,
    [ERC20BridgeSource.Dfyn]: uniswapV2CloneGasSchedule,
    [ERC20BridgeSource.MeshSwap]: uniswapV2CloneGasSchedule,

    //
    // Avalanche
    //
    [ERC20BridgeSource.Pangolin]: uniswapV2CloneGasSchedule,
    [ERC20BridgeSource.TraderJoe]: uniswapV2CloneGasSchedule,
    [ERC20BridgeSource.GMX]: () => 450e3,
    [ERC20BridgeSource.Platypus]: () => 450e3,

    //
    // Celo
    //
    [ERC20BridgeSource.UbeSwap]: uniswapV2CloneGasSchedule,

    //
    // Fantom
    //
    [ERC20BridgeSource.MorpheusSwap]: uniswapV2CloneGasSchedule,
    [ERC20BridgeSource.SpiritSwap]: uniswapV2CloneGasSchedule,
    [ERC20BridgeSource.SpookySwap]: uniswapV2CloneGasSchedule,
    [ERC20BridgeSource.Yoshi]: uniswapV2CloneGasSchedule,
    [ERC20BridgeSource.Beethovenx]: (fillData?: FillData) => {
        const balancerFillData = fillData as BalancerV2BatchSwapFillData;
        if (balancerFillData.chainId === ChainId.Fantom) {
            return 125e3 + ((fillData as BalancerV2BatchSwapFillData).swapSteps.length - 1) * 50e3;
        }
        return 305e3 + (balancerFillData.swapSteps.length - 1) * 100e3;
    },
    //
    // Optimism
    //
    [ERC20BridgeSource.Velodrome]: () => 160e3,
    [ERC20BridgeSource.Dystopia]: () => 160e3,
};

const DEFAULT_FEE_SCHEDULE: FeeSchedule = Object.keys(DEFAULT_GAS_SCHEDULE).reduce((acc, key) => {
    acc[key as ERC20BridgeSource] = (fillData: FillData) => {
        return {
            gas: DEFAULT_GAS_SCHEDULE[key as ERC20BridgeSource](fillData),
            fee: ZERO_AMOUNT,
        };
    };
    return acc;
}, {} as FeeSchedule);

export const DEFAULT_GET_MARKET_ORDERS_OPTS: Omit<GetMarketOrdersOpts, 'gasPrice'> = {
    excludedSources: [],
    excludedFeeSources: [],
    includedSources: [],
    bridgeSlippage: 0.005,
    maxFallbackSlippage: 0.05,
    numSamples: 13,
    sampleDistributionBase: 1,
    feeSchedule: DEFAULT_FEE_SCHEDULE,
    exchangeProxyOverhead: () => ZERO_AMOUNT,
    allowFallback: true,
    shouldGenerateQuoteReport: true,
    shouldIncludePriceComparisonsReport: false,
    tokenAdjacencyGraph: TokenAdjacencyGraph.getEmptyGraph(),
    neonRouterNumSamples: 14,
    fillAdjustor: new IdentityFillAdjustor(),
};<|MERGE_RESOLUTION|>--- conflicted
+++ resolved
@@ -199,11 +199,8 @@
             ERC20BridgeSource.Saddle,
             ERC20BridgeSource.Velodrome,
             ERC20BridgeSource.Synthetix,
-<<<<<<< HEAD
             ERC20BridgeSource.Beethovenx,
-=======
             ERC20BridgeSource.AaveV3,
->>>>>>> 6083373e
         ]),
         [ChainId.Arbitrum]: new SourceFilters([
             ERC20BridgeSource.UniswapV3,
@@ -356,11 +353,8 @@
             ERC20BridgeSource.Saddle,
             ERC20BridgeSource.Velodrome,
             ERC20BridgeSource.Synthetix,
-<<<<<<< HEAD
             ERC20BridgeSource.Beethovenx,
-=======
             ERC20BridgeSource.AaveV3,
->>>>>>> 6083373e
         ]),
         [ChainId.Arbitrum]: new SourceFilters([
             ERC20BridgeSource.UniswapV3,

import { ChainId, getContractAddressesForChainOrThrow } from '@0x/contract-addresses';
import { FillQuoteTransformerOrderType } from '@0x/protocol-utils';
import { BigNumber } from '@0x/utils';
import { formatBytes32String, parseBytes32String } from '@ethersproject/strings';

import { TokenAdjacencyGraph, TokenAdjacencyGraphBuilder } from '../token_adjacency_graph';

import { IdentityFillAdjustor } from './identity_fill_adjustor';
import { SourceFilters } from './source_filters';
import {
    AaveV2FillData,
    BalancerV2BatchSwapFillData,
    BancorFillData,
    CompoundFillData,
    CurveFillData,
    CurveFunctionSelectors,
    CurveInfo,
    DODOFillData,
    ERC20BridgeSource,
    FeeSchedule,
    FillData,
    FinalUniswapV3FillData,
    GasSchedule,
    GetMarketOrdersOpts,
    isFinalUniswapV3FillData,
    LidoFillData,
    LidoInfo,
    MakerPsmFillData,
    MultiHopFillData,
    PlatypusInfo,
    PsmInfo,
    SynthetixFillData,
    UniswapV2FillData,
    UniswapV3FillData,
    WOOFiFillData,
} from './types';

export const ONE_ETHER = new BigNumber(1e18);
export const POSITIVE_INF = new BigNumber('Infinity');
export const ZERO_AMOUNT = new BigNumber(0);
export const MAX_UINT256 = new BigNumber(2).pow(256).minus(1);
export const ONE_HOUR_IN_SECONDS = 60 * 60;
export const ONE_SECOND_MS = 1000;
export const NULL_BYTES = '0x';
export const NULL_ADDRESS = '0x0000000000000000000000000000000000000000';
export const SAMPLER_ADDRESS = '0x5555555555555555555555555555555555555555';
export const COMPARISON_PRICE_DECIMALS = 10;

// TODO(kimpers): Consolidate this implementation with the one in @0x/token-metadata
function valueByChainId<T>(rest: Partial<{ [key in ChainId]: T }>, defaultValue: T): { [key in ChainId]: T } {
    // TODO I don't like this but iterating through enums is weird
    return {
        [ChainId.Mainnet]: defaultValue,
        [ChainId.Goerli]: defaultValue,
        [ChainId.Kovan]: defaultValue,
        [ChainId.Ganache]: defaultValue,
        [ChainId.BSC]: defaultValue,
        [ChainId.Polygon]: defaultValue,
        [ChainId.PolygonMumbai]: defaultValue,
        [ChainId.Avalanche]: defaultValue,
        [ChainId.Fantom]: defaultValue,
        [ChainId.Celo]: defaultValue,
        [ChainId.Optimism]: defaultValue,
        [ChainId.Arbitrum]: defaultValue,
        [ChainId.ArbitrumRinkeby]: defaultValue,
        ...(rest || {}),
    };
}

/**
 * Valid sources for market sell.
 */
export const SELL_SOURCE_FILTER_BY_CHAIN_ID = valueByChainId<SourceFilters>(
    {
        [ChainId.Mainnet]: new SourceFilters([
            ERC20BridgeSource.Native,
            ERC20BridgeSource.Uniswap,
            ERC20BridgeSource.UniswapV2,
            ERC20BridgeSource.Curve,
            ERC20BridgeSource.Balancer,
            ERC20BridgeSource.BalancerV2,
            ERC20BridgeSource.Bancor,
            ERC20BridgeSource.BancorV3,
            ERC20BridgeSource.MStable,
            ERC20BridgeSource.SushiSwap,
            ERC20BridgeSource.Shell,
            ERC20BridgeSource.MultiHop,
            ERC20BridgeSource.Dodo,
            ERC20BridgeSource.DodoV2,
            ERC20BridgeSource.CryptoCom,
            ERC20BridgeSource.Lido,
            ERC20BridgeSource.MakerPsm,
            ERC20BridgeSource.KyberDmm,
            ERC20BridgeSource.Component,
            ERC20BridgeSource.Saddle,
            ERC20BridgeSource.UniswapV3,
            ERC20BridgeSource.CurveV2,
            ERC20BridgeSource.ShibaSwap,
            ERC20BridgeSource.Synapse,
            ERC20BridgeSource.Synthetix,
            ERC20BridgeSource.AaveV2,
            // TODO: Explore adding compound as a source
            // ERC20BridgeSource.Compound,
        ]),
        [ChainId.Kovan]: new SourceFilters([ERC20BridgeSource.Native]),
        [ChainId.Goerli]: new SourceFilters([
            ERC20BridgeSource.Native,
            ERC20BridgeSource.SushiSwap,
            ERC20BridgeSource.Uniswap,
            ERC20BridgeSource.UniswapV2,
            ERC20BridgeSource.UniswapV3,
            ERC20BridgeSource.MultiHop,
        ]),
        [ChainId.PolygonMumbai]: new SourceFilters([ERC20BridgeSource.Native, ERC20BridgeSource.UniswapV3]),
        [ChainId.Ganache]: new SourceFilters([ERC20BridgeSource.Native]),
        [ChainId.BSC]: new SourceFilters([
            ERC20BridgeSource.BakerySwap,
            ERC20BridgeSource.Belt,
            ERC20BridgeSource.Dodo,
            ERC20BridgeSource.DodoV2,
            ERC20BridgeSource.Ellipsis,
            ERC20BridgeSource.Mooniswap,
            ERC20BridgeSource.MultiHop,
            ERC20BridgeSource.Nerve,
            ERC20BridgeSource.Synapse,
            ERC20BridgeSource.PancakeSwap,
            ERC20BridgeSource.PancakeSwapV2,
            ERC20BridgeSource.SushiSwap,
            ERC20BridgeSource.ApeSwap,
            ERC20BridgeSource.WaultSwap,
            ERC20BridgeSource.FirebirdOneSwap,
            ERC20BridgeSource.ACryptos,
            ERC20BridgeSource.KyberDmm,
            ERC20BridgeSource.BiSwap,
            ERC20BridgeSource.MDex,
            ERC20BridgeSource.KnightSwap,
            ERC20BridgeSource.WOOFi,
        ]),
        [ChainId.Polygon]: new SourceFilters([
            ERC20BridgeSource.SushiSwap,
            ERC20BridgeSource.QuickSwap,
            ERC20BridgeSource.Dfyn,
            ERC20BridgeSource.MStable,
            ERC20BridgeSource.Curve,
            ERC20BridgeSource.DodoV2,
            ERC20BridgeSource.Dodo,
            ERC20BridgeSource.CurveV2,
            ERC20BridgeSource.WaultSwap,
            ERC20BridgeSource.ApeSwap,
            ERC20BridgeSource.FirebirdOneSwap,
            ERC20BridgeSource.BalancerV2,
            ERC20BridgeSource.KyberDmm,
            ERC20BridgeSource.MultiHop,
            ERC20BridgeSource.IronSwap,
            ERC20BridgeSource.AaveV2,
            ERC20BridgeSource.UniswapV3,
            ERC20BridgeSource.Synapse,
            ERC20BridgeSource.MeshSwap,
            ERC20BridgeSource.WOOFi,
<<<<<<< HEAD
            ERC20BridgeSource.AaveV3,
=======
            ERC20BridgeSource.Dystopia,
>>>>>>> c2e4b87f
        ]),
        [ChainId.Avalanche]: new SourceFilters([
            ERC20BridgeSource.MultiHop,
            ERC20BridgeSource.Pangolin,
            ERC20BridgeSource.TraderJoe,
            ERC20BridgeSource.SushiSwap,
            ERC20BridgeSource.Curve,
            ERC20BridgeSource.CurveV2,
            ERC20BridgeSource.KyberDmm,
            ERC20BridgeSource.AaveV2,
            ERC20BridgeSource.Synapse,
            ERC20BridgeSource.GMX,
            ERC20BridgeSource.Platypus,
            ERC20BridgeSource.WOOFi,
            ERC20BridgeSource.AaveV3,
        ]),
        [ChainId.Fantom]: new SourceFilters([
            ERC20BridgeSource.MultiHop,
            ERC20BridgeSource.Beethovenx,
            ERC20BridgeSource.Curve,
            ERC20BridgeSource.CurveV2,
            ERC20BridgeSource.MorpheusSwap,
            ERC20BridgeSource.SpiritSwap,
            ERC20BridgeSource.SpookySwap,
            ERC20BridgeSource.SushiSwap,
            ERC20BridgeSource.Synapse,
            ERC20BridgeSource.Yoshi,
            ERC20BridgeSource.WOOFi,
        ]),
        [ChainId.Celo]: new SourceFilters([
            ERC20BridgeSource.UbeSwap,
            ERC20BridgeSource.SushiSwap,
            ERC20BridgeSource.MultiHop,
            ERC20BridgeSource.MobiusMoney,
        ]),
        [ChainId.Optimism]: new SourceFilters([
            ERC20BridgeSource.UniswapV3,
            ERC20BridgeSource.Synapse,
            ERC20BridgeSource.Curve,
            ERC20BridgeSource.CurveV2,
            ERC20BridgeSource.MultiHop,
            ERC20BridgeSource.Saddle,
            ERC20BridgeSource.Velodrome,
            ERC20BridgeSource.Synthetix,
            ERC20BridgeSource.AaveV3,
        ]),
        [ChainId.Arbitrum]: new SourceFilters([
            ERC20BridgeSource.UniswapV3,
            ERC20BridgeSource.SushiSwap,
            ERC20BridgeSource.BalancerV2,
            ERC20BridgeSource.Synapse,
            ERC20BridgeSource.CurveV2,
            ERC20BridgeSource.GMX,
            ERC20BridgeSource.MultiHop,
            //ERC20BridgeSource.Dodo,
            ERC20BridgeSource.Saddle,
            ERC20BridgeSource.AaveV3,
        ]),
    },
    new SourceFilters([]),
);

/**
 * Valid sources for market buy.
 */
export const BUY_SOURCE_FILTER_BY_CHAIN_ID = valueByChainId<SourceFilters>(
    {
        [ChainId.Mainnet]: new SourceFilters([
            ERC20BridgeSource.Native,
            ERC20BridgeSource.Uniswap,
            ERC20BridgeSource.UniswapV2,
            ERC20BridgeSource.Curve,
            ERC20BridgeSource.Balancer,
            ERC20BridgeSource.BalancerV2,
            // ERC20BridgeSource.Bancor, // FIXME: Bancor Buys not implemented in Sampler
            ERC20BridgeSource.BancorV3,
            ERC20BridgeSource.MStable,
            ERC20BridgeSource.Shell,
            ERC20BridgeSource.SushiSwap,
            ERC20BridgeSource.MultiHop,
            ERC20BridgeSource.Dodo,
            ERC20BridgeSource.DodoV2,
            ERC20BridgeSource.Lido,
            ERC20BridgeSource.CryptoCom,
            ERC20BridgeSource.MakerPsm,
            ERC20BridgeSource.KyberDmm,
            ERC20BridgeSource.Component,
            ERC20BridgeSource.Saddle,
            ERC20BridgeSource.UniswapV3,
            ERC20BridgeSource.CurveV2,
            ERC20BridgeSource.ShibaSwap,
            ERC20BridgeSource.Synapse,
            ERC20BridgeSource.Synthetix,
            ERC20BridgeSource.AaveV2,
            // TODO: Explore adding compound as a source
            // ERC20BridgeSource.Compound,
        ]),
        [ChainId.Goerli]: new SourceFilters([
            ERC20BridgeSource.Native,
            ERC20BridgeSource.SushiSwap,
            ERC20BridgeSource.Uniswap,
            ERC20BridgeSource.UniswapV2,
            ERC20BridgeSource.UniswapV3,
            ERC20BridgeSource.MultiHop,
        ]),
        [ChainId.PolygonMumbai]: new SourceFilters([ERC20BridgeSource.Native, ERC20BridgeSource.UniswapV3]),
        [ChainId.Kovan]: new SourceFilters([ERC20BridgeSource.Native]),
        [ChainId.Ganache]: new SourceFilters([ERC20BridgeSource.Native]),
        [ChainId.BSC]: new SourceFilters([
            ERC20BridgeSource.BakerySwap,
            ERC20BridgeSource.Belt,
            ERC20BridgeSource.Dodo,
            ERC20BridgeSource.DodoV2,
            ERC20BridgeSource.Ellipsis,
            ERC20BridgeSource.Mooniswap,
            ERC20BridgeSource.MultiHop,
            ERC20BridgeSource.Nerve,
            ERC20BridgeSource.Synapse,
            ERC20BridgeSource.PancakeSwap,
            ERC20BridgeSource.PancakeSwapV2,
            ERC20BridgeSource.SushiSwap,
            ERC20BridgeSource.ApeSwap,
            ERC20BridgeSource.WaultSwap,
            ERC20BridgeSource.FirebirdOneSwap,
            ERC20BridgeSource.ACryptos,
            ERC20BridgeSource.KyberDmm,
            ERC20BridgeSource.BiSwap,
            ERC20BridgeSource.MDex,
            ERC20BridgeSource.KnightSwap,
            ERC20BridgeSource.WOOFi,
        ]),
        [ChainId.Polygon]: new SourceFilters([
            ERC20BridgeSource.SushiSwap,
            ERC20BridgeSource.QuickSwap,
            ERC20BridgeSource.Dfyn,
            ERC20BridgeSource.MStable,
            ERC20BridgeSource.Curve,
            ERC20BridgeSource.DodoV2,
            ERC20BridgeSource.Dodo,
            ERC20BridgeSource.CurveV2,
            ERC20BridgeSource.WaultSwap,
            ERC20BridgeSource.ApeSwap,
            ERC20BridgeSource.FirebirdOneSwap,
            ERC20BridgeSource.BalancerV2,
            ERC20BridgeSource.KyberDmm,
            ERC20BridgeSource.MultiHop,
            ERC20BridgeSource.IronSwap,
            ERC20BridgeSource.AaveV2,
            ERC20BridgeSource.UniswapV3,
            ERC20BridgeSource.Synapse,
            ERC20BridgeSource.MeshSwap,
            ERC20BridgeSource.WOOFi,
<<<<<<< HEAD
            ERC20BridgeSource.AaveV3,
=======
            ERC20BridgeSource.Dystopia,
>>>>>>> c2e4b87f
        ]),
        [ChainId.Avalanche]: new SourceFilters([
            ERC20BridgeSource.MultiHop,
            ERC20BridgeSource.Pangolin,
            ERC20BridgeSource.TraderJoe,
            ERC20BridgeSource.SushiSwap,
            ERC20BridgeSource.Curve,
            ERC20BridgeSource.CurveV2,
            ERC20BridgeSource.KyberDmm,
            ERC20BridgeSource.AaveV2,
            ERC20BridgeSource.Synapse,
            ERC20BridgeSource.GMX,
            ERC20BridgeSource.Platypus,
            ERC20BridgeSource.WOOFi,
            ERC20BridgeSource.AaveV3,
        ]),
        [ChainId.Fantom]: new SourceFilters([
            ERC20BridgeSource.MultiHop,
            ERC20BridgeSource.Beethovenx,
            ERC20BridgeSource.Curve,
            ERC20BridgeSource.CurveV2,
            ERC20BridgeSource.MorpheusSwap,
            ERC20BridgeSource.SpiritSwap,
            ERC20BridgeSource.SpookySwap,
            ERC20BridgeSource.SushiSwap,
            ERC20BridgeSource.Synapse,
            ERC20BridgeSource.Yoshi,
            ERC20BridgeSource.WOOFi,
        ]),
        [ChainId.Celo]: new SourceFilters([
            ERC20BridgeSource.UbeSwap,
            ERC20BridgeSource.SushiSwap,
            ERC20BridgeSource.MultiHop,
            ERC20BridgeSource.MobiusMoney,
        ]),
        [ChainId.Optimism]: new SourceFilters([
            ERC20BridgeSource.UniswapV3,
            ERC20BridgeSource.Synapse,
            ERC20BridgeSource.Curve,
            ERC20BridgeSource.CurveV2,
            ERC20BridgeSource.MultiHop,
            ERC20BridgeSource.Saddle,
            ERC20BridgeSource.Velodrome,
            ERC20BridgeSource.Synthetix,
            ERC20BridgeSource.AaveV3,
        ]),
        [ChainId.Arbitrum]: new SourceFilters([
            ERC20BridgeSource.UniswapV3,
            ERC20BridgeSource.SushiSwap,
            ERC20BridgeSource.BalancerV2,
            ERC20BridgeSource.Synapse,
            ERC20BridgeSource.CurveV2,
            ERC20BridgeSource.GMX,
            ERC20BridgeSource.MultiHop,
            //ERC20BridgeSource.Dodo,
            ERC20BridgeSource.Saddle,
            ERC20BridgeSource.AaveV3,
        ]),
    },
    new SourceFilters([]),
);

/**
 *  0x Protocol Fee Multiplier
 */
export const PROTOCOL_FEE_MULTIPLIER = new BigNumber(0);

/**
 * Sources to poll for ETH fee price estimates.
 */
export const FEE_QUOTE_SOURCES_BY_CHAIN_ID = valueByChainId<ERC20BridgeSource[]>(
    {
        [ChainId.Mainnet]: [ERC20BridgeSource.UniswapV2, ERC20BridgeSource.SushiSwap, ERC20BridgeSource.UniswapV3],
        [ChainId.BSC]: [ERC20BridgeSource.PancakeSwap, ERC20BridgeSource.Mooniswap, ERC20BridgeSource.SushiSwap],
        [ChainId.Goerli]: [ERC20BridgeSource.UniswapV2, ERC20BridgeSource.SushiSwap],
        [ChainId.PolygonMumbai]: [ERC20BridgeSource.UniswapV3],
        [ChainId.Polygon]: [ERC20BridgeSource.QuickSwap, ERC20BridgeSource.SushiSwap, ERC20BridgeSource.UniswapV3],
        [ChainId.Avalanche]: [ERC20BridgeSource.Pangolin, ERC20BridgeSource.TraderJoe, ERC20BridgeSource.SushiSwap],
        [ChainId.Fantom]: [ERC20BridgeSource.SpiritSwap, ERC20BridgeSource.SpookySwap, ERC20BridgeSource.SushiSwap],
        [ChainId.Celo]: [ERC20BridgeSource.UbeSwap, ERC20BridgeSource.SushiSwap],
        [ChainId.Optimism]: [ERC20BridgeSource.UniswapV3],
        [ChainId.Arbitrum]: [ERC20BridgeSource.UniswapV3, ERC20BridgeSource.SushiSwap],
    },
    [],
);

// HACK(mzhu25): Limit, Rfq, and Otc orders need to be treated as different sources
//               when computing the exchange proxy gas overhead.
export const SOURCE_FLAGS: { [key in ERC20BridgeSource]: bigint } & {
    RfqOrder: bigint;
    LimitOrder: bigint;
    OtcOrder: bigint;
} = Object.assign(
    {},
    ...['RfqOrder', 'LimitOrder', 'OtcOrder', ...Object.values(ERC20BridgeSource)].map((source, index) => ({
        [source]: source === ERC20BridgeSource.Native ? BigInt(0) : BigInt(1) << BigInt(index),
    })),
);

// Mainnet tokens
// Not an exhaustive list, just enough so we don't repeat ourselves
export const MAINNET_TOKENS = {
    WETH: '0xc02aaa39b223fe8d0a0e5c4f27ead9083c756cc2',
    // Stable Coins
    DAI: '0x6b175474e89094c44da98b954eedeac495271d0f',
    USDC: '0xa0b86991c6218b36c1d19d4a2e9eb0ce3606eb48',
    USDT: '0xdac17f958d2ee523a2206206994597c13d831ec7',
    sUSD: '0x57ab1ec28d129707052df4df418d58a2d46d5f51',
    BUSD: '0x4fabb145d64652a948d72533023f6e7a623c7c53',
    TUSD: '0x0000000000085d4780b73119b644ae5ecd22b376',
    PAX: '0x8e870d67f660d95d5be530380d0ec0bd388289e1',
    GUSD: '0x056fd409e1d7a124bd7017459dfea2f387b6d5cd',
    HUSD: '0xdf574c24545e5ffecb9a659c229253d4111d87e1',
    mUSD: '0xe2f2a5c287993345a840db3b0845fbc70f5935a5',
    USDN: '0x674c6ad92fd080e4004b2312b45f796a192d27a0',
    dUSD: '0x5bc25f649fc4e26069ddf4cf4010f9f706c23831',
    USDP: '0x1456688345527be1f37e9e627da0837d6f08c925',
    USX: '0x0a5e677a6a24b2f1a2bf4f3bffc443231d2fdec8',
    WCUSD: '0xad3e3fc59dff318beceaab7d00eb4f68b1ecf195',
    // Bitcoins
    WBTC: '0x2260fac5e5542a773aa44fbcfedf7c193bc2c599',
    RenBTC: '0xeb4c2781e4eba804ce9a9803c67d0893436bb27d',
    sBTC: '0xfe18be6b3bd88a2d2a7f928d00292e7a9963cfc6',
    tBTC: '0x8daebade922df735c38c80c7ebd708af50815faa',
    tBTCv2: '0x18084fbA666a33d37592fA2633fD49a74DD93a88',
    hBTC: '0x0316eb71485b0ab14103307bf65a021042c6d380',
    pBTC: '0x5228a22e72ccc52d415ecfd199f99d0665e7733b',
    bBTC: '0x9be89d2a4cd102d8fecc6bf9da793be995c22541',
    oBTC: '0x8064d9ae6cdf087b1bcd5bdf3531bd5d8c537a68',
    // aTokens (Aave)
    aDAI: '0x028171bca77440897b824ca71d1c56cac55b68a3',
    aUSDC: '0xbcca60bb61934080951369a648fb03df4f96263c',
    aUSDT: '0x3ed3b47dd13ec9a98b44e6204a523e766b225811',
    aSUSD: '0x6c5024cd4f8a59110119c56f8933403a539555eb',
    // Other
    MKR: '0x9f8f72aa9304c8b593d555f12ef6589cc3a579a2',
    EURS: '0xdb25f211ab05b1c97d595516f45794528a807ad8',
    sEUR: '0xd71ecff9342a5ced620049e616c5035f1db98620',
    sETH: '0x5e74c9036fb86bd7ecdcb084a0673efc32ea31cb',
    sJPY: '0xf6b1c627e95bfc3c1b4c9b825a032ff0fbf3e07d',
    sGBP: '0x97fe22e7341a0cd8db6f6c021a24dc8f4dad855f',
    sAUD: '0xf48e200eaf9906362bb1442fca31e0835773b8b4',
    sKRW: '0x269895a3df4d73b077fc823dd6da1b95f72aaf9b',
    sCHF: '0x0f83287ff768d1c1e17a42f44d644d7f22e8ee1d',
    stETH: '0xae7ab96520de3a18e5e111b5eaab095312d7fe84',
    wstETH: '0x7f39c581f595b53c5cb19bd0b3f8da6c935e2ca0',
    LINK: '0x514910771af9ca656af840dff83e8264ecf986ca',
    MANA: '0x0f5d2fb29fb7d3cfee444a200298f468908cc942',
    KNC: '0xdefa4e8a7bcba345f687a2f1456f5edd9ce97202',
    AAVE: '0x7fc66500c84a76ad7e9c93437bfc5ac33e2ddae9',
    sLINK: '0xbbc455cb4f1b9e4bfc4b73970d360c8f032efee6',
    yUSD: '0x5dbcf33d8c2e976c6b560249878e6f1491bca25c',
    ybCRV: '0x2994529c0652d127b7842094103715ec5299bbed',
    yCRV: '0xdf5e0e81dff6faf3a7e52ba697820c5e32d806a8',
    ynCRV: '0xfcc5c47be19d06bf83eb04298b026f81069ff65b',
    bCRV: '0x3b3ac5386837dc563660fb6a0937dfaa5924333b',
    yDAI: '0xacd43e627e64355f1861cec6d3a6688b31a6f952',
    yUSDC: '0x597ad1e0c13bfe8025993d9e79c69e1c0233522e',
    yUSDT: '0x2f08119c6f07c006695e079aafc638b8789faf18',
    yTUSD: '0x37d19d1c4e1fa9dc47bd1ea12f742a0887eda74a',
    crETH: '0xcbc1065255cbc3ab41a6868c22d1f1c573ab89fd',
    ankrETH: '0xe95a203b1a91a908f9b9ce46459d101078c2c3cb',
    vETH: '0x898bad2774eb97cf6b94605677f43b41871410b1',
    alETH: '0x0100546f2cd4c9d97f798ffc9755e47865ff7ee6',
    HT: '0x6f259637dcD74C767781E37Bc6133cd6A68aa161',
    UST: '0xa47c8bf37f92abed4a126bda807a7b7498661acd',
    // StableSwap "open pools" (crv.finance)
    STABLEx: '0xcd91538b91b4ba7797d39a2f66e63810b50a33d0',
    alUSD: '0xbc6da0fe9ad5f3b0d58160288917aa56653660e9',
    // Frax ecosystem
    FRAX: '0x853d955acef822db058eb8505911ed77f175b99e',
    cvxFXS: '0xfeef77d3f69374f66429c91d732a244f074bdf74',
    FXS: '0x3432b6a60d23ca0dfca7761b7ab56459d9c964d0',
    OHM: '0x383518188c0c6d7730d91b2c03a03c837814a899',
    OHMV2: '0x64aa3364f17a4d01c6f1751fd97c2bd3d7e7f1d5',
    BTRFLY: '0xc0d4ceb216b3ba9c3701b291766fdcba977cec3a',
    // Stargate
    STG: '0xaf5191b0de278c7286d6c7cc6ab6bb8a73ba2cd6',
    //
    LUSD: '0x5f98805a4e8be255a32880fdec7f6728c6568ba0',
    // Fei Ecosystem
    FEI: '0x956f47f50a910163d8bf957cf5846d573e7f87ca',
    TRIBE: '0xc7283b66eb1eb5fb86327f08e1b5816b0720212b',
    //
    DSU: '0x605d26fbd5be761089281d5cec2ce86eea667109',
    ESS: '0x24ae124c4cc33d6791f8e8b63520ed7107ac8b3e',
    cvxCRV: '0x62b9c7356a2dc64a1969e19c23e4f579f9810aa7',
    CRV: '0xd533a949740bb3306d119cc777fa900ba034cd52',
    MIM: '0x99d8a9c45b2eca8864373a26d1459e3dff1e17f3',
    EURT: '0xc581b735a1688071a1746c968e0798d642ede491',
    // Synapse ecosystem
    nUSD: '0x1b84765de8b7566e4ceaf4d0fd3c5af52d3dde4f',
    CVX: '0x4e3fbd56cd56c3e72c1403e103b45db9da5b9d2b',
    UST_WORMHOLE: '0xa693b19d2931d498c5b318df961919bb4aee87a5',
    RAI: '0x03ab458634910aad20ef5f1c8ee96f1d6ac54919',
    DOLA: '0x865377367054516e17014ccded1e7d814edc9ce4',
    OUSD: '0x2a8e1e676ec238d8a992307b495b45b3feaa5e86',
    agEUR: '0x1a7e4e63778b4f12a199c062f3efdd288afcbce8',
    ibEUR: '0x96e61422b6a9ba0e068b6c5add4ffabc6a4aae27',
    YFI: '0x0bc529c00c6401aef6d220be8c6ea1667f6ad93e',
    LUSDCRV: '0xed279fdd11ca84beef15af5d39bb4d4bee23f0ca',
    bLUSD: '0xb9d7dddca9a4ac480991865efef82e01273f79c3',
    rsr: '0x320623b8e4ff03373931769a31fc52a4e78b5d70',
    crvFRAX: '0x3175df0976dfa876431c2e9ee6bc45b65d3473cc',
};

export const BSC_TOKENS = {
    WBNB: '0xbb4cdb9cbd36b01bd1cbaebf2de08d9173bc095c',
    BUSD: '0xe9e7cea3dedca5984780bafc599bd69add087d56',
    USDT: '0x55d398326f99059ff775485246999027b3197955',
    USDC: '0x8ac76a51cc950d9822d68b83fe1ad97b32cd580d',
    DAI: '0x1af3f329e8be154074d8769d1ffa4ee058b1dbc3',
    PAX: '0xb7f8cd00c5a06c0537e2abff0b58033d02e5e094',
    UST: '0x23396cf899ca06c4472205fc903bdb4de249d6fc',
    VAI: '0x4bd17003473389a42daf6a0a729f6fdb328bbbd7',
    WEX: '0xa9c41a46a6b3531d28d5c32f6633dd2ff05dfb90',
    WETH: '0x2170ed0880ac9a755fd29b2688956bd959f933f8',
    BTCB: '0x7130d2a12b9bcbfae4f2634d864a1ee1ce3ead9c',
    renBTC: '0xfce146bf3146100cfe5db4129cf6c82b0ef4ad8c',
    pBTC: '0xed28a457a5a76596ac48d87c0f577020f6ea1c4c',
    nUSD: '0x23b891e5c62e0955ae2bd185990103928ab817b3',
    BSW: '0x965F527D9159dCe6288a2219DB51fc6Eef120dD1',
    WOO: '0x4691937a7508860f876c9c0a2a617e7d9e945d4b',
};

export const POLYGON_TOKENS = {
    DAI: '0x8f3cf7ad23cd3cadbd9735aff958023239c6a063',
    USDC: '0x2791bca1f2de4661ed88a30c99a7a9449aa84174',
    USDT: '0xc2132d05d31c914a87c6611c10748aeb04b58e8f',
    amDAI: '0x27f8d03b3a2196956ed754badc28d73be8830a6e',
    amUSDC: '0x1a13f4ca1d028320a707d99520abfefca3998b7f',
    amUSDT: '0x60d55f02a771d515e077c9c2403a1ef324885cec',
    WBTC: '0x1bfd67037b42cf73acf2047067bd4f2c47d9bfd6',
    WMATIC: '0x0d500b1d8e8ef31e21c99d1db9a6444d3adf1270',
    WETH: '0x7ceb23fd6bc0add59e62ac25578270cff1b9f619',
    renBTC: '0xdbf31df14b66535af65aac99c32e9ea844e14501',
    QUICK: '0x831753dd7087cac61ab5644b308642cc1c33dc13',
    DFYN: '0xc168e40227e4ebd8c1cae80f7a55a4f0e6d66c97',
    BANANA: '0x5d47baba0d66083c52009271faf3f50dcc01023c',
    WEXPOLY: '0x4c4bf319237d98a30a929a96112effa8da3510eb',
    nUSD: '0xb6c473756050de474286bed418b77aeac39b02af',
    ANY: '0x6aB6d61428fde76768D7b45D8BFeec19c6eF91A8',
    WOO: '0x1b815d120b3ef02039ee11dc2d33de7aa4a8c603',
};

export const AVALANCHE_TOKENS = {
    WAVAX: '0xb31f66aa3c1e785363f0875a1b74e27b85fd66c7',
    WETH: '0x49d5c2bdffac6ce2bfdb6640f4f80f226bc10bab',
    // bridged WBTC from Ethereum WBTC.e
    WBTC: '0x50b7545627a5162f82a992c33b87adc75187b218',
    // bridged BTC from Bitcoin BTC.b
    BTCb: '0x152b9d0fdc40c096757f570a51e494bd4b943e50',
    DAI: '0xd586e7f844cea2f87f50152665bcbc2c279d8d70',
    // bridged USDC
    USDC: '0xa7d7079b0fead91f3e65f86e8915cb59c1a4c664',
    // native USDC on Avalanche usdc.e
    nUSDC: '0xb97ef9ef8734c71904d8002f8b6bc66dd9c48a6e',
    // usdt.e
    USDt: '0x9702230a8ea53601f5cd2dc00fdbc13d4df4a8c7',
    USDT: '0xc7198437980c041c805a1edcba50c1ce5db95118',
    aDAI: '0x47afa96cdc9fab46904a55a6ad4bf6660b53c38a',
    aUSDC: '0x46a51127c3ce23fb7ab1de06226147f446e4a857',
    aUSDT: '0x532e6537fea298397212f09a61e03311686f548e',
    nETH: '0x19e1ae0ee35c0404f835521146206595d37981ae',
    nUSD: '0xcfc37a6ab183dd4aed08c204d1c2773c0b1bdf46',
    aWETH: '0x53f7c5869a859f0aec3d334ee8b4cf01e3492f21',
    MIM: '0x130966628846bfd36ff31a822705796e8cb8c18d',
    MAG: '0x1d60109178C48E4A937D8AB71699D8eBb6F7c5dE',
    sAVAX: '0x2b2c81e08f1af8835a78bb2a90ae924ace0ea4be',
    UST: '0xb599c3590f42f8f995ecfa0f85d2980b76862fc1',
    FRAX: '0xd24c2ad096400b6fbcd2ad8b24e7acbc21a1da64',
    YUSD: '0x111111111111ed1d73f860f57b2798b683f2d325',
    WOO: '0xabc9547b534519ff73921b1fba6e672b5f58d083',
};

export const CELO_TOKENS = {
    WCELO: '0x471ece3750da237f93b8e339c536989b8978a438',
    // Some of these tokens are Optics bridge? tokens which
    // had an issue and migrated from v1 to v2
    WETHv1: '0xe919f65739c26a42616b7b8eedc6b5524d1e3ac4',
    oWETH: '0x122013fd7df1c6f636a5bb8f03108e876548b455',
    WBTC: '0xbaab46e28388d2779e6e31fd00cf0e5ad95e327b',
    cUSD: '0x765de816845861e75a25fca122bb6898b8b1282a',
    // ??
    cBTC: '0xd629eb00deced2a080b7ec630ef6ac117e614f1b',
    cETH: '0x2def4285787d58a2f811af24755a8150622f4361',
    UBE: '0x00be915b9dcf56a3cbe739d9b9c202ca692409ec',
    // Moolah
    mCELO: '0x7d00cd74ff385c955ea3d79e47bf06bd7386387d',
    mCUSD: '0x918146359264c492bd6934071c6bd31c854edbc3',
    mCEUR: '0xe273ad7ee11dcfaa87383ad5977ee1504ac07568',
    amCUSD: '0x64defa3544c695db8c535d289d843a189aa26b98',
    MOO: '0x17700282592d6917f6a73d0bf8accf4d578c131e',

    //
    wBTC: '0x2260fac5e5542a773aa44fbcfedf7c193bc2c599',
    wETH: '0xc02aaa39b223fe8d0a0e5c4f27ead9083c756cc2',
    wBTCO: '0xbe50a3013a1c94768a1abb78c3cb79ab28fc1ace',
    pUSDC: '0xcc82628f6a8defa1e2b0ad7ed448bef3647f7941',
    cUSDC: '0x2a3684e9dc20b857375ea04235f2f7edbe818fa7',
    cUSDC_V2: '0xef4229c8c3250c675f21bcefa42f58efbff6002a',
    pUSDC_V2: '0x1bfc26ce035c368503fae319cc2596716428ca44',
    pUSD: '0xeadf4a7168a82d30ba0619e64d5bcf5b30b45226',
    pCELO: '0x301a61d01a63c8d670c2b8a43f37d12ef181f997',
    aaUSDC: '0xb70e0a782b058bfdb0d109a3599bec1f19328e36',
    asUSDC: '0xcd7d7ff64746c1909e44db8e95331f9316478817',
    mcUSDT: '0xcfffe0c89a779c09df3df5624f54cdf7ef5fdd5d',
    mcUSDC: '0x93db49be12b864019da9cb147ba75cdc0506190e',
    DAI: '0x90ca507a5d4458a4c6c6249d186b6dcb02a5bccd',
};

export const FANTOM_TOKENS = {
    WFTM: '0x21be370d5312f44cb42ce377bc9b8a0cef1a4c83',
    WETH: '0x74b23882a30290451a17c44f4f05243b6b58c76d',
    USDC: '0x04068da6c83afcfa0e13ba15a6696662335d5b75',
    DAI: '0x8d11ec38a3eb5e956b052f67da8bdc9bef8abf3e',
    fUSDT: '0x049d68029688eabf473097a2fc38ef61633a3c7a',
    WBTC: '0x321162cd933e2be498cd2267a90534a804051b11',
    WCRV: '0x1e4f97b9f9f913c46f1632781732927b9019c68b',
    renBTC: '0xdbf31df14b66535af65aac99c32e9ea844e14501',
    MIM: '0x82f0b8b456c1a451378467398982d4834b6829c1',
    nUSD: '0xed2a7edd7413021d440b09d654f3b87712abab66',
    nETH: '0x67c10c397dd0ba417329543c1a40eb48aaa7cd00',
    gfUSDT: '0x940f41f0ec9ba1a34cf001cc03347ac092f5f6b5',
    gUSDC: '0xe578c856933d8e1082740bf7661e379aa2a30b26',
    gDAI: '0x07e6332dd090d287d3489245038daf987955dcfb',
    FRAX: '0xdc301622e621166bd8e82f2ca0a26c13ad0be355',
    gFTM: '0x39b3bd37208cbade74d0fcbdbb12d606295b430a',
    gETH: '0x25c130b2624cf12a4ea30143ef50c5d68cefa22f',
    gWBTC: '0x38aca5484b8603373acc6961ecd57a6a594510a3',
    gCRV: '0x690754a168b022331caa2467207c61919b3f8a98',
    gMIM: '0xc664fc7b8487a3e10824cda768c1d239f2403bbe',
    WOO: '0x6626c47c00f1d87902fc13eecfac3ed06d5e8d8a',
    USDT: '0x049d68029688eabf473097a2fc38ef61633a3c7a',
    alUSD: '0xb67fa6defce4042070eb1ae1511dcd6dcc6a532e',
};

export const OPTIMISM_TOKENS = {
    WETH: '0x4200000000000000000000000000000000000006',
    USDC: '0x7f5c764cbc14f9669b88837ca1490cca17c31607',
    USDT: '0x94b008aa00579c1307b0ef2c499ad98a8ce58e58',
    DAI: '0xda10009cbd5d07dd0cecc66161fc93d7c9000da1',
    FRAX: '0x2e3d870790dc77a83dd1d18184acc7439a53f475',
    WBTC: '0x68f180fcce6836688e9084f035309e29bf0a2095',
    nETH: '0x809dc529f07651bd43a172e8db6f4a7a0d771036',
    sWETH: '0x121ab82b49b2bc4c7901ca46b8277962b4350204',
    // Synthetix synths:
    sAAVE: '0x00b8d5a5e1ac97cb4341c4bc4367443c8776e8d9',
    sAVAX: '0xb2b42b231c68cbb0b4bf2ffebf57782fd97d3da4',
    sBTC: '0x298b9b95708152ff6968aafd889c6586e9169f1d',
    sETH: '0xe405de8f52ba7559f9df3c368500b6e6ae6cee49',
    sEUR: '0xfbc4198702e81ae77c06d58f81b629bdf36f0a71',
    sLINK: '0xc5db22719a06418028a40a9b5e9a7c02959d0d08',
    sMATIC: '0x81ddfac111913d3d5218dea999216323b7cd6356',
    sSOL: '0x8b2f7ae8ca8ee8428b6d76de88326bb413db2766',
    sUNI: '0xf5a6115aa582fd1beea22bc93b7dc7a785f60d03',
    sUSD: '0x8c6f28f2f1a3c87f0f938b96d27520d9751ec8d9',
};

export const ARBITRUM_TOKENS = {
    USDT: '0xfd086bc7cd5c481dcc9c85ebe478a1c0b69fcbb9',
    USDC: '0xff970a61a04b1ca14834a43f5de4533ebddb5cc8',
    FRAX: '0x17fc002b466eec40dae837fc4be5c67993ddbd6f',
    nETH: '0x3ea9b0ab55f34fb188824ee288ceaefc63cf908e',
    WETH: '0x82af49447d8a07e3bd95bd0d56f35241523fbab1',
    nUSD: '0x2913e812cf0dcca30fb28e6cac3d2dcff4497688',
    MIM: '0xfea7a6a0b346362bf88a9e4a88416b77a57d6c2a',
    WBTC: '0x2f2a2543b76a4166549f7aab2e75bef0aefc5b0f',
    VST: '0x64343594ab9b56e99087bfa6f2335db24c2d1f17',
};

export const REBASING_TOKENS = new Set<string>([MAINNET_TOKENS.stETH]);

export const CURVE_POOLS = {
    compound: '0xa2b47e3d5c44877cca798226b7b8118f9bfb7a56', // 0.Compound
    // 1.USDT is dead
    PAX: '0x06364f10b501e868329afbc005b3492902d6c763', // 2.PAX
    // 3.y is dead
    // 3.bUSD is dead
    sUSD: '0xa5407eae9ba41422680e2e00537571bcc53efbfd', // 5.sUSD
    renBTC: '0x93054188d876f558f4a66b2ef1d97d16edf0895b', // 6.ren
    sBTC: '0x7fc77b5c7614e1533320ea6ddc2eb61fa00a9714', // 7.sbtc
    HBTC: '0x4ca9b3063ec5866a4b82e437059d2c43d1be596f', // 8.hbtc
    TRI: '0xbebc44782c7db0a1a60cb6fe97d0b483032ff1c7', // 9.3pool
    GUSD: '0x4f062658eaaf2c1ccf8c8e36d6824cdf41167956', // 10.gusd
    HUSD: '0x3ef6a01a0f81d6046290f3e2a8c5b843e738e604', // 11.husd
    // 12.usdk is dead
    USDN: '0x0f9cb53ebe405d49a0bbdbd291a65ff571bc83e1', // 13.usdn
    // 14.linkusd is dead
    mUSD: '0x8474ddbe98f5aa3179b3b3f5942d724afcdec9f6', // 15.musd
    // 16.rsv is dead
    dUSD: '0x8038c01a0390a8c547446a0b2c18fc9aefecc10c', // 17.dusd
    tBTC: '0xc25099792e9349c7dd09759744ea681c7de2cb66', // 18.tbtc
    pBTC: '0x7f55dde206dbad629c080068923b36fe9d6bdbef', // 19.pbtc
    bBTC: '0x071c661b4deefb59e2a3ddb20db036821eee8f4b', // 20.bbtc
    oBTC: '0xd81da8d904b52208541bade1bd6595d8a251f8dd', // 21.obtc
    UST: '0x890f4e345b1daed0367a877a1612f86a1f86985f', // 22.ust
    eurs: '0x0ce6a5ff5217e38315f87032cf90686c96627caa', // 23.eurs
    seth: '0xc5424b857f758e906013f3555dad202e4bdb4567', // 24.seth
    aave: '0xdebf20617708857ebe4f679508e7b7863a8a8eee', // 25.aave
    steth: '0xdc24316b9ae028f1497c275eb9192a3ea0f67022', // 26.stETH
    saave: '0xeb16ae0052ed37f479f7fe63849198df1765a733', // saave
    ankreth: '0xa96a65c051bf88b4095ee1f2451c2a9d43f53ae2', // ankreth
    USDP: '0x42d7025938bec20b69cbae5a77421082407f053a', // usdp
    ib: '0x2dded6da1bf5dbdf597c45fcfaa3194e53ecfeaf', // iron bank
    link: '0xf178c0b5bb7e7abf4e12a4838c7b7c5ba2c623c0', // link
    btrflyweth: '0xf43b15ab692fde1f9c24a9fce700adcc809d5391', // redacted cartel
    stgusdc: '0x3211c6cbef1429da3d0d58494938299c92ad5860', // stargate
    // StableSwap "open pools" (crv.finance)
    TUSD: '0xecd5e75afb02efa118af914515d6521aabd189f1',
    STABLEx: '0x3252efd4ea2d6c78091a1f43982ee2c3659cc3d1',
    alUSD: '0x43b4fdfd4ff969587185cdb6f0bd875c5fc83f8c',
    FRAX: '0xd632f22692fac7611d2aa1c0d552930d43caed3b',
    LUSD: '0xed279fdd11ca84beef15af5d39bb4d4bee23f0ca',
    BUSD: '0x4807862aa8b2bf68830e4c8dc86d0e9a998e085a',
    DSU3CRV: '0x6ec80df362d7042c50d4469bcfbc174c9dd9109a',
    cvxcrv: '0x9d0464996170c6b9e75eed71c68b99ddedf279e8',
    cvxfxs: '0xd658a338613198204dca1143ac3f01a722b5d94a',
    mim: '0x5a6a4d54456819380173272a5e8e9b9904bdf41b',
    eurt: '0xfd5db7463a3ab53fd211b4af195c5bccc1a03890',
    ethcrv: '0x8301ae4fc9c624d1d396cbdaa1ed877821d7c511',
    ethcvx: '0xb576491f1e6e5e62f1d8f26062ee822b40b0e0d4',
    fei_tri: '0x06cb22615ba53e60d67bf6c341a0fd5e718e1655',
    rai_tri: '0x618788357d0ebd8a37e763adab3bc575d54c2c7d',
    DOLA_tri: '0xaa5a67c256e27a5d80712c51971408db3370927d',
    OUSD_tri: '0x87650d7bbfc3a9f10587d7778206671719d9910d',
    d3pool: '0xbaaa1f5dba42c3389bdbc2c9d2de134f5cd0dc89',
    triEURpool: '0xb9446c4ef5ebe66268da6700d26f96273de3d571',
    ibEURsEUR: '0x19b080fe1ffa0553469d20ca36219f17fcf03859',
    wethyfi: '0xc26b89a667578ec7b3f11b2f98d6fd15c07c54ba',
    ycrvcrv: '0x453d92c7d4263201c69aacfaf589ed14202d83a4',
    bLUSD: '0x74ed5d42203806c8cdcf2f04ca5f60dc777b901c',
    rsr: '0x6a6283ab6e31c2aec3fa08697a8f806b740660b2',
    DOLAFRAX: '0xe57180685e3348589e9521aa53af0bcd497e884d',
};

export const CURVE_V2_POOLS = {
    tricrypto: '0x80466c64868e1ab14a1ddf27a676c3fcbe638fe5',
    tricrypto2: '0xd51a44d3fae010294c616388b506acda1bfaae46',
};

export const CURVE_POLYGON_POOLS = {
    aave: '0x445fe580ef8d70ff569ab36e80c647af338db351',
    ren: '0xc2d95eef97ec6c17551d45e77b590dc1f9117c67',
};

export const CURVE_V2_POLYGON_POOLS = {
    atricrypto3: '0x1d8b86e3d88cdb2d34688e87e72f388cb541b7c8',
};

export const CURVE_AVALANCHE_POOLS = {
    aave: '0x7f90122bf0700f9e7e1f688fe926940e8839f353',
    mim: '0xaea2e71b631fa93683bcf256a8689dfa0e094fcd',
    USDC: '0x3a43a5851a3e3e0e25a3c1089670269786be1577',
};

export const CURVE_V2_AVALANCHE_POOLS = {
    atricrypto: '0x58e57ca18b7a47112b877e31929798cd3d703b0f',
};

export const CURVE_FANTOM_POOLS = {
    fUSDT: '0x92d5ebf3593a92888c25c0abef126583d4b5312e',
    twoPool: '0x27e611fd27b276acbd5ffd632e5eaebec9761e40',
    ren: '0x3ef6a01a0f81d6046290f3e2a8c5b843e738e604',
    tri_v2: '0x2dd7c9371965472e5a5fd28fbe165007c61439e1',
    geist: '0x0fa949783947bf6c1b171db13aeacbb488845b3f',
    FRAX_twoPool: '0x7a656b342e14f745e2b164890e88017e27ae7320',
};

export const CURVE_V2_FANTOM_POOLS = {
    tricrypto: '0x3a1659ddcf2339be3aea159ca010979fb49155ff',
};

export const CURVE_OPTIMISM_POOLS = {
    tri: '0x1337bedc9d22ecbe766df105c9623922a27963ec',
};

export const CURVE_V2_ARBITRUM_POOLS = {
    tri: '0x960ea3e3c7fb317332d990873d354e18d7645590',
    twoPool: '0x7f90122bf0700f9e7e1f688fe926940e8839f353',
    vstFrax: '0x59bf0545fca0e5ad48e13da269facd2e8c886ba4',
    MIM: '0x30df229cefa463e991e29d42db0bae2e122b2ac7',
    fraxBP: '0xc9b8a3fdecb9d5b218d02555a8baf332e5b740d5',
};

export const SADDLE_MAINNET_POOLS = {
    // swaps
    stablesV2: '0xaCb83E0633d6605c5001e2Ab59EF3C745547C8C7',
    bitcoinsV2: '0xdf3309771d2BF82cb2B6C56F9f5365C8bD97c4f2',
    alETH: '0xa6018520eaacc06c30ff2e1b3ee2c7c22e64196a',
    d4: '0xc69ddcd4dfef25d8a793241834d4cc4b3668ead6',
    '4Pool': '0x101cd330d088634b6f64c2eb4276e63bf1bbfde3',
    fraxBP: '0x13cc34aa8037f722405285ad2c82fe570bfa2bdc',
    frax3Pool: '0x8caea59f3bf1f341f89c51607e4919841131e47a',
    usx: '0x2bff1b48cc01284416e681b099a0cddca0231d72',

    // metaswaps
    susdMetaPoolV3: '0x4568727f50c7246ded8c39214ed6ff3c157f080d',
    fraxAlusdMetaPool: '0xfb516cf3710fc6901f2266aaeb8834cf5e4e9558',
    fraxSusdMetaPool: '0x69baa0d7c2e864b74173922ca069ac79d3be1556',
};

export const SADDLE_OPTIMISM_POOLS = {
    // swaps
    fraxBP: '0xf6c2e0adc659007ba7c48446f5a4e4e94dfe08b5',
};

export const SADDLE_ARBITRUM_POOLS = {
    // swaps
    arbUSDPoolV2: '0xfeea4d1bacb0519e8f952460a70719944fe56ee0',
    fraxBP: '0x401afbc31ad2a3bc0ed8960d63efcdea749b4849',
};

export const IRONSWAP_POOLS = {
    is3usd: '0x837503e8a8753ae17fb8c8151b8e6f586defcb57',
};

export const NERVE_POOLS = {
    threePool: '0x1b3771a66ee31180906972580ade9b81afc5fcdc',
};

export const SYNAPSE_MAINNET_POOLS = {
    nUSDLP: '0x1116898dda4015ed8ddefb84b6e8bc24528af2d8',
};

export const SYNAPSE_OPTIMISM_POOLS = {
    nETHLP: '0xe27bff97ce92c3e1ff7aa9f86781fdd6d48f5ee9',
};

export const SYNAPSE_BSC_POOLS = {
    nUSDLP: '0x28ec0b36f0819ecb5005cab836f4ed5a2eca4d13',
};

export const SYNAPSE_POLYGON_POOLS = {
    nUSDLP: '0x85fcd7dd0a1e1a9fcd5fd886ed522de8221c3ee5',
};

export const SYNAPSE_FANTOM_POOLS = {
    nUSDLP: '0x2913e812cf0dcca30fb28e6cac3d2dcff4497688',
    nETHLP: '0x8d9ba570d6cb60c7e3e0f31343efe75ab8e65fb1',
};

export const SYNAPSE_AVALANCHE_POOLS = {
    nUSDLP: '0xed2a7edd7413021d440b09d654f3b87712abab66',
    nETHLP: '0x77a7e60555bc18b4be44c181b2575eee46212d44',
};

export const SYNAPSE_ARBITRUM_POOLS = {
    nUSDLP: '0x0db3fe3b770c95a0b99d1ed6f2627933466c0dd8',
    nETHLP: '0xa067668661c84476afcdc6fa5d758c4c01c34352',
};

export const BELT_POOLS = {
    vPool: '0xf16d312d119c13dd27fd0dc814b0bcdcaaa62dfd',
};

export const ELLIPSIS_POOLS = {
    threePool: '0x160caed03795365f3a589f10c379ffa7d75d4e76',
};

export const FIREBIRDONESWAP_BSC_POOLS = {
    oneswap: '0x01c9475dbd36e46d1961572c8de24b74616bae9e',
};

export const FIREBIRDONESWAP_POLYGON_POOLS = {
    oneswap: '0x01c9475dbd36e46d1961572c8de24b74616bae9e',
};
export const MOBIUSMONEY_CELO_POOLS = {
    usdc_optics_v2: '0x9906589ea8fd27504974b7e8201df5bbde986b03',
    dai_optics_v2: '0xf3f65dfe0c8c8f2986da0fec159abe6fd4e700b4',
    weth_optics_v2: '0x74ef28d635c6c5800dd3cd62d4c4f8752daacb09',
    pusdc_optics_v2: '0xcce0d62ce14fb3e4363eb92db37ff3630836c252',
    usdc_allbridge_solana: '0x63c1914bf00a9b395a2bf89aada55a5615a3656e',
    usdc_poly_optics: '0xa2f0e57d4ceacf025e81c76f28b9ad6e9fbe8735',
};

export const ACRYPTOS_POOLS = {
    acs4usd: '0xb3f0c9ea1f05e312093fdb031e789a756659b0ac',
    acs4vai: '0x191409d5a4effe25b0f4240557ba2192d18a191e',
    acs4ust: '0x99c92765efc472a9709ced86310d64c4573c4b77',
    acs3btc: '0xbe7caa236544d1b9a0e7f91e94b9f5bfd3b5ca81',
};

export const PLATYPUS_AVALANCHE_POOLS = {
    usd: '0x66357dcace80431aee0a7507e2e361b7e2402370',
    yusd: '0xc828d995c686aaba78a4ac89dfc8ec0ff4c5be83',
    frax: '0xb8e567fc23c39c94a1f6359509d7b43d1fbed824',
    mim: '0x30c30d826be87cd0a4b90855c2f38f7fcfe4eaa7',
    sAVAX: '0x4658ea7e9960d6158a261104aaa160cc953bb6ba',
};

export const WOOFI_POOL_BY_CHAIN_ID = valueByChainId<string>(
    {
        [ChainId.BSC]: '0xbf365ce9cfcb2d5855521985e351ba3bcf77fd3f',
        [ChainId.Fantom]: '0x9503e7517d3c5bc4f9e4a1c6ae4f8b33ac2546f2',
        [ChainId.Avalanche]: '0x1df3009c57a8b143c6246149f00b090bce3b8f88',
        [ChainId.Polygon]: '0x7400b665c8f4f3a951a99f1ee9872efb8778723d',
    },
    NULL_ADDRESS,
);

export const WOOFI_SUPPORTED_TOKENS = new Set([
    BSC_TOKENS.USDT,
    BSC_TOKENS.WBNB,
    BSC_TOKENS.WOO,
    BSC_TOKENS.WETH,
    BSC_TOKENS.BTCB,
    AVALANCHE_TOKENS.nUSDC,
    AVALANCHE_TOKENS.WAVAX,
    AVALANCHE_TOKENS.BTCb,
    AVALANCHE_TOKENS.WETH,
    AVALANCHE_TOKENS.WOO,
    FANTOM_TOKENS.USDC,
    FANTOM_TOKENS.WFTM,
    FANTOM_TOKENS.WETH,
    FANTOM_TOKENS.WBTC,
    FANTOM_TOKENS.WOO,
    POLYGON_TOKENS.USDC,
    POLYGON_TOKENS.WMATIC,
    POLYGON_TOKENS.WBTC,
    POLYGON_TOKENS.WETH,
    POLYGON_TOKENS.WOO,
]);

export const DEFAULT_INTERMEDIATE_TOKENS_BY_CHAIN_ID = valueByChainId<string[]>(
    {
        [ChainId.Mainnet]: [
            MAINNET_TOKENS.WETH,
            MAINNET_TOKENS.USDT,
            MAINNET_TOKENS.DAI,
            MAINNET_TOKENS.USDC,
            MAINNET_TOKENS.WBTC,
        ],
        [ChainId.BSC]: [
            BSC_TOKENS.WBNB,
            BSC_TOKENS.BUSD,
            BSC_TOKENS.DAI,
            BSC_TOKENS.USDC,
            BSC_TOKENS.WETH,
            BSC_TOKENS.USDT,
            BSC_TOKENS.WEX,
        ],
        [ChainId.Goerli]: [
            getContractAddressesForChainOrThrow(ChainId.Goerli).etherToken,
            '0x11fE4B6AE13d2a6055C8D9cF65c55bac32B5d844', // DAI
            '0x07865c6E87B9F70255377e024ace6630C1Eaa37F', // USDC
        ],
        [ChainId.PolygonMumbai]: [
            getContractAddressesForChainOrThrow(ChainId.PolygonMumbai).etherToken,
            '0xe6b8a5CF854791412c1f6EFC7CAf629f5Df1c747', // USDC
        ],
        [ChainId.Polygon]: [
            POLYGON_TOKENS.WMATIC,
            POLYGON_TOKENS.WETH,
            POLYGON_TOKENS.USDC,
            POLYGON_TOKENS.DAI,
            POLYGON_TOKENS.USDT,
            POLYGON_TOKENS.WBTC,
        ],
        [ChainId.Avalanche]: [
            AVALANCHE_TOKENS.WAVAX,
            AVALANCHE_TOKENS.WETH,
            AVALANCHE_TOKENS.DAI,
            AVALANCHE_TOKENS.USDT,
            AVALANCHE_TOKENS.USDC,
            AVALANCHE_TOKENS.nUSD,
            AVALANCHE_TOKENS.nETH,
            AVALANCHE_TOKENS.aWETH,
            AVALANCHE_TOKENS.MIM,
        ],
        [ChainId.Fantom]: [
            FANTOM_TOKENS.WFTM,
            FANTOM_TOKENS.WETH,
            FANTOM_TOKENS.DAI,
            FANTOM_TOKENS.USDC,
            FANTOM_TOKENS.nUSD,
            FANTOM_TOKENS.nETH,
            FANTOM_TOKENS.MIM,
        ],
        [ChainId.Celo]: [
            CELO_TOKENS.WCELO,
            CELO_TOKENS.mCUSD,
            CELO_TOKENS.WETHv1,
            CELO_TOKENS.amCUSD,
            CELO_TOKENS.WBTC,
            CELO_TOKENS.cUSD,
        ],
        [ChainId.Optimism]: [
            OPTIMISM_TOKENS.WETH,
            OPTIMISM_TOKENS.DAI,
            OPTIMISM_TOKENS.USDC,
            OPTIMISM_TOKENS.USDT,
            OPTIMISM_TOKENS.nETH,
            OPTIMISM_TOKENS.sWETH,
        ],
        [ChainId.Arbitrum]: [
            ARBITRUM_TOKENS.USDC,
            ARBITRUM_TOKENS.USDT,
            ARBITRUM_TOKENS.WETH,
            ARBITRUM_TOKENS.WBTC,
            ARBITRUM_TOKENS.FRAX,
            ARBITRUM_TOKENS.MIM,
        ],
    },
    [],
);

// Note be careful here as a UNION is performed when finding intermediary tokens
// attaching to a default intermediary token (stables or ETH etc) can have a large impact
export const DEFAULT_TOKEN_ADJACENCY_GRAPH_BY_CHAIN_ID = valueByChainId<TokenAdjacencyGraph>(
    {
        [ChainId.Mainnet]: new TokenAdjacencyGraphBuilder(DEFAULT_INTERMEDIATE_TOKENS_BY_CHAIN_ID[ChainId.Mainnet])
            .tap((builder) => {
                // Convex and Curve
                builder.addBidirectional(MAINNET_TOKENS.cvxCRV, MAINNET_TOKENS.CRV);
                // Convex and FXS
                builder.addBidirectional(MAINNET_TOKENS.cvxFXS, MAINNET_TOKENS.FXS);
                // FEI TRIBE liquid in UniV2
                builder.addBidirectional(MAINNET_TOKENS.FEI, MAINNET_TOKENS.TRIBE);
                // FRAX ecosystem
                builder.addBidirectional(MAINNET_TOKENS.FRAX, MAINNET_TOKENS.FXS);
                builder.addBidirectional(MAINNET_TOKENS.FRAX, MAINNET_TOKENS.OHM);
                // REDACTED CARTEL
                builder.addBidirectional(MAINNET_TOKENS.OHMV2, MAINNET_TOKENS.BTRFLY);
                // Lido
                builder.addBidirectional(MAINNET_TOKENS.stETH, MAINNET_TOKENS.wstETH);
                // Synthetix Atomic Swap
                builder.addCompleteSubgraph([
                    MAINNET_TOKENS.sBTC,
                    MAINNET_TOKENS.sETH,
                    MAINNET_TOKENS.sUSD,
                    MAINNET_TOKENS.sEUR,
                    MAINNET_TOKENS.sJPY,
                    MAINNET_TOKENS.sGBP,
                    MAINNET_TOKENS.sAUD,
                    MAINNET_TOKENS.sKRW,
                    MAINNET_TOKENS.sCHF,
                ]);
            })
            .build(),
        [ChainId.BSC]: new TokenAdjacencyGraphBuilder(DEFAULT_INTERMEDIATE_TOKENS_BY_CHAIN_ID[ChainId.BSC]).build(),
        [ChainId.Polygon]: new TokenAdjacencyGraphBuilder(DEFAULT_INTERMEDIATE_TOKENS_BY_CHAIN_ID[ChainId.Polygon])
            .tap((builder) => {
                builder.addBidirectional(POLYGON_TOKENS.QUICK, POLYGON_TOKENS.ANY);
            })
            .build(),
        [ChainId.Avalanche]: new TokenAdjacencyGraphBuilder(DEFAULT_INTERMEDIATE_TOKENS_BY_CHAIN_ID[ChainId.Avalanche])
            .tap((builder) => {
                // Synapse nETH/aWETH pool
                builder.addBidirectional(AVALANCHE_TOKENS.aWETH, AVALANCHE_TOKENS.nETH);
                // Trader Joe MAG/MIM pool
                builder.addBidirectional(AVALANCHE_TOKENS.MIM, AVALANCHE_TOKENS.MAG);
            })
            .build(),
        [ChainId.Fantom]: new TokenAdjacencyGraphBuilder(
            DEFAULT_INTERMEDIATE_TOKENS_BY_CHAIN_ID[ChainId.Fantom],
        ).build(),
        [ChainId.Celo]: new TokenAdjacencyGraphBuilder(DEFAULT_INTERMEDIATE_TOKENS_BY_CHAIN_ID[ChainId.Celo]).build(),
        [ChainId.Optimism]: new TokenAdjacencyGraphBuilder(DEFAULT_INTERMEDIATE_TOKENS_BY_CHAIN_ID[ChainId.Optimism])
            .tap((builder) => {
                // Synthetix Atomic Swap
                builder.addCompleteSubgraph([
                    OPTIMISM_TOKENS.sAAVE,
                    OPTIMISM_TOKENS.sAVAX,
                    OPTIMISM_TOKENS.sBTC,
                    OPTIMISM_TOKENS.sETH,
                    OPTIMISM_TOKENS.sEUR,
                    OPTIMISM_TOKENS.sLINK,
                    OPTIMISM_TOKENS.sMATIC,
                    OPTIMISM_TOKENS.sSOL,
                    OPTIMISM_TOKENS.sUNI,
                    OPTIMISM_TOKENS.sUSD,
                ]);
            })
            .build(),
    },
    TokenAdjacencyGraph.getEmptyGraph(),
);

// TODO (rhinodavid): this constant is being used for reasons other than fees
// (see swap_handlers). Needs to be rethought or at least renamed.
export const NATIVE_FEE_TOKEN_BY_CHAIN_ID = valueByChainId<string>(
    {
        [ChainId.Mainnet]: getContractAddressesForChainOrThrow(ChainId.Mainnet).etherToken,
        [ChainId.BSC]: getContractAddressesForChainOrThrow(ChainId.BSC).etherToken,
        [ChainId.Ganache]: getContractAddressesForChainOrThrow(ChainId.Ganache).etherToken,
        [ChainId.Goerli]: getContractAddressesForChainOrThrow(ChainId.Goerli).etherToken,
        [ChainId.PolygonMumbai]: getContractAddressesForChainOrThrow(ChainId.PolygonMumbai).etherToken,
        [ChainId.Kovan]: getContractAddressesForChainOrThrow(ChainId.Kovan).etherToken,
        [ChainId.Polygon]: getContractAddressesForChainOrThrow(ChainId.Polygon).etherToken,
        [ChainId.Avalanche]: getContractAddressesForChainOrThrow(ChainId.Avalanche).etherToken,
        [ChainId.Fantom]: getContractAddressesForChainOrThrow(ChainId.Fantom).etherToken,
        [ChainId.Celo]: getContractAddressesForChainOrThrow(ChainId.Celo).etherToken,
        [ChainId.Optimism]: getContractAddressesForChainOrThrow(ChainId.Optimism).etherToken,
        [ChainId.Arbitrum]: getContractAddressesForChainOrThrow(ChainId.Arbitrum).etherToken,
    },
    NULL_ADDRESS,
);

export const NATIVE_FEE_TOKEN_AMOUNT_BY_CHAIN_ID = valueByChainId(
    {
        [ChainId.Mainnet]: ONE_ETHER.times(0.1),
        [ChainId.Optimism]: ONE_ETHER.times(0.1),
        [ChainId.Arbitrum]: ONE_ETHER.times(0.1),
    },
    ONE_ETHER,
);

// Order dependent
const CURVE_TRI_POOL_MAINNET_TOKENS = [MAINNET_TOKENS.DAI, MAINNET_TOKENS.USDC, MAINNET_TOKENS.USDT];
const CURVE_TRI_BTC_POOL_TOKEN = [MAINNET_TOKENS.RenBTC, MAINNET_TOKENS.WBTC, MAINNET_TOKENS.sBTC];
const CURVE_POLYGON_ATRICRYPTO_UNDERLYING_TOKENS = [POLYGON_TOKENS.DAI, POLYGON_TOKENS.USDC, POLYGON_TOKENS.USDT];
const CURVE_POLYGON_ATRICRYPTO_TOKENS = [POLYGON_TOKENS.amDAI, POLYGON_TOKENS.amUSDC, POLYGON_TOKENS.amUSDT];
const CURVE_FANTOM_TWO_POOL_TOKENS = [FANTOM_TOKENS.DAI, FANTOM_TOKENS.USDC];
const CURVE_ARBITRUM_TWO_POOL_TOKENS = [ARBITRUM_TOKENS.USDC, ARBITRUM_TOKENS.USDT];

const createCurveExchangePool = (info: { tokens: string[]; pool: string; gasSchedule: number }) => ({
    exchangeFunctionSelector: CurveFunctionSelectors.exchange,
    sellQuoteFunctionSelector: CurveFunctionSelectors.get_dy,
    buyQuoteFunctionSelector: CurveFunctionSelectors.None,
    tokens: info.tokens,
    metaTokens: undefined,
    poolAddress: info.pool,
    gasSchedule: info.gasSchedule,
});

const createCurveExchangeUnderlyingPool = (info: { tokens: string[]; pool: string; gasSchedule: number }) => ({
    exchangeFunctionSelector: CurveFunctionSelectors.exchange_underlying,
    sellQuoteFunctionSelector: CurveFunctionSelectors.get_dy_underlying,
    buyQuoteFunctionSelector: CurveFunctionSelectors.None,
    tokens: info.tokens,
    metaTokens: undefined,
    poolAddress: info.pool,
    gasSchedule: info.gasSchedule,
});

const createCurveMetaTriPool = (info: { tokens: string[]; pool: string; gasSchedule: number }) => ({
    exchangeFunctionSelector: CurveFunctionSelectors.exchange_underlying,
    sellQuoteFunctionSelector: CurveFunctionSelectors.get_dy_underlying,
    buyQuoteFunctionSelector: CurveFunctionSelectors.None,
    tokens: [...info.tokens, ...CURVE_TRI_POOL_MAINNET_TOKENS],
    metaTokens: info.tokens,
    poolAddress: info.pool,
    gasSchedule: info.gasSchedule,
});

const createCurveMetaTriBtcPool = (info: { tokens: string[]; pool: string; gasSchedule: number }) => ({
    exchangeFunctionSelector: CurveFunctionSelectors.exchange_underlying,
    sellQuoteFunctionSelector: CurveFunctionSelectors.get_dy_underlying,
    buyQuoteFunctionSelector: CurveFunctionSelectors.None,
    tokens: [...info.tokens, ...CURVE_TRI_BTC_POOL_TOKEN],
    metaTokens: info.tokens,
    poolAddress: info.pool,
    gasSchedule: info.gasSchedule,
});

const createCurveMetaTwoPoolFantom = (info: { tokens: string[]; pool: string; gasSchedule: number }) => ({
    exchangeFunctionSelector: CurveFunctionSelectors.exchange_underlying,
    sellQuoteFunctionSelector: CurveFunctionSelectors.get_dy_underlying,
    buyQuoteFunctionSelector: CurveFunctionSelectors.None,
    tokens: [...info.tokens, ...CURVE_FANTOM_TWO_POOL_TOKENS],
    metaTokens: info.tokens,
    poolAddress: info.pool,
    gasSchedule: info.gasSchedule,
});

const createCurveMetaTwoPoolArbitrum = (info: { tokens: string[]; pool: string; gasSchedule: number }) => ({
    exchangeFunctionSelector: CurveFunctionSelectors.exchange_underlying,
    sellQuoteFunctionSelector: CurveFunctionSelectors.get_dy_underlying,
    buyQuoteFunctionSelector: CurveFunctionSelectors.None,
    tokens: [...info.tokens, ...CURVE_ARBITRUM_TWO_POOL_TOKENS],
    metaTokens: info.tokens,
    poolAddress: info.pool,
    gasSchedule: info.gasSchedule,
});

const createCurveExchangeV2Pool = (info: { tokens: string[]; pool: string; gasSchedule: number }) => ({
    exchangeFunctionSelector: CurveFunctionSelectors.exchange_v2,
    sellQuoteFunctionSelector: CurveFunctionSelectors.get_dy_v2,
    buyQuoteFunctionSelector: CurveFunctionSelectors.None,
    tokens: info.tokens,
    metaTokens: undefined,
    poolAddress: info.pool,
    gasSchedule: info.gasSchedule,
});

const createCurveV2MetaTriPool = (info: { tokens: string[]; pool: string; gasSchedule: number }) => ({
    exchangeFunctionSelector: CurveFunctionSelectors.exchange_underlying_v2,
    sellQuoteFunctionSelector: CurveFunctionSelectors.get_dy_underlying_v2,
    buyQuoteFunctionSelector: CurveFunctionSelectors.None,
    tokens: [...CURVE_POLYGON_ATRICRYPTO_UNDERLYING_TOKENS, ...info.tokens],
    metaTokens: info.tokens,
    poolAddress: info.pool,
    gasSchedule: info.gasSchedule,
});

const createCurveFactoryCryptoExchangePool = (info: { tokens: string[]; pool: string; gasSchedule: number }) => ({
    exchangeFunctionSelector: CurveFunctionSelectors.exchange_underlying_uint256,
    sellQuoteFunctionSelector: CurveFunctionSelectors.get_dy_uint256,
    buyQuoteFunctionSelector: CurveFunctionSelectors.None,
    tokens: info.tokens,
    metaTokens: undefined,
    poolAddress: info.pool,
    gasSchedule: info.gasSchedule,
});

const MOBIUSMONEY_CELO_SHARED: CurveInfo = {
    exchangeFunctionSelector: CurveFunctionSelectors.swap,
    sellQuoteFunctionSelector: CurveFunctionSelectors.calculateSwap,
    buyQuoteFunctionSelector: CurveFunctionSelectors.None,
    metaTokens: undefined,
    gasSchedule: 150e3,
    poolAddress: NULL_ADDRESS,
    tokens: [],
};

/**
 * Mainnet Curve configuration
 * The tokens are in order of their index, which each curve defines
 * I.e DaiUsdc curve has DAI as index 0 and USDC as index 1
 */
export const CURVE_MAINNET_INFOS: { [name: string]: CurveInfo } = {
    [CURVE_POOLS.compound]: createCurveExchangeUnderlyingPool({
        tokens: [MAINNET_TOKENS.DAI, MAINNET_TOKENS.USDC],
        pool: CURVE_POOLS.compound,
        gasSchedule: 587e3,
    }),
    [CURVE_POOLS.PAX]: createCurveExchangeUnderlyingPool({
        tokens: [MAINNET_TOKENS.DAI, MAINNET_TOKENS.USDC, MAINNET_TOKENS.USDT, MAINNET_TOKENS.PAX],
        pool: CURVE_POOLS.PAX,
        gasSchedule: 742e3,
    }),
    [CURVE_POOLS.sUSD]: createCurveExchangeUnderlyingPool({
        tokens: [MAINNET_TOKENS.DAI, MAINNET_TOKENS.USDC, MAINNET_TOKENS.USDT, MAINNET_TOKENS.sUSD],
        pool: CURVE_POOLS.sUSD,
        gasSchedule: 302e3,
    }),
    [CURVE_POOLS.renBTC]: createCurveExchangePool({
        tokens: [MAINNET_TOKENS.RenBTC, MAINNET_TOKENS.WBTC],
        pool: CURVE_POOLS.renBTC,
        gasSchedule: 171e3,
    }),
    [CURVE_POOLS.sBTC]: createCurveExchangePool({
        tokens: [MAINNET_TOKENS.RenBTC, MAINNET_TOKENS.WBTC, MAINNET_TOKENS.sBTC],
        pool: CURVE_POOLS.sBTC,
        gasSchedule: 327e3,
    }),
    [CURVE_POOLS.HBTC]: createCurveExchangePool({
        tokens: [MAINNET_TOKENS.hBTC, MAINNET_TOKENS.WBTC],
        pool: CURVE_POOLS.HBTC,
        gasSchedule: 210e3,
    }),
    [CURVE_POOLS.TRI]: createCurveExchangePool({
        tokens: [MAINNET_TOKENS.DAI, MAINNET_TOKENS.USDC, MAINNET_TOKENS.USDT],
        pool: CURVE_POOLS.TRI,
        gasSchedule: 176e3,
    }),
    [CURVE_POOLS.GUSD]: createCurveMetaTriPool({
        tokens: [MAINNET_TOKENS.GUSD],
        pool: CURVE_POOLS.GUSD,
        gasSchedule: 411e3,
    }),
    [CURVE_POOLS.HUSD]: createCurveMetaTriPool({
        tokens: [MAINNET_TOKENS.HUSD],
        pool: CURVE_POOLS.HUSD,
        gasSchedule: 396e3,
    }),
    [CURVE_POOLS.USDN]: createCurveMetaTriPool({
        tokens: [MAINNET_TOKENS.USDN],
        pool: CURVE_POOLS.USDN,
        gasSchedule: 398e3,
    }),
    [CURVE_POOLS.mUSD]: createCurveMetaTriPool({
        tokens: [MAINNET_TOKENS.mUSD],
        pool: CURVE_POOLS.mUSD,
        gasSchedule: 385e3,
    }),
    [CURVE_POOLS.dUSD]: createCurveMetaTriPool({
        tokens: [MAINNET_TOKENS.dUSD],
        pool: CURVE_POOLS.dUSD,
        gasSchedule: 371e3,
    }),
    [CURVE_POOLS.tBTC]: createCurveMetaTriBtcPool({
        tokens: [MAINNET_TOKENS.tBTC],
        pool: CURVE_POOLS.tBTC,
        gasSchedule: 482e3,
    }),
    [CURVE_POOLS.pBTC]: createCurveMetaTriBtcPool({
        tokens: [MAINNET_TOKENS.pBTC],
        pool: CURVE_POOLS.pBTC,
        gasSchedule: 503e3,
    }),
    [CURVE_POOLS.bBTC]: createCurveMetaTriBtcPool({
        tokens: [MAINNET_TOKENS.bBTC],
        pool: CURVE_POOLS.bBTC,
        gasSchedule: 497e3,
    }),
    [CURVE_POOLS.oBTC]: createCurveMetaTriBtcPool({
        tokens: [MAINNET_TOKENS.oBTC],
        pool: CURVE_POOLS.oBTC,
        gasSchedule: 488e3,
    }),
    [CURVE_POOLS.UST]: createCurveMetaTriPool({
        tokens: [MAINNET_TOKENS.UST],
        pool: CURVE_POOLS.UST,
        gasSchedule: 340e3,
    }),
    [CURVE_POOLS.eurs]: createCurveExchangePool({
        tokens: [MAINNET_TOKENS.EURS, MAINNET_TOKENS.sEUR],
        pool: CURVE_POOLS.eurs,
        gasSchedule: 320e3,
    }),
    [CURVE_POOLS.eurt]: createCurveExchangePool({
        tokens: [MAINNET_TOKENS.EURT, MAINNET_TOKENS.sEUR],
        pool: CURVE_POOLS.eurt,
        gasSchedule: 320e3,
    }),
    [CURVE_POOLS.aave]: createCurveExchangeUnderlyingPool({
        tokens: [MAINNET_TOKENS.DAI, MAINNET_TOKENS.USDC, MAINNET_TOKENS.USDT],
        pool: CURVE_POOLS.aave,
        gasSchedule: 580e3,
    }),
    [CURVE_POOLS.aave]: createCurveExchangePool({
        tokens: [MAINNET_TOKENS.aDAI, MAINNET_TOKENS.aUSDC, MAINNET_TOKENS.aUSDT],
        pool: CURVE_POOLS.aave,
        gasSchedule: 580e3,
    }),
    [CURVE_POOLS.saave]: createCurveExchangeUnderlyingPool({
        tokens: [MAINNET_TOKENS.DAI, MAINNET_TOKENS.sUSD],
        pool: CURVE_POOLS.saave,
        gasSchedule: 580e3,
    }),
    [CURVE_POOLS.saave]: createCurveExchangePool({
        tokens: [MAINNET_TOKENS.aDAI, MAINNET_TOKENS.aSUSD],
        pool: CURVE_POOLS.saave,
        gasSchedule: 580e3,
    }),
    [CURVE_POOLS.USDP]: createCurveMetaTriPool({
        tokens: [MAINNET_TOKENS.USDP],
        pool: CURVE_POOLS.USDP,
        gasSchedule: 374e3,
    }),
    //@todo investigate Underlying tokens not being able to support swap
    // [CURVE_POOLS.ib]: createCurveExchangeUnderlyingPool({
    //     tokens: [MAINNET_TOKENS.DAI, MAINNET_TOKENS.USDC, MAINNET_TOKENS.USDT],
    //     pool: CURVE_POOLS.ib,
    //     gasSchedule: 646e3,
    // }),
    [CURVE_POOLS.link]: createCurveExchangePool({
        tokens: [MAINNET_TOKENS.LINK, MAINNET_TOKENS.sLINK],
        pool: CURVE_POOLS.link,
        gasSchedule: 319e3,
    }),
    [CURVE_POOLS.TUSD]: createCurveMetaTriPool({
        tokens: [MAINNET_TOKENS.TUSD],
        pool: CURVE_POOLS.TUSD,
        gasSchedule: 404e3,
    }),
    [CURVE_POOLS.STABLEx]: createCurveMetaTriPool({
        tokens: [MAINNET_TOKENS.STABLEx],
        pool: CURVE_POOLS.STABLEx,
        gasSchedule: 397e3,
    }),
    [CURVE_POOLS.alUSD]: createCurveMetaTriPool({
        tokens: [MAINNET_TOKENS.alUSD],
        pool: CURVE_POOLS.alUSD,
        gasSchedule: 387e3,
    }),
    [CURVE_POOLS.FRAX]: createCurveMetaTriPool({
        tokens: [MAINNET_TOKENS.FRAX],
        pool: CURVE_POOLS.FRAX,
        gasSchedule: 387e3,
    }),
    [CURVE_POOLS.LUSD]: createCurveMetaTriPool({
        tokens: [MAINNET_TOKENS.LUSD],
        pool: CURVE_POOLS.LUSD,
        gasSchedule: 387e3,
    }),
    [CURVE_POOLS.BUSD]: createCurveMetaTriPool({
        tokens: [MAINNET_TOKENS.BUSD],
        pool: CURVE_POOLS.BUSD,
        gasSchedule: 387e3,
    }),
    [CURVE_POOLS.steth]: createCurveExchangePool({
        // This pool uses ETH
        tokens: [MAINNET_TOKENS.WETH, MAINNET_TOKENS.stETH],
        pool: CURVE_POOLS.steth,
        gasSchedule: 151e3,
    }),
    [CURVE_POOLS.seth]: createCurveExchangePool({
        // This pool uses ETH
        tokens: [MAINNET_TOKENS.WETH, MAINNET_TOKENS.sETH],
        pool: CURVE_POOLS.seth,
        gasSchedule: 187e3,
    }),
    [CURVE_POOLS.ankreth]: createCurveExchangePool({
        // This pool uses ETH
        tokens: [MAINNET_TOKENS.WETH, MAINNET_TOKENS.ankrETH],
        pool: CURVE_POOLS.ankreth,
        gasSchedule: 125e3,
    }),
    [CURVE_POOLS.DSU3CRV]: createCurveMetaTriPool({
        tokens: [MAINNET_TOKENS.DSU],
        pool: CURVE_POOLS.DSU3CRV,
        gasSchedule: 387e3,
    }),
    [CURVE_POOLS.mim]: createCurveMetaTriPool({
        tokens: [MAINNET_TOKENS.MIM],
        pool: CURVE_POOLS.mim,
        gasSchedule: 300e3,
    }),
    [CURVE_POOLS.cvxcrv]: createCurveExchangePool({
        tokens: [MAINNET_TOKENS.CRV, MAINNET_TOKENS.cvxCRV],
        pool: CURVE_POOLS.cvxcrv,
        gasSchedule: 105e3,
    }),
    [CURVE_POOLS.ethcrv]: {
        ...createCurveExchangePool({
            // This pool uses ETH
            tokens: [MAINNET_TOKENS.WETH, MAINNET_TOKENS.CRV],
            pool: CURVE_POOLS.ethcrv,
            gasSchedule: 350e3,
        }),
        // This pool has a custom get_dy and exchange selector with uint256
        sellQuoteFunctionSelector: CurveFunctionSelectors.get_dy_uint256,
        exchangeFunctionSelector: CurveFunctionSelectors.exchange_underlying_uint256,
    },
    [CURVE_POOLS.ethcvx]: {
        ...createCurveExchangePool({
            // This pool uses ETH
            tokens: [MAINNET_TOKENS.WETH, MAINNET_TOKENS.CVX],
            pool: CURVE_POOLS.ethcvx,
            gasSchedule: 350e3,
        }),
        // This pool has a custom get_dy and exchange selector with uint256
        sellQuoteFunctionSelector: CurveFunctionSelectors.get_dy_uint256,
        exchangeFunctionSelector: CurveFunctionSelectors.exchange_underlying_uint256,
    },
    [CURVE_POOLS.fei_tri]: createCurveMetaTriPool({
        tokens: [MAINNET_TOKENS.FEI],
        pool: CURVE_POOLS.fei_tri,
        gasSchedule: 340e3,
    }),
    [CURVE_POOLS.rai_tri]: createCurveMetaTriPool({
        tokens: [MAINNET_TOKENS.RAI],
        pool: CURVE_POOLS.rai_tri,
        gasSchedule: 340e3,
    }),
    [CURVE_POOLS.DOLA_tri]: createCurveMetaTriPool({
        tokens: [MAINNET_TOKENS.DOLA],
        pool: CURVE_POOLS.DOLA_tri,
        gasSchedule: 340e3,
    }),
    [CURVE_POOLS.OUSD_tri]: createCurveMetaTriPool({
        tokens: [MAINNET_TOKENS.OUSD],
        pool: CURVE_POOLS.OUSD_tri,
        gasSchedule: 340e3,
    }),
    [CURVE_POOLS.d3pool]: createCurveExchangePool({
        tokens: [MAINNET_TOKENS.FRAX, MAINNET_TOKENS.FEI, MAINNET_TOKENS.alUSD],
        pool: CURVE_POOLS.d3pool,
        gasSchedule: 176e3,
    }),
    [CURVE_POOLS.triEURpool]: createCurveExchangePool({
        tokens: [MAINNET_TOKENS.agEUR, MAINNET_TOKENS.EURT, MAINNET_TOKENS.EURS],
        pool: CURVE_POOLS.triEURpool,
        gasSchedule: 176e3,
    }),
    [CURVE_POOLS.ibEURsEUR]: createCurveExchangePool({
        tokens: [MAINNET_TOKENS.ibEUR, MAINNET_TOKENS.sEUR],
        pool: CURVE_POOLS.ibEURsEUR,
        gasSchedule: 176e3,
    }),
    [CURVE_POOLS.btrflyweth]: createCurveFactoryCryptoExchangePool({
        tokens: [MAINNET_TOKENS.WETH, MAINNET_TOKENS.BTRFLY],
        pool: CURVE_POOLS.btrflyweth,
        gasSchedule: 250e3,
    }),
    [CURVE_POOLS.wethyfi]: createCurveFactoryCryptoExchangePool({
        tokens: [MAINNET_TOKENS.WETH, MAINNET_TOKENS.YFI],
        pool: CURVE_POOLS.wethyfi,
        gasSchedule: 250e3,
    }),
    [CURVE_POOLS.stgusdc]: createCurveFactoryCryptoExchangePool({
        tokens: [MAINNET_TOKENS.STG, MAINNET_TOKENS.USDC],
        pool: CURVE_POOLS.stgusdc,
        gasSchedule: 250e3,
    }),
    [CURVE_POOLS.cvxfxs]: createCurveFactoryCryptoExchangePool({
        tokens: [MAINNET_TOKENS.FXS, MAINNET_TOKENS.cvxFXS],
        pool: CURVE_POOLS.cvxfxs,
        gasSchedule: 390e3,
    }),
    [CURVE_POOLS.ycrvcrv]: createCurveExchangePool({
        tokens: [MAINNET_TOKENS.CRV, MAINNET_TOKENS.ynCRV],
        pool: CURVE_POOLS.ycrvcrv,
        gasSchedule: 450e3,
    }),
    [CURVE_POOLS.bLUSD]: createCurveFactoryCryptoExchangePool({
        tokens: [MAINNET_TOKENS.bLUSD, MAINNET_TOKENS.LUSDCRV],
        pool: CURVE_POOLS.bLUSD,
        gasSchedule: 390e3,
    }),
    [CURVE_POOLS.rsr]: createCurveFactoryCryptoExchangePool({
        tokens: [MAINNET_TOKENS.rsr, MAINNET_TOKENS.crvFRAX],
        pool: CURVE_POOLS.rsr,
        gasSchedule: 390e3,
    }),
    [CURVE_POOLS.DOLAFRAX]: createCurveExchangePool({
        tokens: [MAINNET_TOKENS.DOLA, MAINNET_TOKENS.crvFRAX],
        pool: CURVE_POOLS.DOLAFRAX,
        gasSchedule: 260e3,
    }),
};

export const CURVE_V2_MAINNET_INFOS: { [name: string]: CurveInfo } = {
    [CURVE_V2_POOLS.tricrypto]: createCurveExchangeV2Pool({
        tokens: [MAINNET_TOKENS.USDT, MAINNET_TOKENS.WBTC, MAINNET_TOKENS.WETH],
        pool: CURVE_V2_POOLS.tricrypto,
        gasSchedule: 300e3,
    }),
    [CURVE_V2_POOLS.tricrypto2]: createCurveExchangeV2Pool({
        tokens: [MAINNET_TOKENS.USDT, MAINNET_TOKENS.WBTC, MAINNET_TOKENS.WETH],
        pool: CURVE_V2_POOLS.tricrypto2,
        gasSchedule: 300e3,
    }),
};

export const CURVE_POLYGON_INFOS: { [name: string]: CurveInfo } = {
    ['aave_exchangeunderlying']: createCurveExchangeUnderlyingPool({
        tokens: CURVE_POLYGON_ATRICRYPTO_UNDERLYING_TOKENS,
        pool: CURVE_POLYGON_POOLS.aave,
        gasSchedule: 300e3,
    }),
    ['aave_exchange']: createCurveExchangePool({
        tokens: CURVE_POLYGON_ATRICRYPTO_TOKENS,
        pool: CURVE_POLYGON_POOLS.aave,
        gasSchedule: 150e3,
    }),
    [CURVE_POLYGON_POOLS.ren]: createCurveExchangeUnderlyingPool({
        tokens: [POLYGON_TOKENS.WBTC, POLYGON_TOKENS.renBTC],
        pool: CURVE_POLYGON_POOLS.ren,
        gasSchedule: 350e3,
    }),
};

export const CURVE_V2_POLYGON_INFOS: { [name: string]: CurveInfo } = {
    [CURVE_V2_POLYGON_POOLS.atricrypto3]: createCurveV2MetaTriPool({
        tokens: [POLYGON_TOKENS.WBTC, POLYGON_TOKENS.WETH],
        pool: CURVE_V2_POLYGON_POOLS.atricrypto3,
        gasSchedule: 300e3,
    }),
};

export const CURVE_AVALANCHE_INFOS: { [name: string]: CurveInfo } = {
    ['aave_exchangeunderlying']: createCurveExchangeUnderlyingPool({
        tokens: [AVALANCHE_TOKENS.DAI, AVALANCHE_TOKENS.USDC, AVALANCHE_TOKENS.USDT],
        pool: CURVE_AVALANCHE_POOLS.aave,
        gasSchedule: 850e3,
    }),
    ['aave_exchange']: createCurveExchangePool({
        tokens: [AVALANCHE_TOKENS.aDAI, AVALANCHE_TOKENS.aUSDC, AVALANCHE_TOKENS.aUSDT],
        pool: CURVE_AVALANCHE_POOLS.aave,
        gasSchedule: 150e3,
    }),
    [CURVE_AVALANCHE_POOLS.mim]: createCurveExchangePool({
        tokens: [AVALANCHE_TOKENS.MIM, AVALANCHE_TOKENS.USDT, AVALANCHE_TOKENS.USDC],
        pool: CURVE_AVALANCHE_POOLS.mim,
        gasSchedule: 150e3,
    }),
    [CURVE_AVALANCHE_POOLS.USDC]: createCurveExchangePool({
        tokens: [AVALANCHE_TOKENS.USDC, AVALANCHE_TOKENS.nUSDC],
        pool: CURVE_AVALANCHE_POOLS.USDC,
        gasSchedule: 150e3,
    }),
};

export const CURVE_V2_AVALANCHE_INFOS: { [name: string]: CurveInfo } = {
    [CURVE_V2_AVALANCHE_POOLS.atricrypto]: {
        exchangeFunctionSelector: CurveFunctionSelectors.exchange_underlying_v2,
        sellQuoteFunctionSelector: CurveFunctionSelectors.get_dy_underlying_v2,
        buyQuoteFunctionSelector: CurveFunctionSelectors.None,
        tokens: [
            AVALANCHE_TOKENS.DAI,
            AVALANCHE_TOKENS.USDC,
            AVALANCHE_TOKENS.USDT,
            AVALANCHE_TOKENS.WBTC,
            AVALANCHE_TOKENS.WETH,
        ],
        metaTokens: undefined,
        poolAddress: CURVE_V2_AVALANCHE_POOLS.atricrypto,
        gasSchedule: 1300e3,
    },
};

// TODO: modify gasSchedule
export const CURVE_FANTOM_INFOS: { [name: string]: CurveInfo } = {
    [CURVE_FANTOM_POOLS.ren]: createCurveExchangePool({
        tokens: [FANTOM_TOKENS.WBTC, FANTOM_TOKENS.renBTC],
        pool: CURVE_FANTOM_POOLS.ren,
        gasSchedule: 171e3,
    }),
    [CURVE_FANTOM_POOLS.twoPool]: createCurveExchangePool({
        tokens: [FANTOM_TOKENS.DAI, FANTOM_TOKENS.USDC],
        pool: CURVE_FANTOM_POOLS.twoPool,
        gasSchedule: 176e3,
    }),
    [CURVE_FANTOM_POOLS.fUSDT]: createCurveExchangeUnderlyingPool({
        tokens: [FANTOM_TOKENS.fUSDT, FANTOM_TOKENS.DAI, FANTOM_TOKENS.USDC],
        pool: CURVE_FANTOM_POOLS.fUSDT,
        gasSchedule: 587e3,
    }),
    [CURVE_FANTOM_POOLS.tri_v2]: createCurveExchangePool({
        tokens: [FANTOM_TOKENS.MIM, FANTOM_TOKENS.fUSDT, FANTOM_TOKENS.USDC],
        pool: CURVE_FANTOM_POOLS.tri_v2,
        gasSchedule: 176e3,
    }),
    [CURVE_FANTOM_POOLS.FRAX_twoPool]: createCurveMetaTwoPoolFantom({
        tokens: [FANTOM_TOKENS.FRAX],
        pool: CURVE_FANTOM_POOLS.FRAX_twoPool,
        gasSchedule: 411e3,
    }),
};

export const CURVE_V2_FANTOM_INFOS: { [name: string]: CurveInfo } = {
    [CURVE_V2_FANTOM_POOLS.tricrypto]: createCurveExchangeV2Pool({
        tokens: [FANTOM_TOKENS.fUSDT, FANTOM_TOKENS.WBTC, FANTOM_TOKENS.WETH],
        pool: CURVE_V2_FANTOM_POOLS.tricrypto,
        gasSchedule: 300e3,
    }),
};

export const CURVE_OPTIMISM_INFOS: { [name: string]: CurveInfo } = {
    [CURVE_OPTIMISM_POOLS.tri]: createCurveExchangePool({
        tokens: [OPTIMISM_TOKENS.DAI, OPTIMISM_TOKENS.USDC, OPTIMISM_TOKENS.USDT],
        pool: CURVE_OPTIMISM_POOLS.tri,
        gasSchedule: 150e3,
    }),
};

export const CURVE_V2_ARBITRUM_INFOS: { [name: string]: CurveInfo } = {
    [CURVE_V2_ARBITRUM_POOLS.tri]: createCurveExchangeV2Pool({
        tokens: [ARBITRUM_TOKENS.USDT, ARBITRUM_TOKENS.WBTC, ARBITRUM_TOKENS.WETH],
        pool: CURVE_V2_ARBITRUM_POOLS.tri,
        gasSchedule: 600e3,
    }),
    [CURVE_V2_ARBITRUM_POOLS.twoPool]: createCurveExchangePool({
        tokens: [ARBITRUM_TOKENS.USDC, ARBITRUM_TOKENS.USDT],
        pool: CURVE_V2_ARBITRUM_POOLS.twoPool,
        gasSchedule: 400e3,
    }),
    [CURVE_V2_ARBITRUM_POOLS.MIM]: createCurveMetaTwoPoolArbitrum({
        tokens: [ARBITRUM_TOKENS.MIM],
        pool: CURVE_V2_ARBITRUM_POOLS.MIM,
        gasSchedule: 400e3,
    }),
    [CURVE_V2_ARBITRUM_POOLS.fraxBP]: createCurveExchangePool({
        tokens: [ARBITRUM_TOKENS.FRAX, ARBITRUM_TOKENS.USDC],
        pool: CURVE_V2_ARBITRUM_POOLS.fraxBP,
        gasSchedule: 200e3,
    }),
    [CURVE_V2_ARBITRUM_POOLS.vstFrax]: createCurveExchangePool({
        tokens: [ARBITRUM_TOKENS.VST, ARBITRUM_TOKENS.FRAX],
        pool: CURVE_V2_ARBITRUM_POOLS.vstFrax,
        gasSchedule: 200e3,
    }),
};

export const BELT_BSC_INFOS: { [name: string]: CurveInfo } = {
    [BELT_POOLS.vPool]: createCurveExchangeUnderlyingPool({
        tokens: [BSC_TOKENS.DAI, BSC_TOKENS.USDC, BSC_TOKENS.USDT, BSC_TOKENS.BUSD],
        pool: BELT_POOLS.vPool,
        gasSchedule: 4490e3,
    }),
};

export const ELLIPSIS_BSC_INFOS: { [name: string]: CurveInfo } = {
    [ELLIPSIS_POOLS.threePool]: createCurveExchangePool({
        tokens: [BSC_TOKENS.BUSD, BSC_TOKENS.USDC, BSC_TOKENS.USDT],
        pool: ELLIPSIS_POOLS.threePool,
        gasSchedule: 140e3,
    }),
};

const createSaddleSwapPool = (info: { tokens: string[]; pool: string; gasSchedule: number }) => ({
    exchangeFunctionSelector: CurveFunctionSelectors.swap,
    sellQuoteFunctionSelector: CurveFunctionSelectors.calculateSwap,
    buyQuoteFunctionSelector: CurveFunctionSelectors.None,
    tokens: info.tokens,
    metaTokens: undefined,
    poolAddress: info.pool,
    gasSchedule: info.gasSchedule,
});

const createSaddleMetaSwapPool = (info: { tokens: string[]; pool: string; gasSchedule: number }) => ({
    exchangeFunctionSelector: CurveFunctionSelectors.swapUnderlying,
    sellQuoteFunctionSelector: CurveFunctionSelectors.calculateSwapUnderlying,
    buyQuoteFunctionSelector: CurveFunctionSelectors.None,
    tokens: info.tokens,
    metaTokens: [info.tokens[0]],
    poolAddress: info.pool,
    gasSchedule: info.gasSchedule,
});

// Curve-like sources using custom selectors
export const SADDLE_MAINNET_INFOS: { [name: string]: CurveInfo } = {
    [SADDLE_MAINNET_POOLS.stablesV2]: createSaddleSwapPool({
        tokens: [MAINNET_TOKENS.DAI, MAINNET_TOKENS.USDC, MAINNET_TOKENS.USDT],
        pool: SADDLE_MAINNET_POOLS.stablesV2,
        gasSchedule: 150e3,
    }),
    [SADDLE_MAINNET_POOLS.bitcoinsV2]: createSaddleSwapPool({
        tokens: [MAINNET_TOKENS.WBTC, MAINNET_TOKENS.RenBTC, MAINNET_TOKENS.sBTC],
        pool: SADDLE_MAINNET_POOLS.bitcoinsV2,
        gasSchedule: 150e3,
    }),
    [SADDLE_MAINNET_POOLS.alETH]: createSaddleSwapPool({
        tokens: [MAINNET_TOKENS.WETH, MAINNET_TOKENS.alETH, MAINNET_TOKENS.sETH],
        pool: SADDLE_MAINNET_POOLS.alETH,
        gasSchedule: 200e3,
    }),
    [SADDLE_MAINNET_POOLS.fraxBP]: createSaddleSwapPool({
        tokens: [MAINNET_TOKENS.USDC, MAINNET_TOKENS.FRAX],
        pool: SADDLE_MAINNET_POOLS.fraxBP,
        gasSchedule: 150e3,
    }),
    [SADDLE_MAINNET_POOLS.usx]: createSaddleSwapPool({
        tokens: [MAINNET_TOKENS.USDC, MAINNET_TOKENS.USX],
        pool: SADDLE_MAINNET_POOLS.usx,
        gasSchedule: 150e3,
    }),
    [SADDLE_MAINNET_POOLS.susdMetaPoolV3]: createSaddleMetaSwapPool({
        tokens: [MAINNET_TOKENS.sUSD, MAINNET_TOKENS.DAI, MAINNET_TOKENS.USDC, MAINNET_TOKENS.USDT],
        pool: SADDLE_MAINNET_POOLS.susdMetaPoolV3,
        gasSchedule: 370e3,
    }),
    [SADDLE_MAINNET_POOLS.fraxAlusdMetaPool]: createSaddleMetaSwapPool({
        tokens: [MAINNET_TOKENS.alUSD, MAINNET_TOKENS.USDC, MAINNET_TOKENS.FRAX],
        pool: SADDLE_MAINNET_POOLS.fraxAlusdMetaPool,
        gasSchedule: 320e3,
    }),
    [SADDLE_MAINNET_POOLS.fraxSusdMetaPool]: createSaddleMetaSwapPool({
        tokens: [MAINNET_TOKENS.sUSD, MAINNET_TOKENS.USDC, MAINNET_TOKENS.FRAX],
        pool: SADDLE_MAINNET_POOLS.fraxSusdMetaPool,
        gasSchedule: 370e3,
    }),
};

export const SADDLE_OPTIMISM_INFOS: { [name: string]: CurveInfo } = {
    [SADDLE_OPTIMISM_POOLS.fraxBP]: createSaddleSwapPool({
        tokens: [OPTIMISM_TOKENS.USDC, OPTIMISM_TOKENS.FRAX],
        pool: SADDLE_OPTIMISM_POOLS.fraxBP,
        gasSchedule: 150e3,
    }),
};

export const SADDLE_ARBITRUM_INFOS: { [name: string]: CurveInfo } = {
    [SADDLE_ARBITRUM_POOLS.fraxBP]: createSaddleSwapPool({
        tokens: [ARBITRUM_TOKENS.USDC, ARBITRUM_TOKENS.FRAX],
        pool: SADDLE_ARBITRUM_POOLS.fraxBP,
        gasSchedule: 200e3,
    }),
    [SADDLE_ARBITRUM_POOLS.arbUSDPoolV2]: createSaddleSwapPool({
        tokens: [ARBITRUM_TOKENS.FRAX, ARBITRUM_TOKENS.USDC, ARBITRUM_TOKENS.USDT],
        pool: SADDLE_ARBITRUM_POOLS.arbUSDPoolV2,
        gasSchedule: 200e3,
    }),
};

export const IRONSWAP_POLYGON_INFOS: { [name: string]: CurveInfo } = {
    [IRONSWAP_POOLS.is3usd]: {
        exchangeFunctionSelector: CurveFunctionSelectors.swap,
        sellQuoteFunctionSelector: CurveFunctionSelectors.calculateSwap,
        buyQuoteFunctionSelector: CurveFunctionSelectors.None,
        poolAddress: IRONSWAP_POOLS.is3usd,
        tokens: [POLYGON_TOKENS.USDC, POLYGON_TOKENS.USDT, POLYGON_TOKENS.DAI],
        metaTokens: undefined,
        gasSchedule: 150e3,
    },
};

export const NERVE_BSC_INFOS: { [name: string]: CurveInfo } = {
    [NERVE_POOLS.threePool]: {
        exchangeFunctionSelector: CurveFunctionSelectors.swap,
        sellQuoteFunctionSelector: CurveFunctionSelectors.calculateSwap,
        buyQuoteFunctionSelector: CurveFunctionSelectors.None,
        poolAddress: NERVE_POOLS.threePool,
        tokens: [BSC_TOKENS.BUSD, BSC_TOKENS.USDT, BSC_TOKENS.USDC],
        metaTokens: undefined,
        gasSchedule: 140e3,
    },
};

export const SYNAPSE_BSC_INFOS: { [name: string]: CurveInfo } = {
    [SYNAPSE_BSC_POOLS.nUSDLP]: {
        exchangeFunctionSelector: CurveFunctionSelectors.swap,
        sellQuoteFunctionSelector: CurveFunctionSelectors.calculateSwap,
        buyQuoteFunctionSelector: CurveFunctionSelectors.None,
        poolAddress: SYNAPSE_BSC_POOLS.nUSDLP,
        tokens: [BSC_TOKENS.nUSD, BSC_TOKENS.BUSD, BSC_TOKENS.USDC, BSC_TOKENS.USDT],
        metaTokens: undefined,
        gasSchedule: 140e3,
    },
};

export const SYNAPSE_FANTOM_INFOS: { [name: string]: CurveInfo } = {
    [SYNAPSE_FANTOM_POOLS.nUSDLP]: {
        exchangeFunctionSelector: CurveFunctionSelectors.swap,
        sellQuoteFunctionSelector: CurveFunctionSelectors.calculateSwap,
        buyQuoteFunctionSelector: CurveFunctionSelectors.None,
        poolAddress: SYNAPSE_FANTOM_POOLS.nUSDLP,
        tokens: [FANTOM_TOKENS.nUSD, FANTOM_TOKENS.MIM, FANTOM_TOKENS.USDC, FANTOM_TOKENS.fUSDT],
        metaTokens: undefined,
        gasSchedule: 140e3,
    },
};

export const SYNAPSE_MAINNET_INFOS: { [name: string]: CurveInfo } = {
    [SYNAPSE_MAINNET_POOLS.nUSDLP]: {
        exchangeFunctionSelector: CurveFunctionSelectors.swap,
        sellQuoteFunctionSelector: CurveFunctionSelectors.calculateSwap,
        buyQuoteFunctionSelector: CurveFunctionSelectors.None,
        poolAddress: SYNAPSE_MAINNET_POOLS.nUSDLP,
        tokens: [MAINNET_TOKENS.DAI, MAINNET_TOKENS.USDC, MAINNET_TOKENS.USDT],
        metaTokens: undefined,
        gasSchedule: 140e3,
    },
};

export const SYNAPSE_OPTIMISM_INFOS: { [name: string]: CurveInfo } = {
    [SYNAPSE_OPTIMISM_POOLS.nETHLP]: {
        exchangeFunctionSelector: CurveFunctionSelectors.swap,
        sellQuoteFunctionSelector: CurveFunctionSelectors.calculateSwap,
        buyQuoteFunctionSelector: CurveFunctionSelectors.None,
        poolAddress: SYNAPSE_OPTIMISM_POOLS.nETHLP,
        tokens: [OPTIMISM_TOKENS.nETH, OPTIMISM_TOKENS.sWETH],
        metaTokens: undefined,
        gasSchedule: 140e3,
    },
};

export const SYNAPSE_POLYGON_INFOS: { [name: string]: CurveInfo } = {
    [SYNAPSE_POLYGON_POOLS.nUSDLP]: {
        exchangeFunctionSelector: CurveFunctionSelectors.swap,
        sellQuoteFunctionSelector: CurveFunctionSelectors.calculateSwap,
        buyQuoteFunctionSelector: CurveFunctionSelectors.None,
        poolAddress: SYNAPSE_POLYGON_POOLS.nUSDLP,
        tokens: [POLYGON_TOKENS.nUSD, POLYGON_TOKENS.DAI, POLYGON_TOKENS.USDC, POLYGON_TOKENS.USDT],
        metaTokens: undefined,
        gasSchedule: 140e3,
    },
};

export const SYNAPSE_AVALANCHE_INFOS: { [name: string]: CurveInfo } = {
    [SYNAPSE_AVALANCHE_POOLS.nUSDLP]: {
        exchangeFunctionSelector: CurveFunctionSelectors.swap,
        sellQuoteFunctionSelector: CurveFunctionSelectors.calculateSwap,
        buyQuoteFunctionSelector: CurveFunctionSelectors.None,
        poolAddress: SYNAPSE_AVALANCHE_POOLS.nUSDLP,
        tokens: [AVALANCHE_TOKENS.nUSD, AVALANCHE_TOKENS.DAI, AVALANCHE_TOKENS.USDC, AVALANCHE_TOKENS.USDT],
        metaTokens: undefined,
        gasSchedule: 140e3,
    },
    [SYNAPSE_AVALANCHE_POOLS.nETHLP]: {
        exchangeFunctionSelector: CurveFunctionSelectors.swap,
        sellQuoteFunctionSelector: CurveFunctionSelectors.calculateSwap,
        buyQuoteFunctionSelector: CurveFunctionSelectors.None,
        poolAddress: SYNAPSE_AVALANCHE_POOLS.nETHLP,
        tokens: [AVALANCHE_TOKENS.nETH, AVALANCHE_TOKENS.aWETH],
        metaTokens: undefined,
        gasSchedule: 140e3,
    },
};

export const SYNAPSE_ARBITRUM_INFOS: { [name: string]: CurveInfo } = {
    [SYNAPSE_ARBITRUM_POOLS.nUSDLP]: {
        exchangeFunctionSelector: CurveFunctionSelectors.swap,
        sellQuoteFunctionSelector: CurveFunctionSelectors.calculateSwap,
        buyQuoteFunctionSelector: CurveFunctionSelectors.None,
        poolAddress: SYNAPSE_ARBITRUM_POOLS.nUSDLP,
        tokens: [ARBITRUM_TOKENS.nUSD, ARBITRUM_TOKENS.MIM, ARBITRUM_TOKENS.USDC, ARBITRUM_TOKENS.USDT],
        metaTokens: undefined,
        gasSchedule: 200e3,
    },
    [SYNAPSE_ARBITRUM_POOLS.nETHLP]: {
        exchangeFunctionSelector: CurveFunctionSelectors.swap,
        sellQuoteFunctionSelector: CurveFunctionSelectors.calculateSwap,
        buyQuoteFunctionSelector: CurveFunctionSelectors.None,
        poolAddress: SYNAPSE_ARBITRUM_POOLS.nETHLP,
        tokens: [ARBITRUM_TOKENS.nETH, ARBITRUM_TOKENS.WETH],
        metaTokens: undefined,
        gasSchedule: 175e3,
    },
};

export const FIREBIRDONESWAP_BSC_INFOS: { [name: string]: CurveInfo } = {
    [FIREBIRDONESWAP_BSC_POOLS.oneswap]: {
        exchangeFunctionSelector: CurveFunctionSelectors.swap,
        sellQuoteFunctionSelector: CurveFunctionSelectors.calculateSwap,
        buyQuoteFunctionSelector: CurveFunctionSelectors.None,
        poolAddress: FIREBIRDONESWAP_BSC_POOLS.oneswap,
        tokens: [BSC_TOKENS.BUSD, BSC_TOKENS.USDT, BSC_TOKENS.DAI, BSC_TOKENS.USDC],
        metaTokens: undefined,
        gasSchedule: 100e3,
    },
};

export const FIREBIRDONESWAP_POLYGON_INFOS: { [name: string]: CurveInfo } = {
    [FIREBIRDONESWAP_POLYGON_POOLS.oneswap]: {
        exchangeFunctionSelector: CurveFunctionSelectors.swap,
        sellQuoteFunctionSelector: CurveFunctionSelectors.calculateSwap,
        buyQuoteFunctionSelector: CurveFunctionSelectors.None,
        poolAddress: FIREBIRDONESWAP_POLYGON_POOLS.oneswap,
        tokens: [POLYGON_TOKENS.DAI, POLYGON_TOKENS.USDC, POLYGON_TOKENS.USDT],
        metaTokens: undefined,
        gasSchedule: 100e3,
    },
};

export const MOBIUSMONEY_CELO_INFOS: { [name: string]: CurveInfo } = {
    [MOBIUSMONEY_CELO_POOLS.usdc_optics_v2]: {
        ...MOBIUSMONEY_CELO_SHARED,
        poolAddress: MOBIUSMONEY_CELO_POOLS.usdc_optics_v2,
        tokens: [CELO_TOKENS.cUSD, CELO_TOKENS.cUSDC_V2],
    },
    [MOBIUSMONEY_CELO_POOLS.weth_optics_v2]: {
        ...MOBIUSMONEY_CELO_SHARED,
        poolAddress: MOBIUSMONEY_CELO_POOLS.weth_optics_v2,
        tokens: [CELO_TOKENS.cETH, CELO_TOKENS.oWETH],
    },
    [MOBIUSMONEY_CELO_POOLS.pusdc_optics_v2]: {
        ...MOBIUSMONEY_CELO_SHARED,
        poolAddress: MOBIUSMONEY_CELO_POOLS.pusdc_optics_v2,
        tokens: [CELO_TOKENS.cUSD, CELO_TOKENS.pUSDC_V2],
    },
    [MOBIUSMONEY_CELO_POOLS.usdc_allbridge_solana]: {
        ...MOBIUSMONEY_CELO_SHARED,
        poolAddress: MOBIUSMONEY_CELO_POOLS.usdc_allbridge_solana,
        tokens: [CELO_TOKENS.cUSD, CELO_TOKENS.asUSDC],
    },
    [MOBIUSMONEY_CELO_POOLS.usdc_poly_optics]: {
        ...MOBIUSMONEY_CELO_SHARED,
        poolAddress: MOBIUSMONEY_CELO_POOLS.usdc_poly_optics,
        tokens: [CELO_TOKENS.cUSD, CELO_TOKENS.pUSD],
    },
    [MOBIUSMONEY_CELO_POOLS.dai_optics_v2]: {
        ...MOBIUSMONEY_CELO_SHARED,
        poolAddress: MOBIUSMONEY_CELO_POOLS.dai_optics_v2,
        tokens: [CELO_TOKENS.cUSD, CELO_TOKENS.DAI],
    },
};

const ACRYPTOS_ACS4USD_POOL_BSC_TOKENS = [BSC_TOKENS.BUSD, BSC_TOKENS.USDT, BSC_TOKENS.DAI, BSC_TOKENS.USDC];

const createAcryptosMetaUsdPool = (info: { tokens: string[]; pool: string; gasSchedule: number }) => ({
    exchangeFunctionSelector: CurveFunctionSelectors.exchange_underlying,
    sellQuoteFunctionSelector: CurveFunctionSelectors.get_dy_underlying,
    buyQuoteFunctionSelector: CurveFunctionSelectors.None,
    tokens: [...info.tokens, ...ACRYPTOS_ACS4USD_POOL_BSC_TOKENS],
    metaTokens: info.tokens,
    poolAddress: info.pool,
    gasSchedule: info.gasSchedule,
});

export const ACRYPTOS_BSC_INFOS: { [name: string]: CurveInfo } = {
    [ACRYPTOS_POOLS.acs4usd]: createCurveExchangePool({
        tokens: ACRYPTOS_ACS4USD_POOL_BSC_TOKENS,
        pool: ACRYPTOS_POOLS.acs4usd,
        gasSchedule: 145e3,
    }),

    [ACRYPTOS_POOLS.acs4vai]: createAcryptosMetaUsdPool({
        tokens: [BSC_TOKENS.VAI],
        pool: ACRYPTOS_POOLS.acs4vai,
        gasSchedule: 300e3,
    }),

    [ACRYPTOS_POOLS.acs4ust]: createAcryptosMetaUsdPool({
        tokens: [BSC_TOKENS.UST],
        pool: ACRYPTOS_POOLS.acs4ust,
        gasSchedule: 300e3,
    }),

    [ACRYPTOS_POOLS.acs3btc]: createCurveExchangePool({
        tokens: [BSC_TOKENS.BTCB, BSC_TOKENS.renBTC, BSC_TOKENS.pBTC],
        pool: ACRYPTOS_POOLS.acs3btc,
        gasSchedule: 145e3,
    }),
};

export const PLATYPUS_AVALANCHE_INFOS: { [name: string]: PlatypusInfo } = {
    [PLATYPUS_AVALANCHE_POOLS.usd]: {
        poolAddress: PLATYPUS_AVALANCHE_POOLS.usd,
        tokens: [
            AVALANCHE_TOKENS.USDT,
            AVALANCHE_TOKENS.USDC,
            AVALANCHE_TOKENS.DAI,
            AVALANCHE_TOKENS.nUSDC,
            AVALANCHE_TOKENS.USDt,
        ],
        gasSchedule: 300e3,
    },
    [PLATYPUS_AVALANCHE_POOLS.yusd]: {
        poolAddress: PLATYPUS_AVALANCHE_POOLS.yusd,
        tokens: [AVALANCHE_TOKENS.YUSD, AVALANCHE_TOKENS.nUSDC],
        gasSchedule: 300e3,
    },
    [PLATYPUS_AVALANCHE_POOLS.frax]: {
        poolAddress: PLATYPUS_AVALANCHE_POOLS.frax,
        tokens: [AVALANCHE_TOKENS.FRAX, AVALANCHE_TOKENS.nUSDC],
        gasSchedule: 300e3,
    },
    [PLATYPUS_AVALANCHE_POOLS.mim]: {
        poolAddress: PLATYPUS_AVALANCHE_POOLS.mim,
        tokens: [AVALANCHE_TOKENS.MIM, AVALANCHE_TOKENS.nUSDC],
        gasSchedule: 300e3,
    },
    [PLATYPUS_AVALANCHE_POOLS.sAVAX]: {
        poolAddress: PLATYPUS_AVALANCHE_POOLS.sAVAX,
        tokens: [AVALANCHE_TOKENS.WAVAX, AVALANCHE_TOKENS.sAVAX],
        gasSchedule: 300e3,
    },
};

export const UNISWAPV1_ROUTER_BY_CHAIN_ID = valueByChainId<string>(
    {
        [ChainId.Mainnet]: '0xc0a47dfe034b400b47bdad5fecda2621de6c4d95',
        [ChainId.Goerli]: '0x6Ce570d02D73d4c384b46135E87f8C592A8c86dA',
    },
    NULL_ADDRESS,
);

export const UNISWAPV2_ROUTER_BY_CHAIN_ID = valueByChainId<string>(
    {
        [ChainId.Mainnet]: '0xf164fc0ec4e93095b804a4795bbe1e041497b92a',
        [ChainId.Goerli]: '0xf164fc0ec4e93095b804a4795bbe1e041497b92a',
    },
    NULL_ADDRESS,
);

export const SUSHISWAP_ROUTER_BY_CHAIN_ID = valueByChainId<string>(
    {
        [ChainId.Mainnet]: '0xd9e1ce17f2641f24ae83637ab66a2cca9c378b9f',
        [ChainId.BSC]: '0x1b02da8cb0d097eb8d57a175b88c7d8b47997506',
        [ChainId.Goerli]: '0x1b02da8cb0d097eb8d57a175b88c7d8b47997506',
        [ChainId.Polygon]: '0x1b02da8cb0d097eb8d57a175b88c7d8b47997506',
        [ChainId.Avalanche]: '0x1b02da8cb0d097eb8d57a175b88c7d8b47997506',
        [ChainId.Fantom]: '0x1b02da8cb0d097eb8d57a175b88c7d8b47997506',
        [ChainId.Celo]: '0x1421bde4b10e8dd459b3bcb598810b1337d56842',
        [ChainId.Arbitrum]: '0x1b02da8cb0d097eb8d57a175b88c7d8b47997506',
    },
    NULL_ADDRESS,
);

export const CRYPTO_COM_ROUTER_BY_CHAIN_ID = valueByChainId<string>(
    {
        [ChainId.Mainnet]: '0xceb90e4c17d626be0facd78b79c9c87d7ca181b3',
    },
    NULL_ADDRESS,
);

export const SHIBASWAP_ROUTER_BY_CHAIN_ID = valueByChainId<string>(
    {
        [ChainId.Mainnet]: '0x03f7724180aa6b939894b5ca4314783b0b36b329',
    },
    NULL_ADDRESS,
);

export const DYSTOPIA_ROUTER_BY_CHAIN_ID = valueByChainId<string>(
    {
        [ChainId.Polygon]: '0xbe75dd16d029c6b32b7ad57a0fd9c1c20dd2862e',
    },
    NULL_ADDRESS,
);

export const MSTABLE_POOLS_BY_CHAIN_ID = valueByChainId(
    {
        [ChainId.Mainnet]: {
            mUSD: {
                poolAddress: '0xe2f2a5c287993345a840db3b0845fbc70f5935a5',
                tokens: [MAINNET_TOKENS.DAI, MAINNET_TOKENS.USDC, MAINNET_TOKENS.USDT],
            },
            mBTC: {
                poolAddress: '0x945facb997494cc2570096c74b5f66a3507330a1',
                tokens: [MAINNET_TOKENS.WBTC, MAINNET_TOKENS.RenBTC, MAINNET_TOKENS.sBTC],
            },
        },
        [ChainId.Polygon]: {
            mUSD: {
                poolAddress: '0xe840b73e5287865eec17d250bfb1536704b43b21',
                tokens: [POLYGON_TOKENS.DAI, POLYGON_TOKENS.USDC, POLYGON_TOKENS.USDT],
            },
            mBTC: {
                poolAddress: NULL_ADDRESS,
                tokens: [] as string[],
            },
        },
    },
    {
        mUSD: {
            poolAddress: NULL_ADDRESS,
            tokens: [] as string[],
        },
        mBTC: {
            poolAddress: NULL_ADDRESS,
            tokens: [] as string[],
        },
    },
);

export const KYBER_DMM_ROUTER_BY_CHAIN_ID = valueByChainId<string>(
    {
        [ChainId.Mainnet]: '0x1c87257f5e8609940bc751a07bb085bb7f8cdbe6',
        [ChainId.Polygon]: '0x546c79662e028b661dfb4767664d0273184e4dd1',
        [ChainId.BSC]: '0x78df70615ffc8066cc0887917f2cd72092c86409',
        [ChainId.Avalanche]: '0x8efa5a9ad6d594cf76830267077b78ce0bc5a5f8',
        [ChainId.Fantom]: '0x5d5a5a0a465129848c2549669e12cdc2f8de039a',
    },
    NULL_ADDRESS,
);

export const BISWAP_ROUTER_BY_CHAIN_ID = valueByChainId<string>(
    {
        [ChainId.BSC]: '0x3a6d8ca21d1cf76f653a67577fa0d27453350dd8',
    },
    NULL_ADDRESS,
);

export const MDEX_ROUTER_BY_CHAIN_ID = valueByChainId<string>(
    {
        [ChainId.BSC]: '0x7dae51bd3e3376b8c7c4900e9107f12be3af1ba8',
    },
    NULL_ADDRESS,
);

export const KNIGHTSWAP_ROUTER_BY_CHAIN_ID = valueByChainId<string>(
    {
        [ChainId.BSC]: '0x05e61e0cdcd2170a76f9568a110cee3afdd6c46f',
    },
    NULL_ADDRESS,
);

export const MOONISWAP_REGISTRIES_BY_CHAIN_ID = valueByChainId(
    {
        [ChainId.BSC]: ['0xd41b24bba51fac0e4827b6f94c0d6ddeb183cd64'],
    },
    [] as string[],
);

export const DODOV1_CONFIG_BY_CHAIN_ID = valueByChainId(
    {
        [ChainId.Mainnet]: {
            helper: '0x533da777aedce766ceae696bf90f8541a4ba80eb',
            registry: '0x3A97247DF274a17C59A3bd12735ea3FcDFb49950',
        },
        [ChainId.BSC]: {
            helper: '0x0f859706aee7fcf61d5a8939e8cb9dbb6c1eda33',
            registry: '0xca459456a45e300aa7ef447dbb60f87cccb42828',
        },
        [ChainId.Polygon]: {
            helper: '0xdfaf9584f5d229a9dbe5978523317820a8897c5a',
            registry: '0x357c5e9cfa8b834edcef7c7aabd8f9db09119d11',
        },
    },
    { helper: NULL_ADDRESS, registry: NULL_ADDRESS },
);

export const DODOV2_FACTORIES_BY_CHAIN_ID = valueByChainId<string[]>(
    {
        [ChainId.Mainnet]: [
            '0x6b4fa0bc61eddc928e0df9c7f01e407bfcd3e5ef', // Private Pool
            '0x72d220ce168c4f361dd4dee5d826a01ad8598f6c', // Vending Machine
            '0x6fddb76c93299d985f4d3fc7ac468f9a168577a4', // Stability Pool
        ],
        [ChainId.BSC]: [
            '0xafe0a75dffb395eaabd0a7e1bbbd0b11f8609eef', // Private Pool
            '0x790b4a80fb1094589a3c0efc8740aa9b0c1733fb', // Vending Machine
            '0x0fb9815938ad069bf90e14fe6c596c514bede767', // Stability Pool
        ],
        [ChainId.Polygon]: [
            '0x95e887adf9eaa22cc1c6e3cb7f07adc95b4b25a8', // Private Pool
            '0x79887f65f83bdf15bcc8736b5e5bcdb48fb8fe13', // Vending Machine
            '0x43c49f8dd240e1545f147211ec9f917376ac1e87', // Stability Pool
        ],
        [ChainId.Arbitrum]: [
            '0xa6cf3d163358af376ec5e8b7cc5e102a05fde63d', // Private Pool
            '0xda4c4411c55b0785e501332354a036c04833b72b', // Vending Machine
            '0xc8fe2440744dcd733246a4db14093664defd5a53', // Stability Pool
        ],
    },
    [] as string[],
);
export const MAX_DODOV2_POOLS_QUERIED = 3;

export const CURVE_LIQUIDITY_PROVIDER_BY_CHAIN_ID = valueByChainId<string>(
    {
        [ChainId.Mainnet]: '0x561b94454b65614ae3db0897b74303f4acf7cc75',
    },
    NULL_ADDRESS,
);

export const MAKER_PSM_INFO_BY_CHAIN_ID = valueByChainId<PsmInfo>(
    {
        [ChainId.Mainnet]: {
            // Currently only USDC is supported
            gemTokenAddress: '0xa0b86991c6218b36c1d19d4a2e9eb0ce3606eb48',
            ilkIdentifier: formatBytes32String('PSM-USDC-A'),
            psmAddress: '0x89b78cfa322f6c5de0abceecab66aee45393cc5a',
        },
    },
    {
        gemTokenAddress: NULL_ADDRESS,
        ilkIdentifier: NULL_BYTES,
        psmAddress: NULL_ADDRESS,
    },
);

export const BANCOR_REGISTRY_BY_CHAIN_ID = valueByChainId<string>(
    {
        [ChainId.Mainnet]: '0x52Ae12ABe5D8BD778BD5397F99cA900624CfADD4',
    },
    NULL_ADDRESS,
);

export const BANCORV3_NETWORK_BY_CHAIN_ID = valueByChainId<string>(
    {
        [ChainId.Mainnet]: '0xeef417e1d5cc832e619ae18d2f140de2999dd4fb',
    },
    NULL_ADDRESS,
);

export const BANCORV3_NETWORK_INFO_BY_CHAIN_ID = valueByChainId<string>(
    {
        [ChainId.Mainnet]: '0x8e303d296851b320e6a697bacb979d13c9d6e760',
    },
    NULL_ADDRESS,
);

export const SHELL_POOLS_BY_CHAIN_ID = valueByChainId(
    {
        [ChainId.Mainnet]: {
            StableCoins: {
                poolAddress: '0x8f26d7bab7a73309141a291525c965ecdea7bf42',
                tokens: [MAINNET_TOKENS.USDC, MAINNET_TOKENS.USDT, MAINNET_TOKENS.sUSD, MAINNET_TOKENS.DAI],
            },
            Bitcoin: {
                poolAddress: '0xc2d019b901f8d4fdb2b9a65b5d226ad88c66ee8d',
                tokens: [MAINNET_TOKENS.RenBTC, MAINNET_TOKENS.WBTC, MAINNET_TOKENS.sBTC],
            },
        },
    },
    {
        StableCoins: {
            poolAddress: NULL_ADDRESS,
            tokens: [] as string[],
        },
        Bitcoin: {
            poolAddress: NULL_ADDRESS,
            tokens: [] as string[],
        },
    },
);

export const COMPONENT_POOLS_BY_CHAIN_ID = valueByChainId(
    {
        [ChainId.Mainnet]: {
            USDP_USDC_USDT: {
                poolAddress: '0x49519631b404e06ca79c9c7b0dc91648d86f08db',
                tokens: [MAINNET_TOKENS.USDP, MAINNET_TOKENS.USDC, MAINNET_TOKENS.USDT],
            },
            USDP_DAI_SUSD: {
                poolAddress: '0x6477960dd932d29518d7e8087d5ea3d11e606068',
                tokens: [MAINNET_TOKENS.USDP, MAINNET_TOKENS.DAI, MAINNET_TOKENS.sUSD],
            },
        },
    },
    {
        USDP_USDC_USDT: {
            poolAddress: NULL_ADDRESS,
            tokens: [] as string[],
        },
        USDP_DAI_SUSD: {
            poolAddress: NULL_ADDRESS,
            tokens: [] as string[],
        },
    },
);

export const BALANCER_V2_VAULT_ADDRESS_BY_CHAIN = valueByChainId<string>(
    {
        [ChainId.Mainnet]: '0xba12222222228d8ba445958a75a0704d566bf2c8',
        [ChainId.Polygon]: '0xba12222222228d8ba445958a75a0704d566bf2c8',
        [ChainId.Arbitrum]: '0xba12222222228d8ba445958a75a0704d566bf2c8',
    },
    NULL_ADDRESS,
);

export const BEETHOVEN_X_VAULT_ADDRESS_BY_CHAIN = valueByChainId<string>(
    {
        [ChainId.Fantom]: '0x20dd72ed959b6147912c2e529f0a0c651c33c9ce',
    },
    NULL_ADDRESS,
);

export const LIDO_INFO_BY_CHAIN = valueByChainId<LidoInfo>(
    {
        [ChainId.Mainnet]: {
            stEthToken: MAINNET_TOKENS.stETH,
            wstEthToken: MAINNET_TOKENS.wstETH,
            wethToken: MAINNET_TOKENS.WETH,
        },
    },
    {
        wstEthToken: NULL_ADDRESS,
        stEthToken: NULL_ADDRESS,
        wethToken: NULL_ADDRESS,
    },
);

export const BALANCER_TOP_POOLS_FETCHED = 250;
export const BALANCER_MAX_POOLS_FETCHED = 3;

export const BALANCER_V2_SUBGRAPH_URL_BY_CHAIN = valueByChainId(
    {
        [ChainId.Mainnet]: 'https://api.thegraph.com/subgraphs/name/balancer-labs/balancer-v2',
        [ChainId.Polygon]: 'https://api.thegraph.com/subgraphs/name/balancer-labs/balancer-polygon-v2',
        [ChainId.Arbitrum]: 'https://api.thegraph.com/subgraphs/name/balancer-labs/balancer-arbitrum-v2',
    },
    null,
);

export const UNISWAPV3_CONFIG_BY_CHAIN_ID = valueByChainId(
    {
        [ChainId.Mainnet]: {
            quoter: '0x61ffe014ba17989e743c5f6cb21bf9697530b21e',
            router: '0xe592427a0aece92de3edee1f18e0157c05861564',
        },
        [ChainId.Goerli]: {
            quoter: '0x61ffe014ba17989e743c5f6cb21bf9697530b21e',
            router: '0xe592427a0aece92de3edee1f18e0157c05861564',
        },
        [ChainId.PolygonMumbai]: {
            quoter: '0x61ffe014ba17989e743c5f6cb21bf9697530b21e',
            router: '0xe592427a0aece92de3edee1f18e0157c05861564',
        },
        [ChainId.Polygon]: {
            quoter: '0x61ffe014ba17989e743c5f6cb21bf9697530b21e',
            router: '0xe592427a0aece92de3edee1f18e0157c05861564',
        },
        [ChainId.Optimism]: {
            quoter: '0x61ffe014ba17989e743c5f6cb21bf9697530b21e',
            router: '0xe592427a0aece92de3edee1f18e0157c05861564',
        },
        [ChainId.Arbitrum]: {
            quoter: '0x61ffe014ba17989e743c5f6cb21bf9697530b21e',
            router: '0xe592427a0aece92de3edee1f18e0157c05861564',
        },
    },
    { quoter: NULL_ADDRESS, router: NULL_ADDRESS },
);

export const AAVE_V2_SUBGRAPH_URL_BY_CHAIN_ID = valueByChainId(
    {
        // TODO: enable after FQT has been redeployed on Ethereum mainnet
        [ChainId.Mainnet]: 'https://api.thegraph.com/subgraphs/name/aave/protocol-v2',
        [ChainId.Polygon]: 'https://api.thegraph.com/subgraphs/name/aave/aave-v2-matic',
        [ChainId.Avalanche]: 'https://api.thegraph.com/subgraphs/name/aave/protocol-v2-avalanche',
    },
    null,
);

export const AAVE_V3_SUBGRAPH_URL_BY_CHAIN_ID = valueByChainId(
    {
        [ChainId.Polygon]: 'https://api.thegraph.com/subgraphs/name/aave/protocol-v3-polygon',
        [ChainId.Avalanche]: 'https://api.thegraph.com/subgraphs/name/aave/protocol-v3-avalanche',
        [ChainId.Arbitrum]: 'https://api.thegraph.com/subgraphs/name/aave/protocol-v3-arbitrum',
        [ChainId.Optimism]: 'https://api.thegraph.com/subgraphs/name/aave/protocol-v3-optimism',
    },
    null,
);

export const AAVE_V3_L2_ENCODERS_BY_CHAIN_ID = valueByChainId(
    {
        [ChainId.Arbitrum]: '0x9abadecd08572e0ea5af4d47a9c7984a5aa503dc',
        [ChainId.Optimism]: '0x9abadecd08572e0ea5af4d47a9c7984a5aa503dc',
    },
    NULL_ADDRESS,
);

export const COMPOUND_API_URL_BY_CHAIN_ID = valueByChainId(
    {
        // TODO: enable after FQT has been redeployed on Ethereum mainnet
        // [ChainId.Mainnet]: 'https://api.compound.finance/api/v2',
    },
    null,
);

//
// BSC
//
export const PANCAKESWAP_ROUTER_BY_CHAIN_ID = valueByChainId<string>(
    {
        [ChainId.BSC]: '0x05ff2b0db69458a0750badebc4f9e13add608c7f',
    },
    NULL_ADDRESS,
);

export const PANCAKESWAPV2_ROUTER_BY_CHAIN_ID = valueByChainId<string>(
    {
        [ChainId.BSC]: '0x10ed43c718714eb63d5aa57b78b54704e256024e',
    },
    NULL_ADDRESS,
);

export const BAKERYSWAP_ROUTER_BY_CHAIN_ID = valueByChainId<string>(
    {
        [ChainId.BSC]: '0xcde540d7eafe93ac5fe6233bee57e1270d3e330f',
    },
    NULL_ADDRESS,
);

export const APESWAP_ROUTER_BY_CHAIN_ID = valueByChainId<string>(
    {
        [ChainId.BSC]: '0xc0788a3ad43d79aa53b09c2eacc313a787d1d607',
        [ChainId.Polygon]: '0xc0788a3ad43d79aa53b09c2eacc313a787d1d607',
    },
    NULL_ADDRESS,
);

//
// Polygon
//
export const QUICKSWAP_ROUTER_BY_CHAIN_ID = valueByChainId<string>(
    {
        [ChainId.Polygon]: '0xa5e0829caced8ffdd4de3c43696c57f7d7a678ff',
    },
    NULL_ADDRESS,
);

export const DFYN_ROUTER_BY_CHAIN_ID = valueByChainId<string>(
    {
        [ChainId.Polygon]: '0xa102072a4c07f06ec3b4900fdc4c7b80b6c57429',
    },
    NULL_ADDRESS,
);

export const WAULTSWAP_ROUTER_BY_CHAIN_ID = valueByChainId<string>(
    {
        [ChainId.BSC]: '0xd48745e39bbed146eec15b79cbf964884f9877c2',
        [ChainId.Polygon]: '0x3a1d87f206d12415f5b0a33e786967680aab4f6d',
    },
    NULL_ADDRESS,
);

export const MESHSWAP_ROUTER_BY_CHAIN_ID = valueByChainId<string>(
    {
        [ChainId.Polygon]: '0x10f4a785f458bc144e3706575924889954946639',
    },
    NULL_ADDRESS,
);

export const PANGOLIN_ROUTER_BY_CHAIN_ID = valueByChainId<string>(
    {
        [ChainId.Avalanche]: '0xe54ca86531e17ef3616d22ca28b0d458b6c89106',
    },
    NULL_ADDRESS,
);

export const TRADER_JOE_ROUTER_BY_CHAIN_ID = valueByChainId<string>(
    {
        [ChainId.Avalanche]: '0x60ae616a2155ee3d9a68541ba4544862310933d4',
    },
    NULL_ADDRESS,
);

export const UBESWAP_ROUTER_BY_CHAIN_ID = valueByChainId<string>(
    {
        [ChainId.Celo]: '0x7d28570135a2b1930f331c507f65039d4937f66c',
    },
    NULL_ADDRESS,
);

export const MORPHEUSSWAP_ROUTER_BY_CHAIN_ID = valueByChainId<string>(
    {
        [ChainId.Fantom]: '0x8ac868293d97761a1fed6d4a01e9ff17c5594aa3',
    },
    NULL_ADDRESS,
);

export const SPIRITSWAP_ROUTER_BY_CHAIN_ID = valueByChainId<string>(
    {
        [ChainId.Fantom]: '0x16327e3fbdaca3bcf7e38f5af2599d2ddc33ae52',
    },
    NULL_ADDRESS,
);

export const SPOOKYSWAP_ROUTER_BY_CHAIN_ID = valueByChainId<string>(
    {
        [ChainId.Fantom]: '0xf491e7b69e4244ad4002bc14e878a34207e38c29',
    },
    NULL_ADDRESS,
);

export const GMX_ROUTER_BY_CHAIN_ID = valueByChainId<string>(
    {
        [ChainId.Avalanche]: '0x5f719c2f1095f7b9fc68a68e35b51194f4b6abe8',
        [ChainId.Arbitrum]: '0xabbc5f99639c9b6bcb58544ddf04efa6802f4064',
    },
    NULL_ADDRESS,
);

export const GMX_READER_BY_CHAIN_ID = valueByChainId<string>(
    {
        [ChainId.Avalanche]: '0x67b789d48c926006f5132bfce4e976f0a7a63d5d',
        [ChainId.Arbitrum]: '0x22199a49a999c351ef7927602cfb187ec3cae489',
    },
    NULL_ADDRESS,
);

export const GMX_VAULT_BY_CHAIN_ID = valueByChainId<string>(
    {
        [ChainId.Avalanche]: '0x9ab2de34a33fb459b538c43f251eb825645e8595',
        [ChainId.Arbitrum]: '0x489ee077994b6658eafa855c308275ead8097c4a',
    },
    NULL_ADDRESS,
);

export const PLATYPUS_ROUTER_BY_CHAIN_ID = valueByChainId<string>(
    {
        [ChainId.Avalanche]: '0x73256ec7575d999c360c1eec118ecbefd8da7d12',
    },
    NULL_ADDRESS,
);

export const YOSHI_ROUTER_BY_CHAIN_ID = valueByChainId<string>(
    {
        [ChainId.Fantom]: '0xe4a4642b19c4d0cba965673cd51422b1eda0a78d',
    },
    NULL_ADDRESS,
);

export const VELODROME_ROUTER_BY_CHAIN_ID = valueByChainId<string>(
    {
        [ChainId.Optimism]: '0xa132dab612db5cb9fc9ac426a0cc215a3423f9c9',
    },
    NULL_ADDRESS,
);

export const SYNTHETIX_READ_PROXY_BY_CHAIN_ID = valueByChainId<string>(
    {
        [ChainId.Mainnet]: '0x4e3b31eb0e5cb73641ee1e65e7dcefe520ba3ef2',
        [ChainId.Optimism]: '0x1cb059b7e74fd21665968c908806143e744d5f30',
    },
    NULL_ADDRESS,
);

export const SYNTHETIX_CURRENCY_KEYS_BY_CHAIN_ID = valueByChainId<Map<string, string>>(
    {
        // There is no easy way to find out what synths are supported on mainnet.
        // The below list is based on https://sips.synthetix.io/sccp/sccp-190.
        [ChainId.Mainnet]: new Map([
            [MAINNET_TOKENS.sAUD, 'sAUD'],
            [MAINNET_TOKENS.sBTC, 'sBTC'],
            [MAINNET_TOKENS.sCHF, 'sCHF'],
            [MAINNET_TOKENS.sETH, 'sETH'],
            [MAINNET_TOKENS.sEUR, 'sEUR'],
            [MAINNET_TOKENS.sGBP, 'sGBP'],
            [MAINNET_TOKENS.sJPY, 'sJPY'],
            [MAINNET_TOKENS.sKRW, 'sKRW'],
            [MAINNET_TOKENS.sUSD, 'sUSD'],
        ]),
        // Supported assets can be find through SynthUtil::synthsRates.
        // Low liquidity tokens can be excluded.
        [ChainId.Optimism]: new Map([
            [OPTIMISM_TOKENS.sAAVE, 'sAAVE'],
            [OPTIMISM_TOKENS.sAVAX, 'sAVAX'],
            [OPTIMISM_TOKENS.sBTC, 'sBTC'],
            [OPTIMISM_TOKENS.sETH, 'sETH'],
            [OPTIMISM_TOKENS.sEUR, 'sEUR'],
            [OPTIMISM_TOKENS.sLINK, 'sLINK'],
            [OPTIMISM_TOKENS.sMATIC, 'sMATIC'],
            [OPTIMISM_TOKENS.sSOL, 'sSOL'],
            [OPTIMISM_TOKENS.sUNI, 'sUNI'],
            [OPTIMISM_TOKENS.sUSD, 'sUSD'],
        ]),
    },
    new Map(),
);

export const VIP_ERC20_BRIDGE_SOURCES_BY_CHAIN_ID = valueByChainId<Set<ERC20BridgeSource>>(
    {
        [ChainId.Mainnet]: new Set([
            ERC20BridgeSource.UniswapV2,
            ERC20BridgeSource.SushiSwap,
            ERC20BridgeSource.UniswapV3,
            ERC20BridgeSource.Curve,
            ERC20BridgeSource.Native,
        ]),
        [ChainId.BSC]: new Set([
            ERC20BridgeSource.PancakeSwap,
            ERC20BridgeSource.PancakeSwapV2,
            ERC20BridgeSource.BakerySwap,
            ERC20BridgeSource.SushiSwap,
            ERC20BridgeSource.ApeSwap,
            ERC20BridgeSource.Native,
        ]),
    },
    new Set(),
);

const uniswapV2CloneGasSchedule = (fillData?: FillData) => {
    const uniV2FillData = fillData as UniswapV2FillData;
    // TODO: Different base cost if to/from ETH.
    let gas = 90e3;
    const path = (uniV2FillData as UniswapV2FillData).tokenAddressPath;
    if (path.length > 2) {
        gas += (path.length - 2) * 60e3; // +60k for each hop.
    }
    return gas;
};

/**
 * Calculated gross gas cost of the underlying exchange.
 * The cost of switching from one source to another, assuming
 * we are in the middle of a transaction.
 * I.e remove the overhead cost of ExchangeProxy (130k) and
 * the ethereum transaction cost (21k)
 */
export const DEFAULT_GAS_SCHEDULE: Required<GasSchedule> = {
    [ERC20BridgeSource.Native]: (fillData) => {
        // TODO jacob re-order imports so there is no circular rependency with SignedNativeOrder
        const nativeFillData = fillData as { type: FillQuoteTransformerOrderType };
        if (!nativeFillData || nativeFillData.type === undefined) {
            return 100e3;
        }
        switch (nativeFillData.type) {
            case FillQuoteTransformerOrderType.Limit:
                // TODO jacob revisit wth v4 LimitOrders
                return PROTOCOL_FEE_MULTIPLIER.plus(100e3).toNumber();
            case FillQuoteTransformerOrderType.Rfq:
            case FillQuoteTransformerOrderType.Bridge:
                // Should never hit a Bridge order, but if it does, set it to the same as RfqOrder to preserve old logic
                return 100e3;
            case FillQuoteTransformerOrderType.Otc:
                return 85e3;
            default:
                ((_: never) => {
                    throw new Error('unreachable');
                })(nativeFillData.type);
        }
    },
    [ERC20BridgeSource.Uniswap]: () => 90e3,
    [ERC20BridgeSource.Curve]: (fillData) => (fillData as CurveFillData).pool.gasSchedule,
    [ERC20BridgeSource.CurveV2]: (fillData) => (fillData as CurveFillData).pool.gasSchedule,
    [ERC20BridgeSource.Nerve]: (fillData) => (fillData as CurveFillData).pool.gasSchedule,
    [ERC20BridgeSource.Synapse]: (fillData) => (fillData as CurveFillData).pool.gasSchedule,
    [ERC20BridgeSource.Belt]: (fillData) => (fillData as CurveFillData).pool.gasSchedule,
    [ERC20BridgeSource.Ellipsis]: (fillData) => (fillData as CurveFillData).pool.gasSchedule,
    [ERC20BridgeSource.Saddle]: (fillData) => (fillData as CurveFillData).pool.gasSchedule,
    [ERC20BridgeSource.IronSwap]: (fillData) => (fillData as CurveFillData).pool.gasSchedule,
    [ERC20BridgeSource.FirebirdOneSwap]: (fillData) => (fillData as CurveFillData).pool.gasSchedule,
    [ERC20BridgeSource.MobiusMoney]: (fillData) => (fillData as CurveFillData).pool.gasSchedule,
    [ERC20BridgeSource.UniswapV2]: uniswapV2CloneGasSchedule,
    [ERC20BridgeSource.SushiSwap]: uniswapV2CloneGasSchedule,
    [ERC20BridgeSource.CryptoCom]: uniswapV2CloneGasSchedule,
    [ERC20BridgeSource.ShibaSwap]: uniswapV2CloneGasSchedule,
    [ERC20BridgeSource.BiSwap]: uniswapV2CloneGasSchedule,
    [ERC20BridgeSource.MDex]: uniswapV2CloneGasSchedule,
    [ERC20BridgeSource.KnightSwap]: uniswapV2CloneGasSchedule,
    [ERC20BridgeSource.Balancer]: () => 120e3,
    [ERC20BridgeSource.BalancerV2]: (fillData?: FillData) => {
        return 100e3 + ((fillData as BalancerV2BatchSwapFillData).swapSteps.length - 1) * 50e3;
    },
    [ERC20BridgeSource.MStable]: () => 200e3,
    [ERC20BridgeSource.MakerPsm]: (fillData?: FillData) => {
        const psmFillData = fillData as MakerPsmFillData;
        return psmFillData.takerToken === psmFillData.gemTokenAddress ? 210e3 : 290e3;
    },
    [ERC20BridgeSource.Mooniswap]: () => 130e3,
    [ERC20BridgeSource.Shell]: () => 170e3,
    [ERC20BridgeSource.Component]: () => 188e3,
    [ERC20BridgeSource.MultiHop]: (fillData?: FillData) => {
        const firstHop = (fillData as MultiHopFillData).firstHopSource;
        const secondHop = (fillData as MultiHopFillData).secondHopSource;
        const firstHopGas = DEFAULT_GAS_SCHEDULE[firstHop.source](firstHop.fillData);
        const secondHopGas = DEFAULT_GAS_SCHEDULE[secondHop.source](secondHop.fillData);
        return new BigNumber(firstHopGas).plus(secondHopGas).plus(30e3).toNumber();
    },
    [ERC20BridgeSource.Dodo]: (fillData?: FillData) => {
        const isSellBase = (fillData as DODOFillData).isSellBase;
        // Sell base is cheaper as it is natively supported
        // sell quote requires additional calculation and overhead
        return isSellBase ? 180e3 : 300e3;
    },
    [ERC20BridgeSource.DodoV2]: (_fillData?: FillData) => 100e3,
    [ERC20BridgeSource.Bancor]: (fillData?: FillData) => {
        let gas = 200e3;
        const path = (fillData as BancorFillData).path;
        if (path.length > 2) {
            gas += (path.length - 2) * 60e3; // +60k for each hop.
        }
        return gas;
    },
    [ERC20BridgeSource.BancorV3]: () => 250e3, // revisit gas costs with wrap/unwrap
    [ERC20BridgeSource.KyberDmm]: (fillData?: FillData) => {
        let gas = 170e3;
        const path = (fillData as UniswapV2FillData).tokenAddressPath;
        if (path.length > 2) {
            gas += (path.length - 2) * 65e3; // +65k for each hop.
        }
        return gas;
    },
    [ERC20BridgeSource.UniswapV3]: (fillData?: FillData) => {
        const uniFillData = fillData as UniswapV3FillData | FinalUniswapV3FillData;
        // NOTE: This base value was heuristically chosen by looking at how much it generally
        // underestimated gas usage
        const base = 34e3; // 34k base
        let gas = base;
        if (isFinalUniswapV3FillData(uniFillData)) {
            gas += uniFillData.gasUsed;
        } else {
            // NOTE: We don't actually know which of the paths would be used in the router
            // therefore we estimate using the median of gas usage returned from UniswapV3
            // For the best case scenario (least amount of hops & ticks) this will
            // overestimate the gas usage
            const pathAmountsWithGasUsed = uniFillData.pathAmounts.filter((p) => p.gasUsed > 0);
            const medianGasUsedForPath =
                pathAmountsWithGasUsed[Math.floor(pathAmountsWithGasUsed.length / 2)]?.gasUsed ?? 0;
            gas += medianGasUsedForPath;
        }

        // If we for some reason could not read `gasUsed` when sampling
        // fall back to legacy gas estimation
        if (gas === base) {
            gas = 100e3;
            const path = uniFillData.tokenAddressPath;
            if (path.length > 2) {
                gas += (path.length - 2) * 32e3; // +32k for each hop.
            }
        }

        return gas;
    },
    [ERC20BridgeSource.Lido]: (fillData?: FillData) => {
        const lidoFillData = fillData as LidoFillData;
        const wethAddress = NATIVE_FEE_TOKEN_BY_CHAIN_ID[ChainId.Mainnet];
        // WETH -> stETH
        if (lidoFillData.takerToken === wethAddress) {
            return 226e3;
        } else if (lidoFillData.takerToken === lidoFillData.stEthTokenAddress) {
            return 120e3;
        } else {
            return 95e3;
        }
    },
    [ERC20BridgeSource.AaveV2]: (fillData?: FillData) => {
        const aaveFillData = fillData as AaveV2FillData;
        // NOTE: The Aave deposit method is more expensive than the withdraw
        return aaveFillData.takerToken === aaveFillData.underlyingToken ? 400e3 : 300e3;
    },
    [ERC20BridgeSource.AaveV3]: (fillData?: FillData) => {
        const aaveFillData = fillData as AaveV2FillData;
        // NOTE: The Aave deposit method is more expensive than the withdraw
        return aaveFillData.takerToken === aaveFillData.underlyingToken ? 400e3 : 300e3;
    },
    [ERC20BridgeSource.Compound]: (fillData?: FillData) => {
        // NOTE: cETH is handled differently than other cTokens
        const wethAddress = NATIVE_FEE_TOKEN_BY_CHAIN_ID[ChainId.Mainnet];
        const compoundFillData = fillData as CompoundFillData;
        if (compoundFillData.takerToken === compoundFillData.cToken) {
            return compoundFillData.makerToken === wethAddress ? 120e3 : 150e3;
        } else {
            return compoundFillData.takerToken === wethAddress ? 210e3 : 250e3;
        }
    },
    [ERC20BridgeSource.Synthetix]: (fillData?: FillData) => {
        const { chainId, makerTokenSymbolBytes32, takerTokenSymbolBytes32 } = fillData as SynthetixFillData;
        const makerTokenSymbol = parseBytes32String(makerTokenSymbolBytes32);
        const takerTokenSymbol = parseBytes32String(takerTokenSymbolBytes32);

        // Gas cost widely varies by token on mainnet.
        if (chainId === ChainId.Mainnet) {
            if (takerTokenSymbol === 'sBTC' || makerTokenSymbol === 'sBTC') {
                return 800e3;
            }
            if (takerTokenSymbol === 'sETH' || makerTokenSymbol === 'sETH') {
                return 700e3;
            }
            return 580e3;
        }

        // Optimism
        if (takerTokenSymbol === 'sUSD' || makerTokenSymbol === 'sUSD') {
            return 480e3;
        }
        return 580e3;
    },
    //
    // BSC
    //
    [ERC20BridgeSource.PancakeSwap]: uniswapV2CloneGasSchedule,
    [ERC20BridgeSource.PancakeSwapV2]: uniswapV2CloneGasSchedule,
    [ERC20BridgeSource.BakerySwap]: uniswapV2CloneGasSchedule,
    [ERC20BridgeSource.ApeSwap]: uniswapV2CloneGasSchedule,
    [ERC20BridgeSource.WaultSwap]: uniswapV2CloneGasSchedule,
    [ERC20BridgeSource.ACryptos]: (fillData) => (fillData as CurveFillData).pool.gasSchedule,
    [ERC20BridgeSource.WOOFi]: (fillData?: FillData) => {
        const woofiFillData = fillData as WOOFiFillData;
        const quoteTokenAddresses = [BSC_TOKENS.USDT, AVALANCHE_TOKENS.nUSDC, FANTOM_TOKENS.USDC, POLYGON_TOKENS.USDC];
        const hasQuoteToken =
            quoteTokenAddresses.includes(woofiFillData.takerToken) ||
            quoteTokenAddresses.includes(woofiFillData.makerToken);
        if (woofiFillData.chainId === ChainId.BSC) {
            if (hasQuoteToken) {
                return 550e3;
            } else {
                return 100e4;
            }
        } else if (woofiFillData.chainId === ChainId.Avalanche) {
            if (hasQuoteToken) {
                return 300e3;
            } else {
                return 550e3;
            }
        } else if (woofiFillData.chainId === ChainId.Polygon) {
            if (hasQuoteToken) {
                return 500e3;
            } else {
                return 700e3;
            }
        } else {
            // Fantom
            if (hasQuoteToken) {
                return 400e3;
            } else {
                return 600e3;
            }
        }
    },
    //
    // Polygon
    //
    [ERC20BridgeSource.QuickSwap]: uniswapV2CloneGasSchedule,
    [ERC20BridgeSource.Dfyn]: uniswapV2CloneGasSchedule,
    [ERC20BridgeSource.MeshSwap]: uniswapV2CloneGasSchedule,

    //
    // Avalanche
    //
    [ERC20BridgeSource.Pangolin]: uniswapV2CloneGasSchedule,
    [ERC20BridgeSource.TraderJoe]: uniswapV2CloneGasSchedule,
    [ERC20BridgeSource.GMX]: () => 450e3,
    [ERC20BridgeSource.Platypus]: () => 450e3,

    //
    // Celo
    //
    [ERC20BridgeSource.UbeSwap]: uniswapV2CloneGasSchedule,

    //
    // Fantom
    //
    [ERC20BridgeSource.MorpheusSwap]: uniswapV2CloneGasSchedule,
    [ERC20BridgeSource.SpiritSwap]: uniswapV2CloneGasSchedule,
    [ERC20BridgeSource.SpookySwap]: uniswapV2CloneGasSchedule,
    [ERC20BridgeSource.Yoshi]: uniswapV2CloneGasSchedule,
    [ERC20BridgeSource.Beethovenx]: () => 100e3,

    //
    // Optimism
    //
    [ERC20BridgeSource.Velodrome]: () => 160e3,
    [ERC20BridgeSource.Dystopia]: () => 160e3,
};

export const DEFAULT_FEE_SCHEDULE: Required<FeeSchedule> = Object.keys(DEFAULT_GAS_SCHEDULE).reduce((acc, key) => {
    acc[key as ERC20BridgeSource] = (fillData: FillData) => {
        return {
            gas: DEFAULT_GAS_SCHEDULE[key as ERC20BridgeSource](fillData),
            fee: ZERO_AMOUNT,
        };
    };
    return acc;
}, {} as Required<FeeSchedule>);

export const DEFAULT_FEE_ESTIMATE = { gas: 0, fee: ZERO_AMOUNT };

export const DEFAULT_GET_MARKET_ORDERS_OPTS: Omit<GetMarketOrdersOpts, 'gasPrice'> = {
    excludedSources: [],
    excludedFeeSources: [],
    includedSources: [],
    bridgeSlippage: 0.005,
    maxFallbackSlippage: 0.05,
    numSamples: 13,
    sampleDistributionBase: 1,
    feeSchedule: DEFAULT_FEE_SCHEDULE,
    gasSchedule: DEFAULT_GAS_SCHEDULE,
    exchangeProxyOverhead: () => ZERO_AMOUNT,
    allowFallback: true,
    shouldGenerateQuoteReport: true,
    shouldIncludePriceComparisonsReport: false,
    tokenAdjacencyGraph: TokenAdjacencyGraph.getEmptyGraph(),
    neonRouterNumSamples: 14,
    fillAdjustor: new IdentityFillAdjustor(),
};<|MERGE_RESOLUTION|>--- conflicted
+++ resolved
@@ -157,11 +157,8 @@
             ERC20BridgeSource.Synapse,
             ERC20BridgeSource.MeshSwap,
             ERC20BridgeSource.WOOFi,
-<<<<<<< HEAD
             ERC20BridgeSource.AaveV3,
-=======
             ERC20BridgeSource.Dystopia,
->>>>>>> c2e4b87f
         ]),
         [ChainId.Avalanche]: new SourceFilters([
             ERC20BridgeSource.MultiHop,
@@ -314,11 +311,8 @@
             ERC20BridgeSource.Synapse,
             ERC20BridgeSource.MeshSwap,
             ERC20BridgeSource.WOOFi,
-<<<<<<< HEAD
             ERC20BridgeSource.AaveV3,
-=======
             ERC20BridgeSource.Dystopia,
->>>>>>> c2e4b87f
         ]),
         [ChainId.Avalanche]: new SourceFilters([
             ERC20BridgeSource.MultiHop,

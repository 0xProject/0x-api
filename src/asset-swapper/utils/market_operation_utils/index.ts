--- conflicted
+++ resolved
@@ -2,11 +2,8 @@
 import { BigNumber, NULL_ADDRESS } from '@0x/utils';
 import * as _ from 'lodash';
 
-<<<<<<< HEAD
 import { logger } from '../../../logger';
-=======
 import { SAMPLER_METRICS } from '../../../utils/sampler_metrics';
->>>>>>> e5546328
 import { DEFAULT_INFO_LOGGER, INVALID_SIGNATURE } from '../../constants';
 import {
     AltRfqMakerAssetOfferings,

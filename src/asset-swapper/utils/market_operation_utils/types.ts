--- conflicted
+++ resolved
@@ -28,7 +28,6 @@
 }
 
 /**
-<<<<<<< HEAD
  * DEX sources to aggregate.
  */
 export enum ERC20BridgeSource {
@@ -101,8 +100,6 @@
 }
 
 /**
-=======
->>>>>>> 55da65a3
  * Curve contract function selectors.
  */
 export enum CurveFunctionSelectors {

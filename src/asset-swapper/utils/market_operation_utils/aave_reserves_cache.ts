import { logUtils } from '@0x/utils';
import { gql, request } from 'graphql-request';

import { constants } from '../../constants';

const AAVE_V2_RESERVES_GQL_QUERY = gql`
    {
        reserves(
            first: 300
            where: { isActive: true, isFrozen: false }
            orderBy: totalLiquidity
            orderDirection: desc
        ) {
            id
            underlyingAsset
            aToken {
                id
            }
            pool {
                id
                lendingPool
            }
        }
    }
`;

<<<<<<< HEAD
const AAVE_V3_RESERVES_GQL_QUERY = gql`
    {
        reserves(
            first: 300
            where: { isActive: true, isFrozen: false }
            orderBy: totalLiquidity
            orderDirection: desc
        ) {
            id
            underlyingAsset
            aToken {
                id
            }
            pool {
                id
                pool
            }
        }
    }
`;

export interface AaveV2Reserve {
=======
interface AaveReserve {
>>>>>>> 55cb42e6
    id: string;
    underlyingAsset: string;
    aToken: {
        id: string;
    };
    pool: {
        id: string;
        lendingPool: string;
    };
}

export interface AaveV3Reserve {
    id: string;
    underlyingAsset: string;
    aToken: {
        id: string;
    };
    pool: {
        id: string;
        pool: string;
    };
}

interface Cache {
    [key: string]: (AaveV2Reserve | AaveV3Reserve)[];
}

const RESERVES_REFRESH_INTERVAL_MS = 30 * constants.ONE_MINUTE_MS;
/**
 * Fetches Aave V2/V3 reserve information from the official subgraph(s).
 * The reserve information is updated every 30 minutes and cached
 * so that it can be accessed with the underlying token's address
 */
export class AaveReservesCache {
    private _cache: Cache = {};
    constructor(private readonly _subgraphUrl: string, private readonly _isV3: boolean) {
        const resfreshReserves = async () => this.fetchAndUpdateReservesAsync();
        resfreshReserves();
        setInterval(resfreshReserves, RESERVES_REFRESH_INTERVAL_MS);
    }
    /**
     * Fetches Aave V2/V3 reserves from the subgraph and updates the cache
     */
    public async fetchAndUpdateReservesAsync(): Promise<void> {
        try {
            let reserves: (AaveV2Reserve | AaveV3Reserve)[];
            if (this._isV3) {
                ({ reserves } = await request<{ reserves: AaveV3Reserve[] }>(
                    this._subgraphUrl,
                    AAVE_V3_RESERVES_GQL_QUERY,
                ));
            } else {
                ({ reserves } = await request<{ reserves: AaveV2Reserve[] }>(
                    this._subgraphUrl,
                    AAVE_V2_RESERVES_GQL_QUERY,
                ));
            }
            const newCache = reserves.reduce<Cache>((memo, reserve) => {
                const underlyingAsset = reserve.underlyingAsset.toLowerCase();
                if (!memo[underlyingAsset]) {
                    memo[underlyingAsset] = [];
                }

                memo[underlyingAsset].push(reserve);
                return memo;
            }, {});

            this._cache = newCache;
        } catch (err) {
            logUtils.warn(`Failed to update Aave V2 reserves cache: ${err.message}`);
            // Empty cache just to be safe
            this._cache = {};
        }
    }
    public get(takerToken: string, makerToken: string): AaveV2Reserve | AaveV3Reserve | undefined {
        // Deposit takerToken into reserve
        if (this._cache[takerToken.toLowerCase()]) {
            const matchingReserve = this._cache[takerToken.toLowerCase()].find(
                (r) => r.aToken.id === makerToken.toLowerCase(),
            );
            if (matchingReserve) {
                return matchingReserve;
            }
        }

        // Withdraw makerToken from reserve
        if (this._cache[makerToken.toLowerCase()]) {
            const matchingReserve = this._cache[makerToken.toLowerCase()].find(
                (r) => r.aToken.id === takerToken.toLowerCase(),
            );
            if (matchingReserve) {
                return matchingReserve;
            }
        }

        // No match
        return undefined;
    }
}<|MERGE_RESOLUTION|>--- conflicted
+++ resolved
@@ -24,7 +24,6 @@
     }
 `;
 
-<<<<<<< HEAD
 const AAVE_V3_RESERVES_GQL_QUERY = gql`
     {
         reserves(
@@ -46,10 +45,7 @@
     }
 `;
 
-export interface AaveV2Reserve {
-=======
-interface AaveReserve {
->>>>>>> 55cb42e6
+interface AaveV2Reserve {
     id: string;
     underlyingAsset: string;
     aToken: {
@@ -61,7 +57,7 @@
     };
 }
 
-export interface AaveV3Reserve {
+interface AaveV3Reserve {
     id: string;
     underlyingAsset: string;
     aToken: {

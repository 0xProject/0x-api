--- conflicted
+++ resolved
@@ -483,13 +483,8 @@
     volumePercentage: BigNumber;
 }
 
-<<<<<<< HEAD
-export interface GasFeeConfig extends GaslessFeeConfigBase {
-    kind: 'gas';
-=======
 interface GasFeeConfig extends GaslessFeeConfigBase {
     type: 'gas';
->>>>>>> bfa00323
 }
 
 interface IntegratorShareFeeConfig extends GaslessFeeConfigBase {
@@ -502,15 +497,9 @@
 
 // Gasless fee configs passed to /meta_transaction/v2/price and /meta_transaction/v2/quote
 export interface GaslessFeeConfigs {
-<<<<<<< HEAD
-    integrator?: IntegratorFeeConfig;
-    zeroex?: ZeroExFeeConfig;
-    gas?: GasFeeConfig;
-=======
     integratorFee?: VolumeBasedFeeConfig;
     zeroexFee?: VolumeBasedFeeConfig | IntegratorShareFeeConfig;
     gasFee?: GasFeeConfig;
->>>>>>> bfa00323
 }
 
 interface GaslessFeeBase {
@@ -524,13 +513,8 @@
     volumePercentage: BigNumber;
 }
 
-<<<<<<< HEAD
-export interface GasFee extends GaslessFeeBase {
-    kind: 'gas';
-=======
 interface GasFee extends GaslessFeeBase {
     type: 'gas';
->>>>>>> bfa00323
     gasPrice: BigNumber;
     estimatedGas: BigNumber;
     feeTokenAmountPerBaseUnitNativeToken: BigNumber;
@@ -545,15 +529,8 @@
 export type ZeroexFee = VolumeBasedFee | IntegratorShareFee;
 
 // Gasless fees returned to the caller of /meta_transaction/v2/price and /meta_transaction/v2/quote
-<<<<<<< HEAD
-export interface GaslessFees {
-    integrator?: IntegratorFee;
-    zeroex?: ZeroexFee;
-    gas?: GasFee;
-=======
 interface GaslessFees {
     integratorFee?: VolumeBasedFee;
     zeroexFee?: VolumeBasedFee | IntegratorShareFee;
     gasFee?: GasFee;
->>>>>>> bfa00323
 }